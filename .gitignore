--- conflicted
+++ resolved
@@ -33,14 +33,6 @@
 .Trashes
 ehthumbs.db
 Thumbs.db
-<<<<<<< HEAD
-test
-test_meam
-srcBACKUP
-model
-doc/old
-doc/html
-=======
 
 #cmake
 /build*
@@ -48,5 +40,4 @@
 /CMakeFiles/
 /Makefile
 /cmake_install.cmake
-/lmp
->>>>>>> 71b96e3b
+/lmp