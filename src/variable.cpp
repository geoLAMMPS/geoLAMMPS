--- conflicted
+++ resolved
@@ -3439,11 +3439,7 @@
    id = positive global ID of atom, converted to local index
    push result onto tree or arg stack
    customize by adding an atom vector:
-<<<<<<< HEAD
-     id, mass,type,radius,x,y,z,vx,vy,vz,fx,fy,fz,omegax,omegay,omegaz
-=======
-     id,mass,type,mol,x,y,z,vx,vy,vz,fx,fy,fz
->>>>>>> 2929629f
+     id, mass,type,mol,radius,x,y,z,vx,vy,vz,fx,fy,fz,omegax,omegay,omegaz
 ------------------------------------------------------------------------- */
 
 void Variable::peratom2global(int flag, char *word,
@@ -3467,15 +3463,12 @@
         else mine = atom->mass[atom->type[index]];
       }
       else if (strcmp(word,"type") == 0) mine = atom->type[index];
-<<<<<<< HEAD
       else if (strcmp(word,"radius") == 0) mine = atom->radius[index];
-=======
       else if (strcmp(word,"mol") == 0) {
         if (!atom->molecule_flag) 
           error->one(FLERR,"Variable uses atom property that isn't allocated");
         mine = atom->molecule[index];
       }
->>>>>>> 2929629f
       else if (strcmp(word,"x") == 0) mine = atom->x[index][0];
       else if (strcmp(word,"y") == 0) mine = atom->x[index][1];
       else if (strcmp(word,"z") == 0) mine = atom->x[index][2];
@@ -3512,11 +3505,7 @@
    check if word matches an atom vector
    return 1 if yes, else 0
    customize by adding an atom vector:
-<<<<<<< HEAD
-     id,mass,radius,type,x,y,z,vx,vy,vz,fx,fy,fz,omegax,omegay,omegaz
-=======
-     id,mass,type,mol,x,y,z,vx,vy,vz,fx,fy,fz
->>>>>>> 2929629f
+     id,mass,radius,type,mol,x,y,z,vx,vy,vz,fx,fy,fz,omegax,omegay,omegaz
 ------------------------------------------------------------------------- */
 
 int Variable::is_atom_vector(char *word)
@@ -3546,11 +3535,7 @@
    push result onto tree
    word = atom vector
    customize by adding an atom vector:
-<<<<<<< HEAD
-     id,mass,radius,type,x,y,z,vx,vy,vz,fx,fy,fz,omegax,omegay,omegaz
-=======
-     id,mass,type,mol,x,y,z,vx,vy,vz,fx,fy,fz
->>>>>>> 2929629f
+     id,mass,radius,type,mol,x,y,z,vx,vy,vz,fx,fy,fz,omegax,omegay,omegaz
 ------------------------------------------------------------------------- */
 
 void Variable::atom_vector(char *word, Tree **tree,
@@ -3601,15 +3586,11 @@
       newtree->barray = (bigint *) atom->molecule;
     }
     newtree->nstride = 1;
-  }
-<<<<<<< HEAD
-  else if (strcmp(word,"radius") == 0) {
+  } else if (strcmp(word,"radius") == 0) {
     newtree->nstride = 1; // should nstride be set?
     newtree->array = atom->radius;
   }
-=======
-
->>>>>>> 2929629f
+
   else if (strcmp(word,"x") == 0) newtree->array = &atom->x[0][0];
   else if (strcmp(word,"y") == 0) newtree->array = &atom->x[0][1];
   else if (strcmp(word,"z") == 0) newtree->array = &atom->x[0][2];
