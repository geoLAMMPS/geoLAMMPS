/* ----------------------------------------------------------------------
   LAMMPS - Large-scale Atomic/Molecular Massively Parallel Simulator
   http://lammps.sandia.gov, Sandia National Laboratories
   Steve Plimpton, sjplimp@sandia.gov

   Copyright (2003) Sandia Corporation.  Under the terms of Contract
   DE-AC04-94AL85000 with Sandia Corporation, the U.S. Government retains
   certain rights in this software.  This software is distributed under
   the GNU General Public License.

   See the README file in the top-level LAMMPS directory.
------------------------------------------------------------------------- */

#include "lmptype.h"
#include "mpi.h"
#include "stdlib.h"
#include "string.h"
#include "stdio.h"
#include "dump.h"
#include "atom.h"
#include "irregular.h"
#include "update.h"
#include "domain.h"
#include "group.h"
#include "output.h"
#include "memory.h"
#include "error.h"
#include "force.h"

using namespace LAMMPS_NS;

// allocate space for static class variable

Dump *Dump::dumpptr;

#define BIG 1.0e20
#define IBIG 2147483647
#define EPSILON 1.0e-6

enum{ASCEND,DESCEND};

/* ---------------------------------------------------------------------- */

Dump::Dump(LAMMPS *lmp, int narg, char **arg) : Pointers(lmp)
{
  MPI_Comm_rank(world,&me);
  MPI_Comm_size(world,&nprocs);

  int n = strlen(arg[0]) + 1;
  id = new char[n];
  strcpy(id,arg[0]);

  igroup = group->find(arg[1]);
  groupbit = group->bitmask[igroup];

  n = strlen(arg[2]) + 1;
  style = new char[n];
  strcpy(style,arg[2]);

  n = strlen(arg[4]) + 1;
  filename = new char[n];
  strcpy(filename,arg[4]);

  comm_forward = comm_reverse = 0;

  first_flag = 0;
  flush_flag = 1;
  format = NULL;
  format_user = NULL;
  format_default = NULL;
  clearstep = 0;
  sort_flag = 0;
  append_flag = 0;
  buffer_allow = 0;
  buffer_flag = 0;
  padflag = 0;
  vtkflag = 0; //~ Initialise vtkflag at 0 [KH - 30 May 2012]

  maxbuf = maxids = maxsort = maxproc = 0;
  buf = bufsort = NULL;
  ids = idsort = index = proclist = NULL;
  irregular = NULL;

  maxsbuf = 0;
  sbuf = NULL;

  // parse filename for special syntax
  // if contains '%', write one file per proc and replace % with proc-ID
  // if contains '*', write one file per timestep and replace * with timestep
  // check file suffixes
  //   if ends in .bin = binary file
  //   else if ends in .gz = gzipped text file
  //   else ASCII text file

  fp = NULL;
  singlefile_opened = 0;
  compressed = 0;
  binary = 0;
  multifile = 0;

  multiproc = 0;
  nclusterprocs = nprocs;
  filewriter = 0;
  if (me == 0) filewriter = 1;
  fileproc = 0;
  multiname = NULL;

  char *ptr;
  if (ptr = strchr(filename,'%')) {
    multiproc = 1;
    nclusterprocs = 1;
    filewriter = 1;
    fileproc = me;
    MPI_Comm_split(world,me,0,&clustercomm);
    multiname = new char[strlen(filename) + 16];
    *ptr = '\0';
    sprintf(multiname,"%s%d%s",filename,me,ptr+1);
    *ptr = '%';
  }

  if (strchr(filename,'*')) multifile = 1;

  char *suffix = filename + strlen(filename) - strlen(".bin");
  if (suffix > filename && strcmp(suffix,".bin") == 0) binary = 1;
  suffix = filename + strlen(filename) - strlen(".gz");
  if (suffix > filename && strcmp(suffix,".gz") == 0) compressed = 1;
}

/* ---------------------------------------------------------------------- */

Dump::~Dump()
{
  delete [] id;
  delete [] style;
  delete [] filename;
  delete [] multiname;

  delete [] format;
  delete [] format_default;
  delete [] format_user;

  memory->destroy(buf);
  memory->destroy(bufsort);
  memory->destroy(ids);
  memory->destroy(idsort);
  memory->destroy(index);
  memory->destroy(proclist);
  delete irregular;

  memory->destroy(sbuf);

  if (multiproc) MPI_Comm_free(&clustercomm);

  // XTC style sets fp to NULL since it closes file in its destructor

  if (multifile == 0 && fp != NULL) {
    if (compressed) {
      if (filewriter) pclose(fp);
    } else {
      if (filewriter) fclose(fp);
    }
  }
}

/* ---------------------------------------------------------------------- */

void Dump::init()
{
  init_style();

  if (!sort_flag) {
    memory->destroy(bufsort);
    memory->destroy(ids);
    memory->destroy(idsort);
    memory->destroy(index);
    memory->destroy(proclist);
    delete irregular;

    maxids = maxsort = maxproc = 0;
    bufsort = NULL;
    ids = idsort = index = proclist = NULL;
    irregular = NULL;
  }

  if (sort_flag) {
    if (multiproc > 1) 
      error->all(FLERR,
                 "Cannot dump sort when multiple procs write the dump file");
    if (sortcol == 0 && atom->tag_enable == 0)
      error->all(FLERR,"Cannot dump sort on atom IDs with no atom IDs defined");
    if (sortcol && sortcol > size_one)
      error->all(FLERR,"Dump sort column is invalid");
    if (nprocs > 1 && irregular == NULL)
      irregular = new Irregular(lmp);

    bigint size = group->count(igroup);
    if (size > MAXSMALLINT) error->all(FLERR,"Too many atoms to dump sort");

    // set reorderflag = 1 if can simply reorder local atoms rather than sort
    // criteria: sorting by ID, atom IDs are consecutive from 1 to Natoms
    //           min/max IDs of group match size of group
    // compute ntotal_reorder, nme_reorder, idlo/idhi to test against later

    reorderflag = 0;
    if (sortcol == 0 && atom->tag_consecutive()) {
      int *tag = atom->tag;
      int *mask = atom->mask;
      int nlocal = atom->nlocal;

      int min = IBIG;
      int max = 0;
      for (int i = 0; i < nlocal; i++)
        if (mask[i] & groupbit) {
          min = MIN(min,tag[i]);
          max = MAX(max,tag[i]);
        }
      int minall,maxall;
      MPI_Allreduce(&min,&minall,1,MPI_INT,MPI_MIN,world);
      MPI_Allreduce(&max,&maxall,1,MPI_INT,MPI_MAX,world);
      int isize = static_cast<int> (size);

      if (maxall-minall+1 == isize) {
        reorderflag = 1;
        double range = maxall-minall + EPSILON;
        idlo = static_cast<int> (range*me/nprocs + minall);
        int idhi = static_cast<int> (range*(me+1)/nprocs + minall);

        int lom1 = static_cast<int> ((idlo-1-minall)/range * nprocs);
        int lo = static_cast<int> ((idlo-minall)/range * nprocs);
        int him1 = static_cast<int> ((idhi-1-minall)/range * nprocs);
        int hi = static_cast<int> ((idhi-minall)/range * nprocs);
        if (me && me == lom1) idlo--;
        else if (me && me != lo) idlo++;
        if (me+1 == him1) idhi--;
        else if (me+1 != hi) idhi++;

        nme_reorder = idhi-idlo;
        ntotal_reorder = isize;
      }
    }
  }
}

/* ---------------------------------------------------------------------- */

int Dump::count()
{
  if (igroup == 0) return atom->nlocal;

  int *mask = atom->mask;
  int nlocal = atom->nlocal;

  int m = 0;
  for (int i = 0; i < nlocal; i++)
    if (mask[i] & groupbit) m++;
  return m;
}

/* ---------------------------------------------------------------------- */

void Dump::write()
{
  // if file per timestep, open new file

  if (multifile) openfile();

  // simulation box bounds

  if (domain->triclinic == 0) {
    boxxlo = domain->boxlo[0];
    boxxhi = domain->boxhi[0];
    boxylo = domain->boxlo[1];
    boxyhi = domain->boxhi[1];
    boxzlo = domain->boxlo[2];
    boxzhi = domain->boxhi[2];
  } else {
    boxxlo = domain->boxlo_bound[0];
    boxxhi = domain->boxhi_bound[0];
    boxylo = domain->boxlo_bound[1];
    boxyhi = domain->boxhi_bound[1];
    boxzlo = domain->boxlo_bound[2];
    boxzhi = domain->boxhi_bound[2];
    boxxy = domain->xy;
    boxxz = domain->xz;
    boxyz = domain->yz;
  }

  // nme = # of dump lines this proc contributes to dump

  nme = count();

  // ntotal = total # of dump lines in snapshot
  // nmax = max # of dump lines on any proc

  bigint bnme = nme;
  MPI_Allreduce(&bnme,&ntotal,1,MPI_LMP_BIGINT,MPI_SUM,world);

  int nmax;
  if (multiproc != nprocs) MPI_Allreduce(&nme,&nmax,1,MPI_INT,MPI_MAX,world);
  else nmax = nme;

  // write timestep header
  // for multiproc,
  //   nheader = # of lines in this file via Allreduce on clustercomm

  bigint nheader = ntotal;
  if (multiproc)
    MPI_Allreduce(&bnme,&nheader,1,MPI_LMP_BIGINT,MPI_SUM,clustercomm);

  if (filewriter) write_header(nheader);

  // insure buf is sized for packing and communicating
  // use nmax to insure filewriter proc can receive info from others
  // limit nmax*size_one to int since used as arg in MPI calls

  if (nmax > maxbuf) {
    if ((bigint) nmax * size_one > MAXSMALLINT)
      error->all(FLERR,"Too much per-proc info for dump");
    maxbuf = nmax;
    memory->destroy(buf);
    memory->create(buf,maxbuf*size_one,"dump:buf");
  }

  // insure ids buffer is sized for sorting

  if (sort_flag && sortcol == 0 && nmax > maxids) {
    maxids = nmax;
    memory->destroy(ids);
    memory->create(ids,maxids,"dump:ids");
  }

  // pack my data into buf
  // if sorting on IDs also request ID list from pack()
  // sort buf as needed

  if (sort_flag && sortcol == 0) pack(ids);
  else pack(NULL);
  if (sort_flag) sort();
 
  // if buffering, convert doubles into strings
  // insure sbuf is sized for communicating
  // cannot buffer if output is to binary file

  if (buffer_flag && !binary) {
    nsme = convert_string(nme,buf);
    int nsmin,nsmax;
    MPI_Allreduce(&nsme,&nsmin,1,MPI_INT,MPI_MIN,world);
    if (nsmin < 0) error->all(FLERR,"Too much buffered per-proc info for dump");
    if (multiproc != nprocs) 
      MPI_Allreduce(&nsme,&nsmax,1,MPI_INT,MPI_MAX,world);
    else nsmax = nsme;
    if (nsmax > maxsbuf) {
      maxsbuf = nsmax;
      memory->grow(sbuf,maxsbuf,"dump:sbuf");
    }
  }

  int tmp,nlines,nchars;
  MPI_Status status;
  MPI_Request request;

  if (vtkflag) {//~ Modified for dump_vtk [KH - 30 May 2012]
    /*~ This was written so that the format of the dump_vtk 
      output files could differ from the standard
      dump file format [KH - 30 May 2012]*/

    //~ Create a temporary second buffer [KH - 31 May 2012]
    double *secondbuf;
    memory->create(secondbuf,maxbuf*size_one,"dump:secondbuf");

    //~ Copy the buffer on each core to secondbuf
    int nbytes = size_one*sizeof(double);
    for (int i = 0; i < nme; i++)
      memcpy(&secondbuf[i*size_one],&buf[index[i]*size_one],nbytes);

<<<<<<< HEAD
=======
  if (buffer_flag == 0 || binary) {
>>>>>>> eb52257f
    if (filewriter) {
      for (int iproc = 0; iproc < nclusterprocs; iproc++) {
	if (iproc) {
	  MPI_Irecv(secondbuf,maxbuf*size_one,MPI_DOUBLE,me+iproc,0,world,&request);
	  MPI_Send(&tmp,0,MPI_INT,me+iproc,0,world);
	  MPI_Wait(&request,&status);
	  MPI_Get_count(&status,MPI_DOUBLE,&nlines);
	  nlines /= size_one;
	} else nlines = nme;
	
	//~ Write the particle positions
	write_data(nlines,secondbuf);
      }
      if (flush_flag) fflush(fp);
      
    } else {
      MPI_Recv(&tmp,0,MPI_INT,fileproc,0,world,&status);
      MPI_Rsend(secondbuf,nme*size_one,MPI_DOUBLE,fileproc,0,world);
    }

    for (int i = 0; i < nme; i++)
      memcpy(&secondbuf[i*size_one],&buf[index[i]*size_one],nbytes);

    if (filewriter) {
      for (int iproc = 0; iproc < nclusterprocs; iproc++) {
	if (iproc) {
	  MPI_Irecv(secondbuf,maxbuf*size_one,MPI_DOUBLE,me+iproc,0,world,&request);
	  MPI_Send(&tmp,0,MPI_INT,me+iproc,0,world);
	  MPI_Wait(&request,&status);
	  MPI_Get_count(&status,MPI_DOUBLE,&nlines);
	  nlines /= size_one;
	} else nlines = nme;
	
	//~ Write the particle diameters
	write_diameter(nlines,secondbuf);
      }
      if (flush_flag) fflush(fp);
    } else {
      MPI_Recv(&tmp,0,MPI_INT,fileproc,0,world,&status);
      MPI_Rsend(secondbuf,nme*size_one,MPI_DOUBLE,fileproc,0,world);
    }

    for (int counter = 4; counter < size_one; counter++) {
      for (int i = 0; i < nme; i++)
	memcpy(&secondbuf[i*size_one],&buf[index[i]*size_one],nbytes);

      if (me == 0) {
	for (int iproc = 0; iproc < nclusterprocs; iproc++) {
	  if (iproc) {
	    MPI_Irecv(secondbuf,maxbuf*size_one,MPI_DOUBLE,me+iproc,0,world,&request);
	    MPI_Send(&tmp,0,MPI_INT,me+iproc,0,world);
	    MPI_Wait(&request,&status);
	    MPI_Get_count(&status,MPI_DOUBLE,&nlines);
	    nlines /= size_one;
	  } else nlines = nme;
	  
	  //~ Write any additional data required
	  write_extra(nlines,secondbuf,counter);
	}
	if (flush_flag) fflush(fp);
	
      } else {
	MPI_Recv(&tmp,0,MPI_INT,fileproc,0,world,&status);
	MPI_Rsend(secondbuf,nme*size_one,MPI_DOUBLE,fileproc,0,world);
      }
    }
    
    if (filewriter) write_footer(); //~ Write the footer

    //~ Free the memory allocated to secondbuf [KH - 31 May 2012]
    memory->destroy(secondbuf);
  } else if (buffer_flag == 0) {
    if (filewriter) {
      // filewriter = 1 = this proc writes to file
      // ping each proc in my cluster, receive its data, write data to file
      // else wait for ping from fileproc, send my data to fileproc

      for (int iproc = 0; iproc < nclusterprocs; iproc++) {
	if (iproc) {
	  MPI_Irecv(buf,maxbuf*size_one,MPI_DOUBLE,me+iproc,0,world,&request);
	  MPI_Send(&tmp,0,MPI_INT,me+iproc,0,world);
	  MPI_Wait(&request,&status);
	  MPI_Get_count(&status,MPI_DOUBLE,&nlines);
	  nlines /= size_one;
	} else nlines = nme;
	
	write_data(nlines,buf);
      }
      if (flush_flag) fflush(fp);
    
    } else {
      MPI_Recv(&tmp,0,MPI_INT,fileproc,0,world,&status);
      MPI_Rsend(buf,nme*size_one,MPI_DOUBLE,fileproc,0,world);
    }

  // comm and output sbuf = one big string of formatted values per proc

  } else {
    if (filewriter) {
      for (int iproc = 0; iproc < nclusterprocs; iproc++) {
        if (iproc) {
          MPI_Irecv(sbuf,maxsbuf,MPI_CHAR,me+iproc,0,world,&request);
          MPI_Send(&tmp,0,MPI_INT,me+iproc,0,world);
          MPI_Wait(&request,&status);
          MPI_Get_count(&status,MPI_CHAR,&nchars);
        } else nchars = nsme;
        
        write_data(nchars,(double *) sbuf);
      }
      if (flush_flag) fflush(fp);
      
    } else {
      MPI_Recv(&tmp,0,MPI_INT,fileproc,0,world,&status);
      MPI_Rsend(sbuf,nsme,MPI_CHAR,fileproc,0,world);
    }
  }

  // if file per timestep, close file if I am filewriter
  if (multifile) {
    if (compressed) {
      if (filewriter) pclose(fp);
    } else {
      if (filewriter) fclose(fp);
    }
  }
}

/* ----------------------------------------------------------------------
   generic opening of a dump file
   ASCII or binary or gzipped
   some derived classes override this function
------------------------------------------------------------------------- */

void Dump::openfile()
{
  // single file, already opened, so just return

  if (singlefile_opened) return;
  if (multifile == 0) singlefile_opened = 1;

  // if one file per timestep, replace '*' with current timestep

  char *filecurrent = filename;
  if (multiproc) filecurrent = multiname;

  if (multifile) {
    char *filestar = filecurrent;
    filecurrent = new char[strlen(filestar) + 16];
    char *ptr = strchr(filestar,'*');
    *ptr = '\0';
    if (padflag == 0)
      sprintf(filecurrent,"%s" BIGINT_FORMAT "%s",
              filestar,update->ntimestep,ptr+1);
    else {
      char bif[8],pad[16];
      strcpy(bif,BIGINT_FORMAT);
      sprintf(pad,"%%s%%0%d%s%%s",padflag,&bif[1]);
      sprintf(filecurrent,pad,filestar,update->ntimestep,ptr+1);
    }
    *ptr = '*';
  }

  // each proc with filewriter = 1 opens a file

  if (filewriter) {
    if (compressed) {
#ifdef LAMMPS_GZIP
      char gzip[128];
      sprintf(gzip,"gzip -6 > %s",filecurrent);
#ifdef _WIN32
      fp = _popen(gzip,"wb");
#else
      fp = popen(gzip,"w");
#endif
#else
      error->one(FLERR,"Cannot open gzipped file");
#endif
    } else if (binary) {
      fp = fopen(filecurrent,"wb");
    } else if (append_flag) {
      fp = fopen(filecurrent,"a");
    } else {
      fp = fopen(filecurrent,"w");
    }

    if (fp == NULL) error->one(FLERR,"Cannot open dump file");
  } else fp = NULL;

  // delete string with timestep replaced

  if (multifile) delete [] filecurrent;
}

/* ----------------------------------------------------------------------
   parallel sort of buf across all procs
   changes nme, reorders datums in buf, grows buf if necessary
------------------------------------------------------------------------- */

void Dump::sort()
{
  int i,iproc;
  double value;

  // if single proc, swap ptrs to buf,ids <-> bufsort,idsort

  if (nprocs == 1) {
    if (nme > maxsort) {
      maxsort = nme;
      memory->destroy(bufsort);
      memory->create(bufsort,maxsort*size_one,"dump:bufsort");
      memory->destroy(index);
      memory->create(index,maxsort,"dump:index");
      if (sortcol == 0) {
        memory->destroy(idsort);
        memory->create(idsort,maxsort,"dump:idsort");
      }
    }

    double *dptr = buf;
    buf = bufsort;
    bufsort = dptr;

    if (sortcol == 0) {
      int *iptr = ids;
      ids = idsort;
      idsort = iptr;
    }

  // if multiple procs, exchange datums between procs via irregular

  } else {

    // grow proclist if necessary

    if (nme > maxproc) {
      maxproc = nme;
      memory->destroy(proclist);
      memory->create(proclist,maxproc,"dump:proclist");
    }

    // proclist[i] = which proc Ith datum will be sent to

    if (sortcol == 0) {
      int min = IBIG;
      int max = 0;
      for (i = 0; i < nme; i++) {
        min = MIN(min,ids[i]);
        max = MAX(max,ids[i]);
      }
      int minall,maxall;
      MPI_Allreduce(&min,&minall,1,MPI_INT,MPI_MIN,world);
      MPI_Allreduce(&max,&maxall,1,MPI_INT,MPI_MAX,world);
      double range = maxall-minall + EPSILON;
      for (i = 0; i < nme; i++) {
        iproc = static_cast<int> ((ids[i]-minall)/range * nprocs);
        proclist[i] = iproc;
      }

    } else {
      double min = BIG;
      double max = -BIG;
      for (i = 0; i < nme; i++) {
        value = buf[i*size_one + sortcolm1];
        min = MIN(min,value);
        max = MAX(max,value);
      }
      double minall,maxall;
      MPI_Allreduce(&min,&minall,1,MPI_DOUBLE,MPI_MIN,world);
      MPI_Allreduce(&max,&maxall,1,MPI_DOUBLE,MPI_MAX,world);
      double range = maxall-minall + EPSILON*(maxall-minall);
      if (range == 0.0) range = EPSILON;
      for (i = 0; i < nme; i++) {
        value = buf[i*size_one + sortcolm1];
        iproc = static_cast<int> ((value-minall)/range * nprocs);
        proclist[i] = iproc;
      }
    }

    // create comm plan, grow recv bufs if necessary,
    // exchange datums, destroy plan
    // if sorting on atom IDs, exchange IDs also

    nme = irregular->create_data(nme,proclist);

    if (nme > maxsort) {
      maxsort = nme;
      memory->destroy(bufsort);
      memory->create(bufsort,maxsort*size_one,"dump:bufsort");
      memory->destroy(index);
      memory->create(index,maxsort,"dump:index");
      if (sortcol == 0) {
        memory->destroy(idsort);
        memory->create(idsort,maxsort,"dump:idsort");
      }
    }

    irregular->exchange_data((char *) buf,size_one*sizeof(double),
                             (char *) bufsort);
    if (sortcol == 0)
      irregular->exchange_data((char *) ids,sizeof(int),(char *) idsort);
    irregular->destroy_data();
  }

  // if reorder flag is set & total/per-proc counts match pre-computed values,
  // then create index directly from idsort
  // else quicksort of index using IDs or buf column as comparator

  if (reorderflag) {
    if (ntotal != ntotal_reorder) reorderflag = 0;
    int flag = 0;
    if (nme != nme_reorder) flag = 1;
    int flagall;
    MPI_Allreduce(&flag,&flagall,1,MPI_INT,MPI_SUM,world);
    if (flagall) reorderflag = 0;

    if (reorderflag)
      for (i = 0; i < nme; i++)
        index[idsort[i]-idlo] = i;
  }

  if (!reorderflag) {
    dumpptr = this;
    for (i = 0; i < nme; i++) index[i] = i;
    if (sortcol == 0) qsort(index,nme,sizeof(int),idcompare);
    else if (sortorder == ASCEND) qsort(index,nme,sizeof(int),bufcompare);
    else qsort(index,nme,sizeof(int),bufcompare_reverse);
  }

  // reset buf size and maxbuf to largest of any post-sort nme values
  // this insures proc 0 can receive everyone's info

  int nmax;
  MPI_Allreduce(&nme,&nmax,1,MPI_INT,MPI_MAX,world);

  if (nmax > maxbuf) {
    maxbuf = nmax;
    memory->destroy(buf);
    memory->create(buf,maxbuf*size_one,"dump:buf");
  }

  // copy data from bufsort to buf using index

  int nbytes = size_one*sizeof(double);
  for (i = 0; i < nme; i++)
    memcpy(&buf[i*size_one],&bufsort[index[i]*size_one],nbytes);
}

/* ----------------------------------------------------------------------
   compare two atom IDs
   called via qsort() in sort() method
   is a static method so access data via dumpptr
------------------------------------------------------------------------- */

int Dump::idcompare(const void *pi, const void *pj)
{
  int *idsort = dumpptr->idsort;

  int i = *((int *) pi);
  int j = *((int *) pj);

  if (idsort[i] < idsort[j]) return -1;
  if (idsort[i] > idsort[j]) return 1;
  return 0;
}

/* ----------------------------------------------------------------------
   compare two buffer values with size_one stride
   called via qsort() in sort() method
   is a static method so access data via dumpptr
   sort in ASCENDing order
------------------------------------------------------------------------- */

int Dump::bufcompare(const void *pi, const void *pj)
{
  double *bufsort = dumpptr->bufsort;
  int size_one = dumpptr->size_one;
  int sortcolm1 = dumpptr->sortcolm1;

  int i = *((int *) pi)*size_one + sortcolm1;
  int j = *((int *) pj)*size_one + sortcolm1;

  if (bufsort[i] < bufsort[j]) return -1;
  if (bufsort[i] > bufsort[j]) return 1;
  return 0;
}

/* ----------------------------------------------------------------------
   compare two buffer values with size_one stride
   called via qsort() in sort() method
   is a static method so access data via dumpptr
   sort in DESCENDing order
------------------------------------------------------------------------- */

int Dump::bufcompare_reverse(const void *pi, const void *pj)
{
  double *bufsort = dumpptr->bufsort;
  int size_one = dumpptr->size_one;
  int sortcolm1 = dumpptr->sortcolm1;

  int i = *((int *) pi)*size_one + sortcolm1;
  int j = *((int *) pj)*size_one + sortcolm1;

  if (bufsort[i] > bufsort[j]) return -1;
  if (bufsort[i] < bufsort[j]) return 1;
  return 0;
}

/* ----------------------------------------------------------------------
   process params common to all dumps here
   if unknown param, call modify_param specific to the dump
------------------------------------------------------------------------- */

void Dump::modify_params(int narg, char **arg)
{
  if (narg == 0) error->all(FLERR,"Illegal dump_modify command");

  int iarg = 0;
  while (iarg < narg) {
    if (strcmp(arg[iarg],"append") == 0) {
      if (iarg+2 > narg) error->all(FLERR,"Illegal dump_modify command");
      if (strcmp(arg[iarg+1],"yes") == 0) append_flag = 1;
      else if (strcmp(arg[iarg+1],"no") == 0) append_flag = 0;
      else error->all(FLERR,"Illegal dump_modify command");
      iarg += 2;

    } else if (strcmp(arg[iarg],"buffer") == 0) {
      if (iarg+2 > narg) error->all(FLERR,"Illegal dump_modify command");
      if (strcmp(arg[iarg+1],"yes") == 0) buffer_flag = 1;
      else if (strcmp(arg[iarg+1],"no") == 0) buffer_flag = 0;
      else error->all(FLERR,"Illegal dump_modify command");
      if (buffer_flag && buffer_allow == 0)
        error->all(FLERR,"Dump_modify buffer yes not allowed for this style");
      iarg += 2;

    } else if (strcmp(arg[iarg],"every") == 0) {
      if (iarg+2 > narg) error->all(FLERR,"Illegal dump_modify command");
      int idump;
      for (idump = 0; idump < output->ndump; idump++)
        if (strcmp(id,output->dump[idump]->id) == 0) break;
      int n;
      if (strstr(arg[iarg+1],"v_") == arg[iarg+1]) {
        delete [] output->var_dump[idump];
        n = strlen(&arg[iarg+1][2]) + 1;
        output->var_dump[idump] = new char[n];
        strcpy(output->var_dump[idump],&arg[iarg+1][2]);
        n = 0;
      } else {
        n = force->inumeric(FLERR,arg[iarg+1]);
        if (n <= 0) error->all(FLERR,"Illegal dump_modify command");
      }
      output->every_dump[idump] = n;
      iarg += 2;

    } else if (strcmp(arg[iarg],"first") == 0) {
      if (iarg+2 > narg) error->all(FLERR,"Illegal dump_modify command");
      if (strcmp(arg[iarg+1],"yes") == 0) first_flag = 1;
      else if (strcmp(arg[iarg+1],"no") == 0) first_flag = 0;
      else error->all(FLERR,"Illegal dump_modify command");
      iarg += 2;

    } else if (strcmp(arg[iarg],"fileper") == 0) {
      if (iarg+2 > narg) error->all(FLERR,"Illegal dump_modify command");
      if (!multiproc)
	error->all(FLERR,"Cannot use dump_modify fileper "
                   "without % in dump file name");
      int nper = force->inumeric(FLERR,arg[iarg+1]);
      if (nper <= 0) error->all(FLERR,"Illegal dump_modify command");
      
      multiproc = nprocs/nper;
      if (nprocs % nper) multiproc++;
      fileproc = me/nper * nper;
      int fileprocnext = MIN(fileproc+nper,nprocs);
      nclusterprocs = fileprocnext - fileproc;
      if (me == fileproc) filewriter = 1;
      else filewriter = 0;
      int icluster = fileproc/nper;

      MPI_Comm_free(&clustercomm);
      MPI_Comm_split(world,icluster,0,&clustercomm);

      delete [] multiname;
      multiname = new char[strlen(filename) + 16];
      char *ptr = strchr(filename,'%');
      *ptr = '\0';
      sprintf(multiname,"%s%d%s",filename,icluster,ptr+1);
      *ptr = '%';
      iarg += 2;

    } else if (strcmp(arg[iarg],"flush") == 0) {
      if (iarg+2 > narg) error->all(FLERR,"Illegal dump_modify command");
      if (strcmp(arg[iarg+1],"yes") == 0) flush_flag = 1;
      else if (strcmp(arg[iarg+1],"no") == 0) flush_flag = 0;
      else error->all(FLERR,"Illegal dump_modify command");
      iarg += 2;

    } else if (strcmp(arg[iarg],"format") == 0) {
      if (iarg+2 > narg) error->all(FLERR,"Illegal dump_modify command");
      delete [] format_user;
      format_user = NULL;
      if (strcmp(arg[iarg+1],"none")) {
        int n = strlen(arg[iarg+1]) + 1;
        format_user = new char[n];
        strcpy(format_user,arg[iarg+1]);
      }
      iarg += 2;

    } else if (strcmp(arg[iarg],"nfile") == 0) {
      if (iarg+2 > narg) error->all(FLERR,"Illegal dump_modify command");
      if (!multiproc)
	error->all(FLERR,"Cannot use dump_modify nfile "
                   "without % in dump file name");
      int nfile = force->inumeric(FLERR,arg[iarg+1]);
      if (nfile <= 0) error->all(FLERR,"Illegal dump_modify command");
      nfile = MIN(nfile,nprocs);

      multiproc = nfile;
      int icluster = static_cast<int> ((bigint) me * nfile/nprocs);
      fileproc = static_cast<int> ((bigint) icluster * nprocs/nfile);
      int fcluster = static_cast<int> ((bigint) fileproc * nfile/nprocs);
      if (fcluster < icluster) fileproc++;
      int fileprocnext = 
        static_cast<int> ((bigint) (icluster+1) * nprocs/nfile);
      fcluster = static_cast<int> ((bigint) fileprocnext * nfile/nprocs);
      if (fcluster < icluster+1) fileprocnext++;
      nclusterprocs = fileprocnext - fileproc;
      if (me == fileproc) filewriter = 1;
      else filewriter = 0;

      MPI_Comm_free(&clustercomm);
      MPI_Comm_split(world,icluster,0,&clustercomm);

      delete [] multiname;
      multiname = new char[strlen(filename) + 16];
      char *ptr = strchr(filename,'%');
      *ptr = '\0';
      sprintf(multiname,"%s%d%s",filename,icluster,ptr+1);
      *ptr = '%';
      iarg += 2;

    } else if (strcmp(arg[iarg],"pad") == 0) {
      if (iarg+2 > narg) error->all(FLERR,"Illegal dump_modify command");
      padflag = force->inumeric(FLERR,arg[iarg+1]);
      if (padflag < 0) error->all(FLERR,"Illegal dump_modify command");
      iarg += 2;

    } else if (strcmp(arg[iarg],"sort") == 0) {
      if (iarg+2 > narg) error->all(FLERR,"Illegal dump_modify command");
      if (strcmp(arg[iarg+1],"off") == 0) sort_flag = 0;
      else if (strcmp(arg[iarg+1],"id") == 0) {
        sort_flag = 1;
        sortcol = 0;
        sortorder = ASCEND;
      } else {
        sort_flag = 1;
        sortcol = force->inumeric(FLERR,arg[iarg+1]);
        sortorder = ASCEND;
        if (sortcol == 0) error->all(FLERR,"Illegal dump_modify command");
        if (sortcol < 0) {
          sortorder = DESCEND;
          sortcol = -sortcol;
        }
        sortcolm1 = sortcol - 1;
      }
      iarg += 2;

    } else {
      int n = modify_param(narg-iarg,&arg[iarg]);
      if (n == 0) error->all(FLERR,"Illegal dump_modify command");
      iarg += n;
    }
  }
}

/* ----------------------------------------------------------------------
   return # of bytes of allocated memory
------------------------------------------------------------------------- */

bigint Dump::memory_usage()
{
  bigint bytes = memory->usage(buf,size_one*maxbuf);
  bytes += memory->usage(sbuf,maxsbuf);
  if (sort_flag) {
    if (sortcol == 0) bytes += memory->usage(ids,maxids);
    bytes += memory->usage(bufsort,size_one*maxsort);
    if (sortcol == 0) bytes += memory->usage(idsort,maxsort);
    bytes += memory->usage(index,maxsort);
    bytes += memory->usage(proclist,maxproc);
    if (irregular) bytes += irregular->memory_usage();
  }

  //~ If vtkflag is active, buf is copied to secondbuf [KH - 7 May 2013]
  if (vtkflag)
    bytes += memory->usage(buf,size_one*maxbuf);

  return bytes;
}<|MERGE_RESOLUTION|>--- conflicted
+++ resolved
@@ -373,10 +373,6 @@
     for (int i = 0; i < nme; i++)
       memcpy(&secondbuf[i*size_one],&buf[index[i]*size_one],nbytes);
 
-<<<<<<< HEAD
-=======
-  if (buffer_flag == 0 || binary) {
->>>>>>> eb52257f
     if (filewriter) {
       for (int iproc = 0; iproc < nclusterprocs; iproc++) {
 	if (iproc) {
@@ -448,7 +444,7 @@
 
     //~ Free the memory allocated to secondbuf [KH - 31 May 2012]
     memory->destroy(secondbuf);
-  } else if (buffer_flag == 0) {
+  } else if (buffer_flag == 0 || binary) {
     if (filewriter) {
       // filewriter = 1 = this proc writes to file
       // ping each proc in my cluster, receive its data, write data to file
