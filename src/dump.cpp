--- conflicted
+++ resolved
@@ -324,43 +324,14 @@
   else pack(NULL);
   if (sort_flag) sort();
 
-<<<<<<< HEAD
-  // multiproc = 1 = each proc writes own data to own file
-  // multiproc = 0 = all procs write to one file thru proc 0
-  //   proc 0 pings each proc, receives it's data, writes to file
-  //   all other procs wait for ping, send their data to proc 0
-
-  if (multiproc) write_data(nme,buf);
-  else if (vtkflag == 0) {//~ Modified for dump_vtk [KH - 30 May 2012]
-    int tmp,nlines;
-    MPI_Status status;
-    MPI_Request request;
-
-    if (me == 0) {
-      for (int iproc = 0; iproc < nprocs; iproc++) {
-        if (iproc) {
-          MPI_Irecv(buf,maxbuf*size_one,MPI_DOUBLE,iproc,0,world,&request);
-          MPI_Send(&tmp,0,MPI_INT,iproc,0,world);
-          MPI_Wait(&request,&status);
-          MPI_Get_count(&status,MPI_DOUBLE,&nlines);
-          nlines /= size_one;
-        } else nlines = nme;
-
-        write_data(nlines,buf);
-      }
-      if (flush_flag) fflush(fp);
-
-    } else {
-      MPI_Recv(&tmp,0,MPI_INT,0,0,world,&status);
-      MPI_Rsend(buf,nme*size_one,MPI_DOUBLE,0,0,world);
-    }
-  } else {
-   /*~ This else condition was written so that the format of
-      the dump_vtk output files could differ from the standard
+  int tmp,nlines;
+  MPI_Status status;
+  MPI_Request request;
+
+  if (vtkflag) {//~ Modified for dump_vtk [KH - 30 May 2012]
+    /*~ This was written so that the format of the dump_vtk 
+      output files could differ from the standard
       dump file format [KH - 30 May 2012]*/
-    int tmp,nlines;
-    MPI_Status status;
-    MPI_Request request;
 
     //~ Create a temporary second buffer [KH - 31 May 2012]
     double *secondbuf;
@@ -371,11 +342,11 @@
     for (int i = 0; i < nme; i++)
       memcpy(&secondbuf[i*size_one],&buf[index[i]*size_one],nbytes);
 
-    if (me == 0) {
-      for (int iproc = 0; iproc < nprocs; iproc++) {
+    if (filewriter) {
+      for (int iproc = 0; iproc < nclusterprocs; iproc++) {
 	if (iproc) {
-	  MPI_Irecv(secondbuf,maxbuf*size_one,MPI_DOUBLE,iproc,0,world,&request);
-	  MPI_Send(&tmp,0,MPI_INT,iproc,0,world);
+	  MPI_Irecv(secondbuf,maxbuf*size_one,MPI_DOUBLE,me+iproc,0,world,&request);
+	  MPI_Send(&tmp,0,MPI_INT,me+iproc,0,world);
 	  MPI_Wait(&request,&status);
 	  MPI_Get_count(&status,MPI_DOUBLE,&nlines);
 	  nlines /= size_one;
@@ -387,18 +358,18 @@
       if (flush_flag) fflush(fp);
       
     } else {
-      MPI_Recv(&tmp,0,MPI_INT,0,0,world,&status);
-      MPI_Rsend(secondbuf,nme*size_one,MPI_DOUBLE,0,0,world);
+      MPI_Recv(&tmp,0,MPI_INT,fileproc,0,world,&status);
+      MPI_Rsend(secondbuf,nme*size_one,MPI_DOUBLE,fileproc,0,world);
     }
 
     for (int i = 0; i < nme; i++)
       memcpy(&secondbuf[i*size_one],&buf[index[i]*size_one],nbytes);
 
-    if (me == 0) {
-      for (int iproc = 0; iproc < nprocs; iproc++) {
+    if (filewriter) {
+      for (int iproc = 0; iproc < nclusterprocs; iproc++) {
 	if (iproc) {
-	  MPI_Irecv(secondbuf,maxbuf*size_one,MPI_DOUBLE,iproc,0,world,&request);
-	  MPI_Send(&tmp,0,MPI_INT,iproc,0,world);
+	  MPI_Irecv(secondbuf,maxbuf*size_one,MPI_DOUBLE,me+iproc,0,world,&request);
+	  MPI_Send(&tmp,0,MPI_INT,me+iproc,0,world);
 	  MPI_Wait(&request,&status);
 	  MPI_Get_count(&status,MPI_DOUBLE,&nlines);
 	  nlines /= size_one;
@@ -409,8 +380,8 @@
       }
       if (flush_flag) fflush(fp);
     } else {
-      MPI_Recv(&tmp,0,MPI_INT,0,0,world,&status);
-      MPI_Rsend(secondbuf,nme*size_one,MPI_DOUBLE,0,0,world);
+      MPI_Recv(&tmp,0,MPI_INT,fileproc,0,world,&status);
+      MPI_Rsend(secondbuf,nme*size_one,MPI_DOUBLE,fileproc,0,world);
     }
 
     for (int counter = 4; counter < size_one; counter++) {
@@ -418,10 +389,10 @@
 	memcpy(&secondbuf[i*size_one],&buf[index[i]*size_one],nbytes);
 
       if (me == 0) {
-	for (int iproc = 0; iproc < nprocs; iproc++) {
+	for (int iproc = 0; iproc < nclusterprocs; iproc++) {
 	  if (iproc) {
-	    MPI_Irecv(secondbuf,maxbuf*size_one,MPI_DOUBLE,iproc,0,world,&request);
-	    MPI_Send(&tmp,0,MPI_INT,iproc,0,world);
+	    MPI_Irecv(secondbuf,maxbuf*size_one,MPI_DOUBLE,me+iproc,0,world,&request);
+	    MPI_Send(&tmp,0,MPI_INT,me+iproc,0,world);
 	    MPI_Wait(&request,&status);
 	    MPI_Get_count(&status,MPI_DOUBLE,&nlines);
 	    nlines /= size_one;
@@ -433,28 +404,20 @@
 	if (flush_flag) fflush(fp);
 	
       } else {
-	MPI_Recv(&tmp,0,MPI_INT,0,0,world,&status);
-	MPI_Rsend(secondbuf,nme*size_one,MPI_DOUBLE,0,0,world);
+	MPI_Recv(&tmp,0,MPI_INT,fileproc,0,world,&status);
+	MPI_Rsend(secondbuf,nme*size_one,MPI_DOUBLE,fileproc,0,world);
       }
     }
     
-    if (me == 0) write_footer(); //~ Write the footer
+    if (filewriter) write_footer(); //~ Write the footer
 
     //~ Free the memory allocated to secondbuf [KH - 31 May 2012]
     memory->destroy(secondbuf);
-  }
-  
-  // if file per timestep, close file
-=======
-  // filewriter = 1 = this proc writes to file
-  //   ping each proc in my cluster, receive its data, write data to file
-  // else wait for ping from fileproc, send my data to fileproc
-
-  int tmp,nlines;
-  MPI_Status status;
-  MPI_Request request;
-
-  if (filewriter) {
+  } else if (filewriter) {
+    // filewriter = 1 = this proc writes to file
+    //   ping each proc in my cluster, receive its data, write data to file
+    // else wait for ping from fileproc, send my data to fileproc
+
     for (int iproc = 0; iproc < nclusterprocs; iproc++) {
       if (iproc) {
 	MPI_Irecv(buf,maxbuf*size_one,MPI_DOUBLE,me+iproc,0,world,&request);
@@ -474,8 +437,6 @@
   }
 
   // if file per timestep, close file if I am filewriter
->>>>>>> e4580f58
-
   if (multifile) {
     if (compressed) {
       if (filewriter) pclose(fp);
