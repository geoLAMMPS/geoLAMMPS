/* ----------------------------------------------------------------------
   LAMMPS - Large-scale Atomic/Molecular Massively Parallel Simulator
   http://lammps.sandia.gov, Sandia National Laboratories
   Steve Plimpton, sjplimp@sandia.gov

   Copyright (2003) Sandia Corporation.  Under the terms of Contract
   DE-AC04-94AL85000 with Sandia Corporation, the U.S. Government retains
   certain rights in this software.  This software is distributed under
   the GNU General Public License.

   See the README file in the top-level LAMMPS directory.
------------------------------------------------------------------------- */

#include "lmptype.h"
#include "mpi.h"
#include "stdlib.h"
#include "string.h"
#include "stdio.h"
#include "dump.h"
#include "atom.h"
#include "irregular.h"
#include "update.h"
#include "domain.h"
#include "group.h"
#include "output.h"
#include "memory.h"
#include "error.h"
#include "force.h"

using namespace LAMMPS_NS;

// allocate space for static class variable

Dump *Dump::dumpptr;

#define BIG 1.0e20
#define IBIG 2147483647
#define EPSILON 1.0e-6

enum{ASCEND,DESCEND};

/* ---------------------------------------------------------------------- */

Dump::Dump(LAMMPS *lmp, int narg, char **arg) : Pointers(lmp)
{
  MPI_Comm_rank(world,&me);
  MPI_Comm_size(world,&nprocs);

  int n = strlen(arg[0]) + 1;
  id = new char[n];
  strcpy(id,arg[0]);

  igroup = group->find(arg[1]);
  groupbit = group->bitmask[igroup];

  n = strlen(arg[2]) + 1;
  style = new char[n];
  strcpy(style,arg[2]);

  n = strlen(arg[4]) + 1;
  filename = new char[n];
  strcpy(filename,arg[4]);

  comm_forward = comm_reverse = 0;

  first_flag = 0;
  flush_flag = 1;
  format = NULL;
  format_user = NULL;
  format_default = NULL;
  clearstep = 0;
  sort_flag = 0;
  append_flag = 0;
  buffer_allow = 0;
  buffer_flag = 0;
  padflag = 0;
  vtkflag = 0; //~ Initialise vtkflag at 0 [KH - 30 May 2012]

  maxbuf = maxids = maxsort = maxproc = 0;
  buf = bufsort = NULL;
  ids = idsort = index = proclist = NULL;
  irregular = NULL;

  maxsbuf = 0;
  sbuf = NULL;

  // parse filename for special syntax
  // if contains '%', write one file per proc and replace % with proc-ID
  // if contains '*', write one file per timestep and replace * with timestep
  // check file suffixes
  //   if ends in .bin = binary file
  //   else if ends in .gz = gzipped text file
  //   else ASCII text file

  fp = NULL;
  singlefile_opened = 0;
  compressed = 0;
  binary = 0;
  multifile = 0;

  multiproc = 0;
  nclusterprocs = nprocs;
  filewriter = 0;
  if (me == 0) filewriter = 1;
  fileproc = 0;
  multiname = NULL;

  char *ptr;
  if (ptr = strchr(filename,'%')) {
    multiproc = 1;
    nclusterprocs = 1;
    filewriter = 1;
    fileproc = me;
    MPI_Comm_split(world,me,0,&clustercomm);
    multiname = new char[strlen(filename) + 16];
    *ptr = '\0';
    sprintf(multiname,"%s%d%s",filename,me,ptr+1);
    *ptr = '%';
  }

  if (strchr(filename,'*')) multifile = 1;

  char *suffix = filename + strlen(filename) - strlen(".bin");
  if (suffix > filename && strcmp(suffix,".bin") == 0) binary = 1;
  suffix = filename + strlen(filename) - strlen(".gz");
  if (suffix > filename && strcmp(suffix,".gz") == 0) compressed = 1;
}

/* ---------------------------------------------------------------------- */

Dump::~Dump()
{
  delete [] id;
  delete [] style;
  delete [] filename;
  delete [] multiname;

  delete [] format;
  delete [] format_default;
  delete [] format_user;

  memory->destroy(buf);
  memory->destroy(bufsort);
  memory->destroy(ids);
  memory->destroy(idsort);
  memory->destroy(index);
  memory->destroy(proclist);
  delete irregular;

  memory->destroy(sbuf);

  if (multiproc) MPI_Comm_free(&clustercomm);

  // XTC style sets fp to NULL since it closes file in its destructor

  if (multifile == 0 && fp != NULL) {
    if (compressed) {
      if (filewriter) pclose(fp);
    } else {
      if (filewriter) fclose(fp);
    }
  }
}

/* ---------------------------------------------------------------------- */

void Dump::init()
{
  init_style();

  if (!sort_flag) {
    memory->destroy(bufsort);
    memory->destroy(ids);
    memory->destroy(idsort);
    memory->destroy(index);
    memory->destroy(proclist);
    delete irregular;

    maxids = maxsort = maxproc = 0;
    bufsort = NULL;
    ids = idsort = index = proclist = NULL;
    irregular = NULL;
  }

  if (sort_flag) {
    if (multiproc > 1) 
      error->all(FLERR,
                 "Cannot dump sort when multiple procs write the dump file");
    if (sortcol == 0 && atom->tag_enable == 0)
      error->all(FLERR,"Cannot dump sort on atom IDs with no atom IDs defined");
    if (sortcol && sortcol > size_one)
      error->all(FLERR,"Dump sort column is invalid");
    if (nprocs > 1 && irregular == NULL)
      irregular = new Irregular(lmp);

    bigint size = group->count(igroup);
    if (size > MAXSMALLINT) error->all(FLERR,"Too many atoms to dump sort");

    // set reorderflag = 1 if can simply reorder local atoms rather than sort
    // criteria: sorting by ID, atom IDs are consecutive from 1 to Natoms
    //           min/max IDs of group match size of group
    // compute ntotal_reorder, nme_reorder, idlo/idhi to test against later

    reorderflag = 0;
    if (sortcol == 0 && atom->tag_consecutive()) {
      int *tag = atom->tag;
      int *mask = atom->mask;
      int nlocal = atom->nlocal;

      int min = IBIG;
      int max = 0;
      for (int i = 0; i < nlocal; i++)
        if (mask[i] & groupbit) {
          min = MIN(min,tag[i]);
          max = MAX(max,tag[i]);
        }
      int minall,maxall;
      MPI_Allreduce(&min,&minall,1,MPI_INT,MPI_MIN,world);
      MPI_Allreduce(&max,&maxall,1,MPI_INT,MPI_MAX,world);
      int isize = static_cast<int> (size);

      if (maxall-minall+1 == isize) {
        reorderflag = 1;
        double range = maxall-minall + EPSILON;
        idlo = static_cast<int> (range*me/nprocs + minall);
        int idhi = static_cast<int> (range*(me+1)/nprocs + minall);

        int lom1 = static_cast<int> ((idlo-1-minall)/range * nprocs);
        int lo = static_cast<int> ((idlo-minall)/range * nprocs);
        int him1 = static_cast<int> ((idhi-1-minall)/range * nprocs);
        int hi = static_cast<int> ((idhi-minall)/range * nprocs);
        if (me && me == lom1) idlo--;
        else if (me && me != lo) idlo++;
        if (me+1 == him1) idhi--;
        else if (me+1 != hi) idhi++;

        nme_reorder = idhi-idlo;
        ntotal_reorder = isize;
      }
    }
  }
}

/* ---------------------------------------------------------------------- */

int Dump::count()
{
  if (igroup == 0) return atom->nlocal;

  int *mask = atom->mask;
  int nlocal = atom->nlocal;

  int m = 0;
  for (int i = 0; i < nlocal; i++)
    if (mask[i] & groupbit) m++;
  return m;
}

/* ---------------------------------------------------------------------- */

void Dump::write()
{
  // if file per timestep, open new file

  if (multifile) openfile();

  // simulation box bounds

  if (domain->triclinic == 0) {
    boxxlo = domain->boxlo[0];
    boxxhi = domain->boxhi[0];
    boxylo = domain->boxlo[1];
    boxyhi = domain->boxhi[1];
    boxzlo = domain->boxlo[2];
    boxzhi = domain->boxhi[2];
  } else {
    boxxlo = domain->boxlo_bound[0];
    boxxhi = domain->boxhi_bound[0];
    boxylo = domain->boxlo_bound[1];
    boxyhi = domain->boxhi_bound[1];
    boxzlo = domain->boxlo_bound[2];
    boxzhi = domain->boxhi_bound[2];
    boxxy = domain->xy;
    boxxz = domain->xz;
    boxyz = domain->yz;
  }

  // nme = # of dump lines this proc contributes to dump

  nme = count();

  // ntotal = total # of dump lines in snapshot
  // nmax = max # of dump lines on any proc

  bigint bnme = nme;
  MPI_Allreduce(&bnme,&ntotal,1,MPI_LMP_BIGINT,MPI_SUM,world);

  int nmax;
  if (multiproc != nprocs) MPI_Allreduce(&nme,&nmax,1,MPI_INT,MPI_MAX,world);
  else nmax = nme;

  // write timestep header
  // for multiproc,
  //   nheader = # of lines in this file via Allreduce on clustercomm

  bigint nheader = ntotal;
  if (multiproc)
    MPI_Allreduce(&bnme,&nheader,1,MPI_LMP_BIGINT,MPI_SUM,clustercomm);

  if (filewriter) write_header(nheader);

  // insure buf is sized for packing and communicating
  // use nmax to insure filewriter proc can receive info from others
  // limit nmax*size_one to int since used as arg in MPI calls

  if (nmax > maxbuf) {
    if ((bigint) nmax * size_one > MAXSMALLINT)
      error->all(FLERR,"Too much per-proc info for dump");
    maxbuf = nmax;
    memory->destroy(buf);
    memory->create(buf,maxbuf*size_one,"dump:buf");
  }

  // insure ids buffer is sized for sorting

  if (sort_flag && sortcol == 0 && nmax > maxids) {
    maxids = nmax;
    memory->destroy(ids);
    memory->create(ids,maxids,"dump:ids");
  }

  // pack my data into buf
  // if sorting on IDs also request ID list from pack()
  // sort buf as needed

  if (sort_flag && sortcol == 0) pack(ids);
  else pack(NULL);
  if (sort_flag) sort();
 
  // if buffering, convert doubles into strings
  // insure sbuf is sized for communicating

  if (buffer_flag) {
    nsme = convert_string(nme,buf);
    int nsmin,nsmax;
    MPI_Allreduce(&nsme,&nsmin,1,MPI_INT,MPI_MIN,world);
    if (nsmin < 0) error->all(FLERR,"Too much buffered per-proc info for dump");
    if (multiproc != nprocs) 
      MPI_Allreduce(&nsme,&nsmax,1,MPI_INT,MPI_MAX,world);
    else nsmax = nsme;
    if (nsmax > maxsbuf) {
      maxsbuf = nsmax;
      memory->grow(sbuf,maxsbuf,"dump:sbuf");
    }
  }

<<<<<<< HEAD
  int tmp,nlines;
  MPI_Status status;
  MPI_Request request;

  if (vtkflag) {//~ Modified for dump_vtk [KH - 30 May 2012]
    /*~ This was written so that the format of the dump_vtk 
      output files could differ from the standard
      dump file format [KH - 30 May 2012]*/

    //~ Create a temporary second buffer [KH - 31 May 2012]
    double *secondbuf;
    memory->create(secondbuf,maxbuf*size_one,"dump:secondbuf");

    //~ Copy the buffer on each core to secondbuf
    int nbytes = size_one*sizeof(double);
    for (int i = 0; i < nme; i++)
      memcpy(&secondbuf[i*size_one],&buf[index[i]*size_one],nbytes);

    if (filewriter) {
      for (int iproc = 0; iproc < nclusterprocs; iproc++) {
	if (iproc) {
	  MPI_Irecv(secondbuf,maxbuf*size_one,MPI_DOUBLE,me+iproc,0,world,&request);
	  MPI_Send(&tmp,0,MPI_INT,me+iproc,0,world);
	  MPI_Wait(&request,&status);
	  MPI_Get_count(&status,MPI_DOUBLE,&nlines);
	  nlines /= size_one;
	} else nlines = nme;
	
	//~ Write the particle positions
	write_data(nlines,secondbuf);
      }
      if (flush_flag) fflush(fp);
      
    } else {
      MPI_Recv(&tmp,0,MPI_INT,fileproc,0,world,&status);
      MPI_Rsend(secondbuf,nme*size_one,MPI_DOUBLE,fileproc,0,world);
    }

    for (int i = 0; i < nme; i++)
      memcpy(&secondbuf[i*size_one],&buf[index[i]*size_one],nbytes);

    if (filewriter) {
      for (int iproc = 0; iproc < nclusterprocs; iproc++) {
	if (iproc) {
	  MPI_Irecv(secondbuf,maxbuf*size_one,MPI_DOUBLE,me+iproc,0,world,&request);
	  MPI_Send(&tmp,0,MPI_INT,me+iproc,0,world);
	  MPI_Wait(&request,&status);
	  MPI_Get_count(&status,MPI_DOUBLE,&nlines);
	  nlines /= size_one;
	} else nlines = nme;
	
	//~ Write the particle diameters
	write_diameter(nlines,secondbuf);
      }
      if (flush_flag) fflush(fp);
    } else {
      MPI_Recv(&tmp,0,MPI_INT,fileproc,0,world,&status);
      MPI_Rsend(secondbuf,nme*size_one,MPI_DOUBLE,fileproc,0,world);
    }

    for (int counter = 4; counter < size_one; counter++) {
      for (int i = 0; i < nme; i++)
	memcpy(&secondbuf[i*size_one],&buf[index[i]*size_one],nbytes);

      if (me == 0) {
	for (int iproc = 0; iproc < nclusterprocs; iproc++) {
	  if (iproc) {
	    MPI_Irecv(secondbuf,maxbuf*size_one,MPI_DOUBLE,me+iproc,0,world,&request);
	    MPI_Send(&tmp,0,MPI_INT,me+iproc,0,world);
	    MPI_Wait(&request,&status);
	    MPI_Get_count(&status,MPI_DOUBLE,&nlines);
	    nlines /= size_one;
	  } else nlines = nme;
	  
	  //~ Write any additional data required
	  write_extra(nlines,secondbuf,counter);
	}
	if (flush_flag) fflush(fp);
	
      } else {
	MPI_Recv(&tmp,0,MPI_INT,fileproc,0,world,&status);
	MPI_Rsend(secondbuf,nme*size_one,MPI_DOUBLE,fileproc,0,world);
      }
    }
    
    if (filewriter) write_footer(); //~ Write the footer

    //~ Free the memory allocated to secondbuf [KH - 31 May 2012]
    memory->destroy(secondbuf);
  } else if (filewriter) {
    // filewriter = 1 = this proc writes to file
    //   ping each proc in my cluster, receive its data, write data to file
    // else wait for ping from fileproc, send my data to fileproc

    for (int iproc = 0; iproc < nclusterprocs; iproc++) {
      if (iproc) {
	MPI_Irecv(buf,maxbuf*size_one,MPI_DOUBLE,me+iproc,0,world,&request);
	MPI_Send(&tmp,0,MPI_INT,me+iproc,0,world);
	MPI_Wait(&request,&status);
	MPI_Get_count(&status,MPI_DOUBLE,&nlines);
	nlines /= size_one;
      } else nlines = nme;
      
      write_data(nlines,buf);
    }
    if (flush_flag) fflush(fp);
=======
  // filewriter = 1 = this proc writes to file
  // ping each proc in my cluster, receive its data, write data to file
  // else wait for ping from fileproc, send my data to fileproc

  int tmp,nlines,nchars;
  MPI_Status status;
  MPI_Request request;

  // comm and output buf of doubles

  if (buffer_flag == 0) {
    if (filewriter) {
      for (int iproc = 0; iproc < nclusterprocs; iproc++) {
        if (iproc) {
          MPI_Irecv(buf,maxbuf*size_one,MPI_DOUBLE,me+iproc,0,world,&request);
          MPI_Send(&tmp,0,MPI_INT,me+iproc,0,world);
          MPI_Wait(&request,&status);
          MPI_Get_count(&status,MPI_DOUBLE,&nlines);
          nlines /= size_one;
        } else nlines = nme;
        
        write_data(nlines,buf);
      }
      if (flush_flag) fflush(fp);
>>>>>>> 751be962
    
    } else {
      MPI_Recv(&tmp,0,MPI_INT,fileproc,0,world,&status);
      MPI_Rsend(buf,nme*size_one,MPI_DOUBLE,fileproc,0,world);
    }

  // comm and output sbuf = one big string of formatted values per proc

  } else {
    if (filewriter) {
      for (int iproc = 0; iproc < nclusterprocs; iproc++) {
        if (iproc) {
          MPI_Irecv(sbuf,maxsbuf,MPI_CHAR,me+iproc,0,world,&request);
          MPI_Send(&tmp,0,MPI_INT,me+iproc,0,world);
          MPI_Wait(&request,&status);
          MPI_Get_count(&status,MPI_CHAR,&nchars);
        } else nchars = nsme;
        
        write_data(nchars,(double *) sbuf);
      }
      if (flush_flag) fflush(fp);
      
    } else {
      MPI_Recv(&tmp,0,MPI_INT,fileproc,0,world,&status);
      MPI_Rsend(sbuf,nsme,MPI_CHAR,fileproc,0,world);
    }
  }

  // if file per timestep, close file if I am filewriter
  if (multifile) {
    if (compressed) {
      if (filewriter) pclose(fp);
    } else {
      if (filewriter) fclose(fp);
    }
  }
}

/* ----------------------------------------------------------------------
   generic opening of a dump file
   ASCII or binary or gzipped
   some derived classes override this function
------------------------------------------------------------------------- */

void Dump::openfile()
{
  // single file, already opened, so just return

  if (singlefile_opened) return;
  if (multifile == 0) singlefile_opened = 1;

  // if one file per timestep, replace '*' with current timestep

  char *filecurrent = filename;
  if (multiproc) filecurrent = multiname;

  if (multifile) {
    char *filestar = filecurrent;
    filecurrent = new char[strlen(filestar) + 16];
    char *ptr = strchr(filestar,'*');
    *ptr = '\0';
    if (padflag == 0)
      sprintf(filecurrent,"%s" BIGINT_FORMAT "%s",
              filestar,update->ntimestep,ptr+1);
    else {
      char bif[8],pad[16];
      strcpy(bif,BIGINT_FORMAT);
      sprintf(pad,"%%s%%0%d%s%%s",padflag,&bif[1]);
      sprintf(filecurrent,pad,filestar,update->ntimestep,ptr+1);
    }
    *ptr = '*';
  }

  // each proc with filewriter = 1 opens a file

  if (filewriter) {
    if (compressed) {
#ifdef LAMMPS_GZIP
      char gzip[128];
      sprintf(gzip,"gzip -6 > %s",filecurrent);
#ifdef _WIN32
      fp = _popen(gzip,"wb");
#else
      fp = popen(gzip,"w");
#endif
#else
      error->one(FLERR,"Cannot open gzipped file");
#endif
    } else if (binary) {
      fp = fopen(filecurrent,"wb");
    } else if (append_flag) {
      fp = fopen(filecurrent,"a");
    } else {
      fp = fopen(filecurrent,"w");
    }

    if (fp == NULL) error->one(FLERR,"Cannot open dump file");
  } else fp = NULL;

  // delete string with timestep replaced

  if (multifile) delete [] filecurrent;
}

/* ----------------------------------------------------------------------
   parallel sort of buf across all procs
   changes nme, reorders datums in buf, grows buf if necessary
------------------------------------------------------------------------- */

void Dump::sort()
{
  int i,iproc;
  double value;

  // if single proc, swap ptrs to buf,ids <-> bufsort,idsort

  if (nprocs == 1) {
    if (nme > maxsort) {
      maxsort = nme;
      memory->destroy(bufsort);
      memory->create(bufsort,maxsort*size_one,"dump:bufsort");
      memory->destroy(index);
      memory->create(index,maxsort,"dump:index");
      if (sortcol == 0) {
        memory->destroy(idsort);
        memory->create(idsort,maxsort,"dump:idsort");
      }
    }

    double *dptr = buf;
    buf = bufsort;
    bufsort = dptr;

    if (sortcol == 0) {
      int *iptr = ids;
      ids = idsort;
      idsort = iptr;
    }

  // if multiple procs, exchange datums between procs via irregular

  } else {

    // grow proclist if necessary

    if (nme > maxproc) {
      maxproc = nme;
      memory->destroy(proclist);
      memory->create(proclist,maxproc,"dump:proclist");
    }

    // proclist[i] = which proc Ith datum will be sent to

    if (sortcol == 0) {
      int min = IBIG;
      int max = 0;
      for (i = 0; i < nme; i++) {
        min = MIN(min,ids[i]);
        max = MAX(max,ids[i]);
      }
      int minall,maxall;
      MPI_Allreduce(&min,&minall,1,MPI_INT,MPI_MIN,world);
      MPI_Allreduce(&max,&maxall,1,MPI_INT,MPI_MAX,world);
      double range = maxall-minall + EPSILON;
      for (i = 0; i < nme; i++) {
        iproc = static_cast<int> ((ids[i]-minall)/range * nprocs);
        proclist[i] = iproc;
      }

    } else {
      double min = BIG;
      double max = -BIG;
      for (i = 0; i < nme; i++) {
        value = buf[i*size_one + sortcolm1];
        min = MIN(min,value);
        max = MAX(max,value);
      }
      double minall,maxall;
      MPI_Allreduce(&min,&minall,1,MPI_DOUBLE,MPI_MIN,world);
      MPI_Allreduce(&max,&maxall,1,MPI_DOUBLE,MPI_MAX,world);
      double range = maxall-minall + EPSILON*(maxall-minall);
      if (range == 0.0) range = EPSILON;
      for (i = 0; i < nme; i++) {
        value = buf[i*size_one + sortcolm1];
        iproc = static_cast<int> ((value-minall)/range * nprocs);
        proclist[i] = iproc;
      }
    }

    // create comm plan, grow recv bufs if necessary,
    // exchange datums, destroy plan
    // if sorting on atom IDs, exchange IDs also

    nme = irregular->create_data(nme,proclist);

    if (nme > maxsort) {
      maxsort = nme;
      memory->destroy(bufsort);
      memory->create(bufsort,maxsort*size_one,"dump:bufsort");
      memory->destroy(index);
      memory->create(index,maxsort,"dump:index");
      if (sortcol == 0) {
        memory->destroy(idsort);
        memory->create(idsort,maxsort,"dump:idsort");
      }
    }

    irregular->exchange_data((char *) buf,size_one*sizeof(double),
                             (char *) bufsort);
    if (sortcol == 0)
      irregular->exchange_data((char *) ids,sizeof(int),(char *) idsort);
    irregular->destroy_data();
  }

  // if reorder flag is set & total/per-proc counts match pre-computed values,
  // then create index directly from idsort
  // else quicksort of index using IDs or buf column as comparator

  if (reorderflag) {
    if (ntotal != ntotal_reorder) reorderflag = 0;
    int flag = 0;
    if (nme != nme_reorder) flag = 1;
    int flagall;
    MPI_Allreduce(&flag,&flagall,1,MPI_INT,MPI_SUM,world);
    if (flagall) reorderflag = 0;

    if (reorderflag)
      for (i = 0; i < nme; i++)
        index[idsort[i]-idlo] = i;
  }

  if (!reorderflag) {
    dumpptr = this;
    for (i = 0; i < nme; i++) index[i] = i;
    if (sortcol == 0) qsort(index,nme,sizeof(int),idcompare);
    else if (sortorder == ASCEND) qsort(index,nme,sizeof(int),bufcompare);
    else qsort(index,nme,sizeof(int),bufcompare_reverse);
  }

  // reset buf size and maxbuf to largest of any post-sort nme values
  // this insures proc 0 can receive everyone's info

  int nmax;
  MPI_Allreduce(&nme,&nmax,1,MPI_INT,MPI_MAX,world);

  if (nmax > maxbuf) {
    maxbuf = nmax;
    memory->destroy(buf);
    memory->create(buf,maxbuf*size_one,"dump:buf");
  }

  // copy data from bufsort to buf using index

  int nbytes = size_one*sizeof(double);
  for (i = 0; i < nme; i++)
    memcpy(&buf[i*size_one],&bufsort[index[i]*size_one],nbytes);
}

/* ----------------------------------------------------------------------
   compare two atom IDs
   called via qsort() in sort() method
   is a static method so access data via dumpptr
------------------------------------------------------------------------- */

int Dump::idcompare(const void *pi, const void *pj)
{
  int *idsort = dumpptr->idsort;

  int i = *((int *) pi);
  int j = *((int *) pj);

  if (idsort[i] < idsort[j]) return -1;
  if (idsort[i] > idsort[j]) return 1;
  return 0;
}

/* ----------------------------------------------------------------------
   compare two buffer values with size_one stride
   called via qsort() in sort() method
   is a static method so access data via dumpptr
   sort in ASCENDing order
------------------------------------------------------------------------- */

int Dump::bufcompare(const void *pi, const void *pj)
{
  double *bufsort = dumpptr->bufsort;
  int size_one = dumpptr->size_one;
  int sortcolm1 = dumpptr->sortcolm1;

  int i = *((int *) pi)*size_one + sortcolm1;
  int j = *((int *) pj)*size_one + sortcolm1;

  if (bufsort[i] < bufsort[j]) return -1;
  if (bufsort[i] > bufsort[j]) return 1;
  return 0;
}

/* ----------------------------------------------------------------------
   compare two buffer values with size_one stride
   called via qsort() in sort() method
   is a static method so access data via dumpptr
   sort in DESCENDing order
------------------------------------------------------------------------- */

int Dump::bufcompare_reverse(const void *pi, const void *pj)
{
  double *bufsort = dumpptr->bufsort;
  int size_one = dumpptr->size_one;
  int sortcolm1 = dumpptr->sortcolm1;

  int i = *((int *) pi)*size_one + sortcolm1;
  int j = *((int *) pj)*size_one + sortcolm1;

  if (bufsort[i] > bufsort[j]) return -1;
  if (bufsort[i] < bufsort[j]) return 1;
  return 0;
}

/* ----------------------------------------------------------------------
   process params common to all dumps here
   if unknown param, call modify_param specific to the dump
------------------------------------------------------------------------- */

void Dump::modify_params(int narg, char **arg)
{
  if (narg == 0) error->all(FLERR,"Illegal dump_modify command");

  int iarg = 0;
  while (iarg < narg) {
    if (strcmp(arg[iarg],"append") == 0) {
      if (iarg+2 > narg) error->all(FLERR,"Illegal dump_modify command");
      if (strcmp(arg[iarg+1],"yes") == 0) append_flag = 1;
      else if (strcmp(arg[iarg+1],"no") == 0) append_flag = 0;
      else error->all(FLERR,"Illegal dump_modify command");
      iarg += 2;

    } else if (strcmp(arg[iarg],"buffer") == 0) {
      if (iarg+2 > narg) error->all(FLERR,"Illegal dump_modify command");
      if (strcmp(arg[iarg+1],"yes") == 0) buffer_flag = 1;
      else if (strcmp(arg[iarg+1],"no") == 0) buffer_flag = 0;
      else error->all(FLERR,"Illegal dump_modify command");
      if (buffer_flag && buffer_allow == 0)
        error->all(FLERR,"Dump_modify buffer yes not allowed for this style");
      iarg += 2;

    } else if (strcmp(arg[iarg],"every") == 0) {
      if (iarg+2 > narg) error->all(FLERR,"Illegal dump_modify command");
      int idump;
      for (idump = 0; idump < output->ndump; idump++)
        if (strcmp(id,output->dump[idump]->id) == 0) break;
      int n;
      if (strstr(arg[iarg+1],"v_") == arg[iarg+1]) {
        delete [] output->var_dump[idump];
        n = strlen(&arg[iarg+1][2]) + 1;
        output->var_dump[idump] = new char[n];
        strcpy(output->var_dump[idump],&arg[iarg+1][2]);
        n = 0;
      } else {
        n = force->inumeric(FLERR,arg[iarg+1]);
        if (n <= 0) error->all(FLERR,"Illegal dump_modify command");
      }
      output->every_dump[idump] = n;
      iarg += 2;

    } else if (strcmp(arg[iarg],"first") == 0) {
      if (iarg+2 > narg) error->all(FLERR,"Illegal dump_modify command");
      if (strcmp(arg[iarg+1],"yes") == 0) first_flag = 1;
      else if (strcmp(arg[iarg+1],"no") == 0) first_flag = 0;
      else error->all(FLERR,"Illegal dump_modify command");
      iarg += 2;

    } else if (strcmp(arg[iarg],"fileper") == 0) {
      if (iarg+2 > narg) error->all(FLERR,"Illegal dump_modify command");
      if (!multiproc)
	error->all(FLERR,"Cannot use dump_modify fileper "
                   "without % in dump file name");
      int nper = force->inumeric(FLERR,arg[iarg+1]);
      if (nper <= 0) error->all(FLERR,"Illegal dump_modify command");
      
      multiproc = nprocs/nper;
      if (nprocs % nper) multiproc++;
      fileproc = me/nper * nper;
      int fileprocnext = MIN(fileproc+nper,nprocs);
      nclusterprocs = fileprocnext - fileproc;
      if (me == fileproc) filewriter = 1;
      else filewriter = 0;
      int icluster = fileproc/nper;

      MPI_Comm_free(&clustercomm);
      MPI_Comm_split(world,icluster,0,&clustercomm);

      delete [] multiname;
      multiname = new char[strlen(filename) + 16];
      char *ptr = strchr(filename,'%');
      *ptr = '\0';
      sprintf(multiname,"%s%d%s",filename,icluster,ptr+1);
      *ptr = '%';
      iarg += 2;

    } else if (strcmp(arg[iarg],"flush") == 0) {
      if (iarg+2 > narg) error->all(FLERR,"Illegal dump_modify command");
      if (strcmp(arg[iarg+1],"yes") == 0) flush_flag = 1;
      else if (strcmp(arg[iarg+1],"no") == 0) flush_flag = 0;
      else error->all(FLERR,"Illegal dump_modify command");
      iarg += 2;

    } else if (strcmp(arg[iarg],"format") == 0) {
      if (iarg+2 > narg) error->all(FLERR,"Illegal dump_modify command");
      delete [] format_user;
      format_user = NULL;
      if (strcmp(arg[iarg+1],"none")) {
        int n = strlen(arg[iarg+1]) + 1;
        format_user = new char[n];
        strcpy(format_user,arg[iarg+1]);
      }
      iarg += 2;

    } else if (strcmp(arg[iarg],"nfile") == 0) {
      if (iarg+2 > narg) error->all(FLERR,"Illegal dump_modify command");
      if (!multiproc)
	error->all(FLERR,"Cannot use dump_modify nfile "
                   "without % in dump file name");
      int nfile = force->inumeric(FLERR,arg[iarg+1]);
      if (nfile <= 0) error->all(FLERR,"Illegal dump_modify command");
      nfile = MIN(nfile,nprocs);

      multiproc = nfile;
      int icluster = static_cast<int> ((bigint) me * nfile/nprocs);
      fileproc = static_cast<int> ((bigint) icluster * nprocs/nfile);
      int fcluster = static_cast<int> ((bigint) fileproc * nfile/nprocs);
      if (fcluster < icluster) fileproc++;
      int fileprocnext = 
        static_cast<int> ((bigint) (icluster+1) * nprocs/nfile);
      fcluster = static_cast<int> ((bigint) fileprocnext * nfile/nprocs);
      if (fcluster < icluster+1) fileprocnext++;
      nclusterprocs = fileprocnext - fileproc;
      if (me == fileproc) filewriter = 1;
      else filewriter = 0;

      MPI_Comm_free(&clustercomm);
      MPI_Comm_split(world,icluster,0,&clustercomm);

      delete [] multiname;
      multiname = new char[strlen(filename) + 16];
      char *ptr = strchr(filename,'%');
      *ptr = '\0';
      sprintf(multiname,"%s%d%s",filename,icluster,ptr+1);
      *ptr = '%';
      iarg += 2;

    } else if (strcmp(arg[iarg],"pad") == 0) {
      if (iarg+2 > narg) error->all(FLERR,"Illegal dump_modify command");
      padflag = force->inumeric(FLERR,arg[iarg+1]);
      if (padflag < 0) error->all(FLERR,"Illegal dump_modify command");
      iarg += 2;

    } else if (strcmp(arg[iarg],"sort") == 0) {
      if (iarg+2 > narg) error->all(FLERR,"Illegal dump_modify command");
      if (strcmp(arg[iarg+1],"off") == 0) sort_flag = 0;
      else if (strcmp(arg[iarg+1],"id") == 0) {
        sort_flag = 1;
        sortcol = 0;
        sortorder = ASCEND;
      } else {
        sort_flag = 1;
        sortcol = force->inumeric(FLERR,arg[iarg+1]);
        sortorder = ASCEND;
        if (sortcol == 0) error->all(FLERR,"Illegal dump_modify command");
        if (sortcol < 0) {
          sortorder = DESCEND;
          sortcol = -sortcol;
        }
        sortcolm1 = sortcol - 1;
      }
      iarg += 2;

    } else {
      int n = modify_param(narg-iarg,&arg[iarg]);
      if (n == 0) error->all(FLERR,"Illegal dump_modify command");
      iarg += n;
    }
  }
}

/* ----------------------------------------------------------------------
   return # of bytes of allocated memory
------------------------------------------------------------------------- */

bigint Dump::memory_usage()
{
  bigint bytes = memory->usage(buf,size_one*maxbuf);
  bytes += memory->usage(sbuf,maxsbuf);
  if (sort_flag) {
    if (sortcol == 0) bytes += memory->usage(ids,maxids);
    bytes += memory->usage(bufsort,size_one*maxsort);
    if (sortcol == 0) bytes += memory->usage(idsort,maxsort);
    bytes += memory->usage(index,maxsort);
    bytes += memory->usage(proclist,maxproc);
    if (irregular) bytes += irregular->memory_usage();
  }

  //~ If vtkflag is active, buf is copied to secondbuf [KH - 7 May 2013]
  if (vtkflag)
    bytes += memory->usage(buf,size_one*maxbuf);

  return bytes;
}<|MERGE_RESOLUTION|>--- conflicted
+++ resolved
@@ -354,8 +354,7 @@
     }
   }
 
-<<<<<<< HEAD
-  int tmp,nlines;
+  int tmp,nlines,nchars;
   MPI_Status status;
   MPI_Request request;
 
@@ -444,49 +443,24 @@
 
     //~ Free the memory allocated to secondbuf [KH - 31 May 2012]
     memory->destroy(secondbuf);
-  } else if (filewriter) {
-    // filewriter = 1 = this proc writes to file
-    //   ping each proc in my cluster, receive its data, write data to file
-    // else wait for ping from fileproc, send my data to fileproc
-
-    for (int iproc = 0; iproc < nclusterprocs; iproc++) {
-      if (iproc) {
-	MPI_Irecv(buf,maxbuf*size_one,MPI_DOUBLE,me+iproc,0,world,&request);
-	MPI_Send(&tmp,0,MPI_INT,me+iproc,0,world);
-	MPI_Wait(&request,&status);
-	MPI_Get_count(&status,MPI_DOUBLE,&nlines);
-	nlines /= size_one;
-      } else nlines = nme;
-      
-      write_data(nlines,buf);
-    }
-    if (flush_flag) fflush(fp);
-=======
-  // filewriter = 1 = this proc writes to file
-  // ping each proc in my cluster, receive its data, write data to file
-  // else wait for ping from fileproc, send my data to fileproc
-
-  int tmp,nlines,nchars;
-  MPI_Status status;
-  MPI_Request request;
-
-  // comm and output buf of doubles
-
-  if (buffer_flag == 0) {
+  } else if (buffer_flag == 0) {
     if (filewriter) {
+      // filewriter = 1 = this proc writes to file
+      // ping each proc in my cluster, receive its data, write data to file
+      // else wait for ping from fileproc, send my data to fileproc
+
       for (int iproc = 0; iproc < nclusterprocs; iproc++) {
-        if (iproc) {
-          MPI_Irecv(buf,maxbuf*size_one,MPI_DOUBLE,me+iproc,0,world,&request);
-          MPI_Send(&tmp,0,MPI_INT,me+iproc,0,world);
-          MPI_Wait(&request,&status);
-          MPI_Get_count(&status,MPI_DOUBLE,&nlines);
-          nlines /= size_one;
-        } else nlines = nme;
-        
-        write_data(nlines,buf);
+	if (iproc) {
+	  MPI_Irecv(buf,maxbuf*size_one,MPI_DOUBLE,me+iproc,0,world,&request);
+	  MPI_Send(&tmp,0,MPI_INT,me+iproc,0,world);
+	  MPI_Wait(&request,&status);
+	  MPI_Get_count(&status,MPI_DOUBLE,&nlines);
+	  nlines /= size_one;
+	} else nlines = nme;
+	
+	write_data(nlines,buf);
       }
       if (flush_flag) fflush(fp);
->>>>>>> 751be962
     
     } else {
       MPI_Recv(&tmp,0,MPI_INT,fileproc,0,world,&status);
