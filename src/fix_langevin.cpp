/* ----------------------------------------------------------------------
   LAMMPS - Large-scale Atomic/Molecular Massively Parallel Simulator
   https://lammps.sandia.gov/, Sandia National Laboratories
   Steve Plimpton, sjplimp@sandia.gov

   Copyright (2003) Sandia Corporation.  Under the terms of Contract
   DE-AC04-94AL85000 with Sandia Corporation, the U.S. Government retains
   certain rights in this software.  This software is distributed under
   the GNU General Public License.

   See the README file in the top-level LAMMPS directory.
------------------------------------------------------------------------- */

/* ----------------------------------------------------------------------
   Contributing authors: Carolyn Phillips (U Mich), reservoir energy tally
                         Aidan Thompson (SNL) GJF formulation
                         Charles Sievers & Niels Gronbech-Jensen (UC Davis)
                             updated GJF formulation and included
                             statistically correct 2GJ velocity
------------------------------------------------------------------------- */

#include "fix_langevin.h"

#include "atom.h"
#include "atom_vec_ellipsoid.h"
#include "comm.h"
#include "compute.h"
#include "error.h"
#include "force.h"
#include "group.h"
#include "input.h"
#include "math_extra.h"
#include "memory.h"
#include "modify.h"
#include "random_mars.h"
#include "respa.h"
#include "update.h"
#include "variable.h"

<<<<<<< HEAD
=======
#include <cmath>
#include <cstring>

>>>>>>> 7ed8a502
using namespace LAMMPS_NS;
using namespace FixConst;

enum{NOBIAS,BIAS};
enum{CONSTANT,EQUAL,ATOM};

#define SINERTIA 0.4          // moment of inertia prefactor for sphere
#define EINERTIA 0.2          // moment of inertia prefactor for ellipsoid

/* ---------------------------------------------------------------------- */

FixLangevin::FixLangevin(LAMMPS *lmp, int narg, char **arg) :
  Fix(lmp, narg, arg),
  gjfflag(0), gfactor1(nullptr), gfactor2(nullptr), ratio(nullptr), tstr(nullptr),
  flangevin(nullptr), tforce(nullptr), franprev(nullptr),
  lv(nullptr), id_temp(nullptr), random(nullptr)
{
  if (narg < 7) error->all(FLERR,"Illegal fix langevin command");

  dynamic_group_allow = 1;
  scalar_flag = 1;
  global_freq = 1;
  extscalar = 1;
  ecouple_flag = 1;
  nevery = 1;

  if (utils::strmatch(arg[3],"^v_")) {
    tstr = utils::strdup(arg[3]+2);
  } else {
    t_start = utils::numeric(FLERR,arg[3],false,lmp);
    t_target = t_start;
    tstyle = CONSTANT;
  }

  t_stop = utils::numeric(FLERR,arg[4],false,lmp);
  t_period = utils::numeric(FLERR,arg[5],false,lmp);
  seed = utils::inumeric(FLERR,arg[6],false,lmp);

  if (t_period <= 0.0) error->all(FLERR,"Fix langevin period must be > 0.0");
  if (seed <= 0) error->all(FLERR,"Illegal fix langevin command");

  // initialize Marsaglia RNG with processor-unique seed

  random = new RanMars(lmp,seed + comm->me);

  // allocate per-type arrays for force prefactors

  gfactor1 = new double[atom->ntypes+1];
  gfactor2 = new double[atom->ntypes+1];
  ratio = new double[atom->ntypes+1];

  // optional args

  for (int i = 1; i <= atom->ntypes; i++) ratio[i] = 1.0;
  ascale = 0.0;
  gjfflag = 0;
  nvalues = 0;
  oflag = 0;
  tallyflag = 0;
  zeroflag = 0;
  osflag = 0;

  int iarg = 7;
  while (iarg < narg) {
    if (strcmp(arg[iarg],"angmom") == 0) {
      if (iarg+2 > narg) error->all(FLERR,"Illegal fix langevin command");
      if (strcmp(arg[iarg+1],"no") == 0) ascale = 0.0;
      else ascale = utils::numeric(FLERR,arg[iarg+1],false,lmp);
      iarg += 2;
    } else if (strcmp(arg[iarg],"gjf") == 0) {
      if (iarg+2 > narg) error->all(FLERR,"Illegal fix langevin command");
      if (strcmp(arg[iarg+1],"no") == 0) {
        gjfflag = 0;
        osflag = 0;
      }
      else if (strcmp(arg[iarg+1],"vfull") == 0) {
        gjfflag = 1;
        osflag = 1;
      }
      else if (strcmp(arg[iarg+1],"vhalf") == 0) {
        gjfflag = 1;
        osflag = 0;
      }
      else error->all(FLERR,"Illegal fix langevin command");
      iarg += 2;
    } else if (strcmp(arg[iarg],"omega") == 0) {
      if (iarg+2 > narg) error->all(FLERR,"Illegal fix langevin command");
      if (strcmp(arg[iarg+1],"no") == 0) oflag = 0;
      else if (strcmp(arg[iarg+1],"yes") == 0) oflag = 1;
      else error->all(FLERR,"Illegal fix langevin command");
      iarg += 2;
    } else if (strcmp(arg[iarg],"scale") == 0) {
      if (iarg+3 > narg) error->all(FLERR,"Illegal fix langevin command");
      int itype = utils::inumeric(FLERR,arg[iarg+1],false,lmp);
      double scale = utils::numeric(FLERR,arg[iarg+2],false,lmp);
      if (itype <= 0 || itype > atom->ntypes)
        error->all(FLERR,"Illegal fix langevin command");
      ratio[itype] = scale;
      iarg += 3;
    } else if (strcmp(arg[iarg],"tally") == 0) {
      if (iarg+2 > narg) error->all(FLERR,"Illegal fix langevin command");
      if (strcmp(arg[iarg+1],"no") == 0) tallyflag = 0;
      else if (strcmp(arg[iarg+1],"yes") == 0) tallyflag = 1;
      else error->all(FLERR,"Illegal fix langevin command");
      iarg += 2;
    } else if (strcmp(arg[iarg],"zero") == 0) {
      if (iarg+2 > narg) error->all(FLERR,"Illegal fix langevin command");
      if (strcmp(arg[iarg+1],"no") == 0) zeroflag = 0;
      else if (strcmp(arg[iarg+1],"yes") == 0) zeroflag = 1;
      else error->all(FLERR,"Illegal fix langevin command");
      iarg += 2;
    } else error->all(FLERR,"Illegal fix langevin command");
  }

  // set temperature = nullptr, user can override via fix_modify if wants bias

  id_temp = nullptr;
  temperature = nullptr;

  energy = 0.0;

  // flangevin is unallocated until first call to setup()
  // compute_scalar checks for this and returns 0.0
  // if flangevin_allocated is not set

  flangevin = nullptr;
  flangevin_allocated = 0;
  franprev = nullptr;
  lv = nullptr;
  tforce = nullptr;
  maxatom1 = maxatom2 = 0;

  // setup atom-based array for franprev
  // register with Atom class
  // no need to set peratom_flag, b/c data is for internal use only

  if (gjfflag) {
    grow_arrays(atom->nmax);
    atom->add_callback(Atom::GROW);

  // initialize franprev to zero

    int nlocal = atom->nlocal;
    for (int i = 0; i < nlocal; i++) {
      franprev[i][0] = 0.0;
      franprev[i][1] = 0.0;
      franprev[i][2] = 0.0;
      lv[i][0] = 0.0;
      lv[i][1] = 0.0;
      lv[i][2] = 0.0;
    }
  }
}

/* ---------------------------------------------------------------------- */

FixLangevin::~FixLangevin()
{
  delete random;
  delete [] tstr;
  delete [] gfactor1;
  delete [] gfactor2;
  delete [] ratio;
  delete [] id_temp;
  memory->destroy(flangevin);
  memory->destroy(tforce);

  if (gjfflag) {
    memory->destroy(franprev);
    memory->destroy(lv);
    atom->delete_callback(id,Atom::GROW);
  }
}

/* ---------------------------------------------------------------------- */

int FixLangevin::setmask()
{
  int mask = 0;
  if (gjfflag) mask |= INITIAL_INTEGRATE;
  mask |= POST_FORCE;
  mask |= POST_FORCE_RESPA;
  mask |= END_OF_STEP;
  return mask;
}

/* ---------------------------------------------------------------------- */

void FixLangevin::init()
{
  if (gjfflag) {
    if (t_period*2 == update->dt)
      error->all(FLERR,"Fix langevin gjf cannot have t_period equal to dt/2");

    // warn if any integrate fix comes after this one
    int before = 1;
    int flag = 0;
    for (int i = 0; i < modify->nfix; i++) {
      if (strcmp(id,modify->fix[i]->id) == 0) before = 0;
      else if ((modify->fmask[i] && utils::strmatch(modify->fix[i]->style,"^nve")) && before) flag = 1;
    }
    if (flag)
      error->all(FLERR,"Fix langevin gjf should come before fix nve");
  }

  if (oflag && !atom->sphere_flag)
    error->all(FLERR,"Fix langevin omega requires atom style sphere");
  if (ascale && !atom->ellipsoid_flag)
    error->all(FLERR,"Fix langevin angmom requires atom style ellipsoid");

  // check variable

  if (tstr) {
    tvar = input->variable->find(tstr);
    if (tvar < 0)
      error->all(FLERR,"Variable name for fix langevin does not exist");
    if (input->variable->equalstyle(tvar)) tstyle = EQUAL;
    else if (input->variable->atomstyle(tvar)) tstyle = ATOM;
    else error->all(FLERR,"Variable for fix langevin is invalid style");
  }

  // if oflag or ascale set, check that all group particles are finite-size

  if (oflag) {
    double *radius = atom->radius;
    int *mask = atom->mask;
    int nlocal = atom->nlocal;

    for (int i = 0; i < nlocal; i++)
      if (mask[i] & groupbit)
        if (radius[i] == 0.0)
          error->one(FLERR,"Fix langevin omega requires extended particles");
  }

  if (ascale) {
    avec = (AtomVecEllipsoid *) atom->style_match("ellipsoid");
    if (!avec)
      error->all(FLERR,"Fix langevin angmom requires atom style ellipsoid");

    int *ellipsoid = atom->ellipsoid;
    int *mask = atom->mask;
    int nlocal = atom->nlocal;

    for (int i = 0; i < nlocal; i++)
      if (mask[i] & groupbit)
        if (ellipsoid[i] < 0)
          error->one(FLERR,"Fix langevin angmom requires extended particles");
  }

  // set force prefactors

  if (!atom->rmass) {
    for (int i = 1; i <= atom->ntypes; i++) {
      gfactor1[i] = -atom->mass[i] / t_period / force->ftm2v;
      if (gjfflag)
        gfactor2[i] = sqrt(atom->mass[i]) *
          sqrt(2.0*force->boltz/t_period/update->dt/force->mvv2e) /
          force->ftm2v;
      else
        gfactor2[i] = sqrt(atom->mass[i]) *
          sqrt(24.0*force->boltz/t_period/update->dt/force->mvv2e) /
          force->ftm2v;
      gfactor1[i] *= 1.0/ratio[i];
      gfactor2[i] *= 1.0/sqrt(ratio[i]);
    }
  }

  if (temperature && temperature->tempbias) tbiasflag = BIAS;
  else tbiasflag = NOBIAS;

  if (strstr(update->integrate_style,"respa"))
    nlevels_respa = ((Respa *) update->integrate)->nlevels;

  if (utils::strmatch(update->integrate_style,"^respa") && gjfflag)
    error->all(FLERR,"Fix langevin gjf and respa are not compatible");

  if (gjfflag) gjfa = (1.0-update->dt/2.0/t_period)/(1.0+update->dt/2.0/t_period);
  if (gjfflag) gjfsib = sqrt(1.0+update->dt/2.0/t_period);
}

/* ---------------------------------------------------------------------- */

void FixLangevin::setup(int vflag)
{
  if (gjfflag) {
    double dtfm;
    double dt = update->dt;
    double **v = atom->v;
    double **f = atom->f;
    int *mask = atom->mask;
    int nlocal = atom->nlocal;
    double *rmass = atom->rmass;
    double *mass = atom->mass;
    int *type = atom->type;
    if (rmass) {
      for (int i = 0; i < nlocal; i++)
        if (mask[i] & groupbit) {
          dtfm = force->ftm2v * 0.5 * dt / rmass[i];
          v[i][0] -= dtfm * f[i][0];
          v[i][1] -= dtfm * f[i][1];
          v[i][2] -= dtfm * f[i][2];
          if (tbiasflag)
            temperature->remove_bias(i,v[i]);
          v[i][0] /= gjfa*gjfsib*gjfsib;
          v[i][1] /= gjfa*gjfsib*gjfsib;
          v[i][2] /= gjfa*gjfsib*gjfsib;
          if (tbiasflag)
            temperature->restore_bias(i,v[i]);
        }

    } else {
      for (int i = 0; i < nlocal; i++)
        if (mask[i] & groupbit) {
          dtfm = force->ftm2v * 0.5 * dt / mass[type[i]];
          v[i][0] -= dtfm * f[i][0];
          v[i][1] -= dtfm * f[i][1];
          v[i][2] -= dtfm * f[i][2];
          if (tbiasflag)
            temperature->remove_bias(i,v[i]);
          v[i][0] /= gjfa*gjfsib*gjfsib;
          v[i][1] /= gjfa*gjfsib*gjfsib;
          v[i][2] /= gjfa*gjfsib*gjfsib;
          if (tbiasflag)
            temperature->restore_bias(i,v[i]);
        }
    }
  }
  if (strstr(update->integrate_style,"verlet"))
    post_force(vflag);
  else {
    ((Respa *) update->integrate)->copy_flevel_f(nlevels_respa-1);
    post_force_respa(vflag,nlevels_respa-1,0);
    ((Respa *) update->integrate)->copy_f_flevel(nlevels_respa-1);
  }
  if (gjfflag) {
    double dtfm;
    double dt = update->dt;
    double **f = atom->f;
    double **v = atom->v;
    int *mask = atom->mask;
    int nlocal = atom->nlocal;
    double *rmass = atom->rmass;
    double *mass = atom->mass;
    int *type = atom->type;
    if (rmass) {
      for (int i = 0; i < nlocal; i++)
        if (mask[i] & groupbit) {
          dtfm = force->ftm2v * 0.5 * dt / rmass[i];
          v[i][0] += dtfm * f[i][0];
          v[i][1] += dtfm * f[i][1];
          v[i][2] += dtfm * f[i][2];
          lv[i][0] = v[i][0];
          lv[i][1] = v[i][1];
          lv[i][2] = v[i][2];
        }
//
    } else {
      for (int i = 0; i < nlocal; i++)
        if (mask[i] & groupbit) {
          dtfm = force->ftm2v * 0.5 * dt / mass[type[i]];
          v[i][0] += dtfm * f[i][0];
          v[i][1] += dtfm * f[i][1];
          v[i][2] += dtfm * f[i][2];
          lv[i][0] = v[i][0];
          lv[i][1] = v[i][1];
          lv[i][2] = v[i][2];
        }
    }
  }
}

/* ---------------------------------------------------------------------- */

void FixLangevin::initial_integrate(int /* vflag */)
{
  double **v = atom->v;
  double **f = atom->f;
  int *mask = atom->mask;
  int nlocal = atom->nlocal;

  for (int i = 0; i < nlocal; i++)
    if (mask[i] & groupbit) {
      f[i][0] /= gjfa;
      f[i][1] /= gjfa;
      f[i][2] /= gjfa;
      v[i][0] = lv[i][0];
      v[i][1] = lv[i][1];
      v[i][2] = lv[i][2];
    }
}

/* ---------------------------------------------------------------------- */

void FixLangevin::post_force(int /*vflag*/)
{
  double *rmass = atom->rmass;

  // enumerate all 2^6 possibilities for template parameters
  // this avoids testing them inside inner loop:
  // TSTYLEATOM, GJF, TALLY, BIAS, RMASS, ZERO

  if (tstyle == ATOM)
    if (gjfflag)
      if (tallyflag || osflag)
        if (tbiasflag == BIAS)
          if (rmass)
            if (zeroflag) post_force_templated<1,1,1,1,1,1>();
            else          post_force_templated<1,1,1,1,1,0>();
          else
            if (zeroflag) post_force_templated<1,1,1,1,0,1>();
            else          post_force_templated<1,1,1,1,0,0>();
        else
          if (rmass)
            if (zeroflag) post_force_templated<1,1,1,0,1,1>();
            else          post_force_templated<1,1,1,0,1,0>();
          else
            if (zeroflag) post_force_templated<1,1,1,0,0,1>();
            else          post_force_templated<1,1,1,0,0,0>();
      else
        if (tbiasflag == BIAS)
          if (rmass)
            if (zeroflag) post_force_templated<1,1,0,1,1,1>();
            else          post_force_templated<1,1,0,1,1,0>();
          else
            if (zeroflag) post_force_templated<1,1,0,1,0,1>();
            else          post_force_templated<1,1,0,1,0,0>();
        else
          if (rmass)
            if (zeroflag) post_force_templated<1,1,0,0,1,1>();
            else          post_force_templated<1,1,0,0,1,0>();
          else
            if (zeroflag) post_force_templated<1,1,0,0,0,1>();
            else          post_force_templated<1,1,0,0,0,0>();
    else
      if (tallyflag || osflag)
        if (tbiasflag == BIAS)
          if (rmass)
            if (zeroflag) post_force_templated<1,0,1,1,1,1>();
            else          post_force_templated<1,0,1,1,1,0>();
          else
            if (zeroflag) post_force_templated<1,0,1,1,0,1>();
            else          post_force_templated<1,0,1,1,0,0>();
        else
          if (rmass)
            if (zeroflag) post_force_templated<1,0,1,0,1,1>();
            else          post_force_templated<1,0,1,0,1,0>();
          else
            if (zeroflag) post_force_templated<1,0,1,0,0,1>();
            else          post_force_templated<1,0,1,0,0,0>();
      else
        if (tbiasflag == BIAS)
          if (rmass)
            if (zeroflag) post_force_templated<1,0,0,1,1,1>();
            else          post_force_templated<1,0,0,1,1,0>();
          else
            if (zeroflag) post_force_templated<1,0,0,1,0,1>();
            else          post_force_templated<1,0,0,1,0,0>();
        else
          if (rmass)
            if (zeroflag) post_force_templated<1,0,0,0,1,1>();
            else          post_force_templated<1,0,0,0,1,0>();
          else
            if (zeroflag) post_force_templated<1,0,0,0,0,1>();
            else          post_force_templated<1,0,0,0,0,0>();
  else
    if (gjfflag)
      if (tallyflag  || osflag)
        if (tbiasflag == BIAS)
          if (rmass)
            if (zeroflag) post_force_templated<0,1,1,1,1,1>();
            else          post_force_templated<0,1,1,1,1,0>();
          else
            if (zeroflag) post_force_templated<0,1,1,1,0,1>();
            else          post_force_templated<0,1,1,1,0,0>();
        else
          if (rmass)
            if (zeroflag) post_force_templated<0,1,1,0,1,1>();
            else          post_force_templated<0,1,1,0,1,0>();
          else
            if (zeroflag) post_force_templated<0,1,1,0,0,1>();
            else          post_force_templated<0,1,1,0,0,0>();
      else
        if (tbiasflag == BIAS)
          if (rmass)
            if (zeroflag) post_force_templated<0,1,0,1,1,1>();
            else          post_force_templated<0,1,0,1,1,0>();
          else
            if (zeroflag) post_force_templated<0,1,0,1,0,1>();
            else          post_force_templated<0,1,0,1,0,0>();
        else
          if (rmass)
            if (zeroflag) post_force_templated<0,1,0,0,1,1>();
            else          post_force_templated<0,1,0,0,1,0>();
          else
            if (zeroflag) post_force_templated<0,1,0,0,0,1>();
            else          post_force_templated<0,1,0,0,0,0>();
    else
      if (tallyflag || osflag)
        if (tbiasflag == BIAS)
          if (rmass)
            if (zeroflag) post_force_templated<0,0,1,1,1,1>();
            else          post_force_templated<0,0,1,1,1,0>();
          else
            if (zeroflag) post_force_templated<0,0,1,1,0,1>();
            else          post_force_templated<0,0,1,1,0,0>();
        else
          if (rmass)
            if (zeroflag) post_force_templated<0,0,1,0,1,1>();
            else          post_force_templated<0,0,1,0,1,0>();
          else
            if (zeroflag) post_force_templated<0,0,1,0,0,1>();
            else          post_force_templated<0,0,1,0,0,0>();
      else
        if (tbiasflag == BIAS)
          if (rmass)
            if (zeroflag) post_force_templated<0,0,0,1,1,1>();
            else          post_force_templated<0,0,0,1,1,0>();
          else
            if (zeroflag) post_force_templated<0,0,0,1,0,1>();
            else          post_force_templated<0,0,0,1,0,0>();
        else
          if (rmass)
            if (zeroflag) post_force_templated<0,0,0,0,1,1>();
            else          post_force_templated<0,0,0,0,1,0>();
          else
            if (zeroflag) post_force_templated<0,0,0,0,0,1>();
            else          post_force_templated<0,0,0,0,0,0>();
}

/* ---------------------------------------------------------------------- */

void FixLangevin::post_force_respa(int vflag, int ilevel, int /*iloop*/)
{
  if (ilevel == nlevels_respa-1) post_force(vflag);
}

/* ----------------------------------------------------------------------
   modify forces using one of the many Langevin styles
------------------------------------------------------------------------- */

template < int Tp_TSTYLEATOM, int Tp_GJF, int Tp_TALLY,
           int Tp_BIAS, int Tp_RMASS, int Tp_ZERO >
void FixLangevin::post_force_templated()
{
  double gamma1,gamma2;

  double **v = atom->v;
  double **f = atom->f;
  double *rmass = atom->rmass;
  int *type = atom->type;
  int *mask = atom->mask;
  int nlocal = atom->nlocal;

  // apply damping and thermostat to atoms in group

  // for Tp_TSTYLEATOM:
  //   use per-atom per-coord target temperature
  // for Tp_GJF:
  //   use Gronbech-Jensen/Farago algorithm
  //   else use regular algorithm
  // for Tp_TALLY:
  //   store drag plus random forces in flangevin[nlocal][3]
  // for Tp_BIAS:
  //   calculate temperature since some computes require temp
  //   computed on current nlocal atoms to remove bias
  //   test v = 0 since some computes mask non-participating atoms via v = 0
  //   and added force has extra term not multiplied by v = 0
  // for Tp_RMASS:
  //   use per-atom masses
  //   else use per-type masses
  // for Tp_ZERO:
  //   sum random force over all atoms in group
  //   subtract sum/count from each atom in group

  double fdrag[3],fran[3],fsum[3],fsumall[3];
  bigint count;
  double fswap;

  double boltz = force->boltz;
  double dt = update->dt;
  double mvv2e = force->mvv2e;
  double ftm2v = force->ftm2v;

  compute_target();

  if (Tp_ZERO) {
    fsum[0] = fsum[1] = fsum[2] = 0.0;
    count = group->count(igroup);
    if (count == 0)
      error->all(FLERR,"Cannot zero Langevin force of 0 atoms");
  }

  // reallocate flangevin if necessary

  if (Tp_TALLY) {
    if (atom->nmax > maxatom1) {
      memory->destroy(flangevin);
      maxatom1 = atom->nmax;
      memory->create(flangevin,maxatom1,3,"langevin:flangevin");
    }
    flangevin_allocated = 1;
  }

  if (Tp_BIAS) temperature->compute_scalar();

  for (int i = 0; i < nlocal; i++) {
    if (mask[i] & groupbit) {
      if (Tp_TSTYLEATOM) tsqrt = sqrt(tforce[i]);
      if (Tp_RMASS) {
        gamma1 = -rmass[i] / t_period / ftm2v;
        if (Tp_GJF)
          gamma2 = sqrt(rmass[i]) * sqrt(2.0*boltz/t_period/dt/mvv2e) / ftm2v;
        else
          gamma2 = sqrt(rmass[i]) * sqrt(24.0*boltz/t_period/dt/mvv2e) / ftm2v;
        gamma1 *= 1.0/ratio[type[i]];
        gamma2 *= 1.0/sqrt(ratio[type[i]]) * tsqrt;
      } else {
        gamma1 = gfactor1[type[i]];
        gamma2 = gfactor2[type[i]] * tsqrt;
      }

      if (Tp_GJF) {
        fran[0] = gamma2*random->gaussian();
        fran[1] = gamma2*random->gaussian();
        fran[2] = gamma2*random->gaussian();
      } else {
        fran[0] = gamma2*(random->uniform()-0.5);
        fran[1] = gamma2*(random->uniform()-0.5);
        fran[2] = gamma2*(random->uniform()-0.5);
      }

      if (Tp_BIAS) {
        temperature->remove_bias(i,v[i]);
        fdrag[0] = gamma1*v[i][0];
        fdrag[1] = gamma1*v[i][1];
        fdrag[2] = gamma1*v[i][2];
        if (v[i][0] == 0.0) fran[0] = 0.0;
        if (v[i][1] == 0.0) fran[1] = 0.0;
        if (v[i][2] == 0.0) fran[2] = 0.0;
        temperature->restore_bias(i,v[i]);
      } else {
        fdrag[0] = gamma1*v[i][0];
        fdrag[1] = gamma1*v[i][1];
        fdrag[2] = gamma1*v[i][2];
      }

      if (Tp_GJF) {
        if (Tp_BIAS)
          temperature->remove_bias(i,v[i]);
        lv[i][0] = gjfsib*v[i][0];
        lv[i][1] = gjfsib*v[i][1];
        lv[i][2] = gjfsib*v[i][2];
        if (Tp_BIAS)
          temperature->restore_bias(i,v[i]);
        if (Tp_BIAS)
          temperature->restore_bias(i,lv[i]);

        fswap = 0.5*(fran[0]+franprev[i][0]);
        franprev[i][0] = fran[0];
        fran[0] = fswap;
        fswap = 0.5*(fran[1]+franprev[i][1]);
        franprev[i][1] = fran[1];
        fran[1] = fswap;
        fswap = 0.5*(fran[2]+franprev[i][2]);
        franprev[i][2] = fran[2];
        fran[2] = fswap;

        fdrag[0] *= gjfa;
        fdrag[1] *= gjfa;
        fdrag[2] *= gjfa;
        fran[0] *= gjfa;
        fran[1] *= gjfa;
        fran[2] *= gjfa;
        f[i][0] *= gjfa;
        f[i][1] *= gjfa;
        f[i][2] *= gjfa;
      }

      f[i][0] += fdrag[0] + fran[0];
      f[i][1] += fdrag[1] + fran[1];
      f[i][2] += fdrag[2] + fran[2];

      if (Tp_ZERO) {
        fsum[0] += fran[0];
        fsum[1] += fran[1];
        fsum[2] += fran[2];
      }

      if (Tp_TALLY) {
        if (Tp_GJF) {
          fdrag[0] = gamma1*lv[i][0]/gjfsib/gjfsib;
          fdrag[1] = gamma1*lv[i][1]/gjfsib/gjfsib;
          fdrag[2] = gamma1*lv[i][2]/gjfsib/gjfsib;
          fswap = (2*fran[0]/gjfa - franprev[i][0])/gjfsib;
          fran[0] = fswap;
          fswap = (2*fran[1]/gjfa - franprev[i][1])/gjfsib;
          fran[1] = fswap;
          fswap = (2*fran[2]/gjfa - franprev[i][2])/gjfsib;
          fran[2] = fswap;
        }
        flangevin[i][0] = fdrag[0] + fran[0];
        flangevin[i][1] = fdrag[1] + fran[1];
        flangevin[i][2] = fdrag[2] + fran[2];

      }
    }
  }

  // set total force to zero

  if (Tp_ZERO) {
    MPI_Allreduce(fsum,fsumall,3,MPI_DOUBLE,MPI_SUM,world);
    fsumall[0] /= count;
    fsumall[1] /= count;
    fsumall[2] /= count;
    for (int i = 0; i < nlocal; i++) {
      if (mask[i] & groupbit) {
        f[i][0] -= fsumall[0];
        f[i][1] -= fsumall[1];
        f[i][2] -= fsumall[2];
        if (Tp_TALLY) {
          flangevin[i][0] -= fsumall[0];
          flangevin[i][1] -= fsumall[1];
          flangevin[i][2] -= fsumall[2];
        }
      }
    }
  }

  // thermostat omega and angmom

  if (oflag) omega_thermostat();
  if (ascale) angmom_thermostat();
}

/* ----------------------------------------------------------------------
   set current t_target and t_sqrt
------------------------------------------------------------------------- */

void FixLangevin::compute_target()
{
  int *mask = atom->mask;
  int nlocal = atom->nlocal;

  double delta = update->ntimestep - update->beginstep;
  if (delta != 0.0) delta /= update->endstep - update->beginstep;

  // if variable temp, evaluate variable, wrap with clear/add
  // reallocate tforce array if necessary

  if (tstyle == CONSTANT) {
    t_target = t_start + delta * (t_stop-t_start);
    tsqrt = sqrt(t_target);
  } else {
    modify->clearstep_compute();
    if (tstyle == EQUAL) {
      t_target = input->variable->compute_equal(tvar);
      if (t_target < 0.0)
        error->one(FLERR,"Fix langevin variable returned negative temperature");
      tsqrt = sqrt(t_target);
    } else {
      if (atom->nmax > maxatom2) {
        maxatom2 = atom->nmax;
        memory->destroy(tforce);
        memory->create(tforce,maxatom2,"langevin:tforce");
      }
      input->variable->compute_atom(tvar,igroup,tforce,1,0);
      for (int i = 0; i < nlocal; i++)
        if (mask[i] & groupbit)
            if (tforce[i] < 0.0)
              error->one(FLERR,
                         "Fix langevin variable returned negative temperature");
    }
    modify->addstep_compute(update->ntimestep + 1);
  }
}

/* ----------------------------------------------------------------------
   thermostat rotational dof via omega
------------------------------------------------------------------------- */

void FixLangevin::omega_thermostat()
{
  double gamma1,gamma2;

  double boltz = force->boltz;
  double dt = update->dt;
  double mvv2e = force->mvv2e;
  double ftm2v = force->ftm2v;

  double **torque = atom->torque;
  double **omega = atom->omega;
  double *radius = atom->radius;
  double *rmass = atom->rmass;
  int *mask = atom->mask;
  int *type = atom->type;
  int nlocal = atom->nlocal;

  // rescale gamma1/gamma2 by 10/3 & sqrt(10/3) for spherical particles
  // does not affect rotational thermosatting
  // gives correct rotational diffusivity behavior

  double tendivthree = 10.0/3.0;
  double tran[3];
  double inertiaone;

  for (int i = 0; i < nlocal; i++) {
    if ((mask[i] & groupbit) && (radius[i] > 0.0)) {
      inertiaone = SINERTIA*radius[i]*radius[i]*rmass[i];
      if (tstyle == ATOM) tsqrt = sqrt(tforce[i]);
      gamma1 = -tendivthree*inertiaone / t_period / ftm2v;
      gamma2 = sqrt(inertiaone) * sqrt(80.0*boltz/t_period/dt/mvv2e) / ftm2v;
      gamma1 *= 1.0/ratio[type[i]];
      gamma2 *= 1.0/sqrt(ratio[type[i]]) * tsqrt;
      tran[0] = gamma2*(random->uniform()-0.5);
      tran[1] = gamma2*(random->uniform()-0.5);
      tran[2] = gamma2*(random->uniform()-0.5);
      torque[i][0] += gamma1*omega[i][0] + tran[0];
      torque[i][1] += gamma1*omega[i][1] + tran[1];
      torque[i][2] += gamma1*omega[i][2] + tran[2];
    }
  }
}

/* ----------------------------------------------------------------------
   thermostat rotational dof via angmom
------------------------------------------------------------------------- */

void FixLangevin::angmom_thermostat()
{
  double gamma1,gamma2;

  double boltz = force->boltz;
  double dt = update->dt;
  double mvv2e = force->mvv2e;
  double ftm2v = force->ftm2v;

  AtomVecEllipsoid::Bonus *bonus = avec->bonus;
  double **torque = atom->torque;
  double **angmom = atom->angmom;
  double *rmass = atom->rmass;
  int *ellipsoid = atom->ellipsoid;
  int *mask = atom->mask;
  int *type = atom->type;
  int nlocal = atom->nlocal;

  // rescale gamma1/gamma2 by ascale for aspherical particles
  // does not affect rotational thermosatting
  // gives correct rotational diffusivity behavior if (nearly) spherical
  // any value will be incorrect for rotational diffusivity if aspherical

  double inertia[3],omega[3],tran[3];
  double *shape,*quat;

  for (int i = 0; i < nlocal; i++) {
    if (mask[i] & groupbit) {
      shape = bonus[ellipsoid[i]].shape;
      inertia[0] = EINERTIA*rmass[i] * (shape[1]*shape[1]+shape[2]*shape[2]);
      inertia[1] = EINERTIA*rmass[i] * (shape[0]*shape[0]+shape[2]*shape[2]);
      inertia[2] = EINERTIA*rmass[i] * (shape[0]*shape[0]+shape[1]*shape[1]);
      quat = bonus[ellipsoid[i]].quat;
      MathExtra::mq_to_omega(angmom[i],quat,inertia,omega);

      if (tstyle == ATOM) tsqrt = sqrt(tforce[i]);
      gamma1 = -ascale / t_period / ftm2v;
      gamma2 = sqrt(ascale*24.0*boltz/t_period/dt/mvv2e) / ftm2v;
      gamma1 *= 1.0/ratio[type[i]];
      gamma2 *= 1.0/sqrt(ratio[type[i]]) * tsqrt;
      tran[0] = sqrt(inertia[0])*gamma2*(random->uniform()-0.5);
      tran[1] = sqrt(inertia[1])*gamma2*(random->uniform()-0.5);
      tran[2] = sqrt(inertia[2])*gamma2*(random->uniform()-0.5);
      torque[i][0] += inertia[0]*gamma1*omega[0] + tran[0];
      torque[i][1] += inertia[1]*gamma1*omega[1] + tran[1];
      torque[i][2] += inertia[2]*gamma1*omega[2] + tran[2];
    }
  }
}

/* ----------------------------------------------------------------------
   tally energy transfer to thermal reservoir
------------------------------------------------------------------------- */

void FixLangevin::end_of_step()
{
  if (!tallyflag && !gjfflag) return;

  double **v = atom->v;
  int *mask = atom->mask;
  int nlocal = atom->nlocal;
  double dtfm;
  double dt = update->dt;
  double *mass = atom->mass;
  double *rmass = atom->rmass;
  double **f = atom->f;
  int *type = atom->type;

  energy_onestep = 0.0;

  if (tallyflag) {
    if (gjfflag) {
      for (int i = 0; i < nlocal; i++)
        if (mask[i] & groupbit) {
          if (tbiasflag)
            temperature->remove_bias(i, lv[i]);
          energy_onestep += flangevin[i][0]*lv[i][0] + flangevin[i][1]*lv[i][1] +
                            flangevin[i][2]*lv[i][2];
          if (tbiasflag)
            temperature->restore_bias(i, lv[i]);
        }
    }
    else
      for (int i = 0; i < nlocal; i++)
        if (mask[i] & groupbit)
          energy_onestep += flangevin[i][0]*v[i][0] + flangevin[i][1]*v[i][1] +
                            flangevin[i][2]*v[i][2];
  }

  if (gjfflag) {
    double tmp[3];
    for (int i = 0; i < nlocal; i++)
      if (mask[i] & groupbit) {
        tmp[0] = v[i][0];
        tmp[1] = v[i][1];
        tmp[2] = v[i][2];
        if (!osflag) {
          v[i][0] = lv[i][0];
          v[i][1] = lv[i][1];
          v[i][2] = lv[i][2];
        } else {
          if (atom->rmass) {
            dtfm = force->ftm2v * 0.5 * dt / rmass[i];
          } else {
            dtfm = force->ftm2v * 0.5 * dt / mass[type[i]];
          }
          v[i][0] = 0.5 * gjfsib*gjfsib*(v[i][0] + dtfm * f[i][0] / gjfa) +
                    dtfm * 0.5 * (gjfsib * flangevin[i][0] - franprev[i][0]) +
                    (gjfsib * gjfa * 0.5 + dt * 0.25 / t_period / gjfsib) * lv[i][0];
          v[i][1] = 0.5 * gjfsib*gjfsib*(v[i][1] + dtfm * f[i][1] / gjfa) +
                    dtfm * 0.5 * (gjfsib * flangevin[i][1] - franprev[i][1]) +
                    (gjfsib * gjfa * 0.5 + dt * 0.25 / t_period / gjfsib) * lv[i][1];
          v[i][2] = 0.5 * gjfsib*gjfsib*(v[i][2] + dtfm * f[i][2] / gjfa) +
                    dtfm * 0.5 * (gjfsib * flangevin[i][2] - franprev[i][2]) +
                    (gjfsib * gjfa * 0.5 + dt * 0.25 / t_period / gjfsib) * lv[i][2];
        }
        lv[i][0] = tmp[0];
        lv[i][1] = tmp[1];
        lv[i][2] = tmp[2];
      }
  }

  energy += energy_onestep*update->dt;
}

/* ---------------------------------------------------------------------- */

void FixLangevin::reset_target(double t_new)
{
  t_target = t_start = t_stop = t_new;
}

/* ---------------------------------------------------------------------- */

void FixLangevin::reset_dt()
{
  if (atom->mass) {
    for (int i = 1; i <= atom->ntypes; i++) {
      if (gjfflag)
        gfactor2[i] = sqrt(atom->mass[i]) *
          sqrt(2.0*force->boltz/t_period/update->dt/force->mvv2e) /
          force->ftm2v;
      else
        gfactor2[i] = sqrt(atom->mass[i]) *
          sqrt(24.0*force->boltz/t_period/update->dt/force->mvv2e) /
          force->ftm2v;
      gfactor2[i] *= 1.0/sqrt(ratio[i]);
    }
  }
  if (gjfflag) {
    gjfa = (1.0-update->dt/2.0/t_period)/(1.0+update->dt/2.0/t_period);
    gjfsib = sqrt(1.0+update->dt/2.0/t_period);
  }
}

/* ---------------------------------------------------------------------- */

int FixLangevin::modify_param(int narg, char **arg)
{
  if (strcmp(arg[0],"temp") == 0) {
    if (narg < 2) error->all(FLERR,"Illegal fix_modify command");
    delete [] id_temp;
    id_temp = utils::strdup(arg[1]);

    int icompute = modify->find_compute(id_temp);
    if (icompute < 0)
      error->all(FLERR,"Could not find fix_modify temperature ID");
    temperature = modify->compute[icompute];

    if (temperature->tempflag == 0)
      error->all(FLERR,
                 "Fix_modify temperature ID does not compute temperature");
    if (temperature->igroup != igroup && comm->me == 0)
      error->warning(FLERR,"Group for fix_modify temp != fix group");
    return 2;
  }
  return 0;
}

/* ---------------------------------------------------------------------- */

double FixLangevin::compute_scalar()
{
  if (!tallyflag || !flangevin_allocated) return 0.0;

  // capture the very first energy transfer to thermal reservoir

  double **v = atom->v;
  int *mask = atom->mask;
  int nlocal = atom->nlocal;

  if (update->ntimestep == update->beginstep) {
    energy_onestep = 0.0;
    if (!gjfflag) {
      for (int i = 0; i < nlocal; i++)
        if (mask[i] & groupbit)
          energy_onestep += flangevin[i][0]*v[i][0] + flangevin[i][1]*v[i][1] +
                            flangevin[i][2]*v[i][2];
      energy = 0.5*energy_onestep*update->dt;
    } else {
      for (int i = 0; i < nlocal; i++)
        if (mask[i] & groupbit) {
          if (tbiasflag)
            temperature->remove_bias(i, lv[i]);
          energy_onestep += flangevin[i][0]*lv[i][0] + flangevin[i][1]*lv[i][1] +
                            flangevin[i][2]*lv[i][2];
          if (tbiasflag)
            temperature->restore_bias(i, lv[i]);
        }
      energy = -0.5*energy_onestep*update->dt;
    }
  }

  // convert midstep energy back to previous fullstep energy

  double energy_me = energy - 0.5*energy_onestep*update->dt;

  double energy_all;
  MPI_Allreduce(&energy_me,&energy_all,1,MPI_DOUBLE,MPI_SUM,world);
  return -energy_all;
}

/* ----------------------------------------------------------------------
   extract thermostat properties
------------------------------------------------------------------------- */

void *FixLangevin::extract(const char *str, int &dim)
{
  dim = 0;
  if (strcmp(str,"t_target") == 0) {
    return &t_target;
  }
  return nullptr;
}

/* ----------------------------------------------------------------------
   memory usage of tally array
------------------------------------------------------------------------- */

double FixLangevin::memory_usage()
{
  double bytes = 0.0;
  if (gjfflag) bytes += (double)atom->nmax*6 * sizeof(double);
  if (tallyflag || osflag) bytes += (double)atom->nmax*3 * sizeof(double);
  if (tforce) bytes += (double)atom->nmax * sizeof(double);
  return bytes;
}

/* ----------------------------------------------------------------------
   allocate atom-based array for franprev
------------------------------------------------------------------------- */

void FixLangevin::grow_arrays(int nmax)
{
  memory->grow(franprev,nmax,3,"fix_langevin:franprev");
  memory->grow(lv,nmax,3,"fix_langevin:lv");
}

/* ----------------------------------------------------------------------
   copy values within local atom-based array
------------------------------------------------------------------------- */

void FixLangevin::copy_arrays(int i, int j, int /*delflag*/)
{
  franprev[j][0] = franprev[i][0];
  franprev[j][1] = franprev[i][1];
  franprev[j][2] = franprev[i][2];
  lv[j][0] = lv[i][0];
  lv[j][1] = lv[i][1];
  lv[j][2] = lv[i][2];
}

/* ----------------------------------------------------------------------
   pack values in local atom-based array for exchange with another proc
------------------------------------------------------------------------- */

int FixLangevin::pack_exchange(int i, double *buf)
{
  int n = 0;
  buf[n++] = franprev[i][0];
  buf[n++] = franprev[i][1];
  buf[n++] = franprev[i][2];
  buf[n++] = lv[i][0];
  buf[n++] = lv[i][1];
  buf[n++] = lv[i][2];
  return n;
}

/* ----------------------------------------------------------------------
   unpack values in local atom-based array from exchange with another proc
------------------------------------------------------------------------- */

int FixLangevin::unpack_exchange(int nlocal, double *buf)
{
  int n = 0;
  franprev[nlocal][0] = buf[n++];
  franprev[nlocal][1] = buf[n++];
  franprev[nlocal][2] = buf[n++];
  lv[nlocal][0] = buf[n++];
  lv[nlocal][1] = buf[n++];
  lv[nlocal][2] = buf[n++];
  return n;
}<|MERGE_RESOLUTION|>--- conflicted
+++ resolved
@@ -37,12 +37,9 @@
 #include "update.h"
 #include "variable.h"
 
-<<<<<<< HEAD
-=======
 #include <cmath>
 #include <cstring>
 
->>>>>>> 7ed8a502
 using namespace LAMMPS_NS;
 using namespace FixConst;
 
