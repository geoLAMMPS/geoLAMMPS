/* ----------------------------------------------------------------------
   LAMMPS - Large-scale Atomic/Molecular Massively Parallel Simulator
   http://lammps.sandia.gov, Sandia National Laboratories
   Steve Plimpton, sjplimp@sandia.gov

   Copyright (2003) Sandia Corporation.  Under the terms of Contract
   DE-AC04-94AL85000 with Sandia Corporation, the U.S. Government retains
   certain rights in this software.  This software is distributed under
   the GNU General Public License.

   See the README file in the top-level LAMMPS directory.
------------------------------------------------------------------------- */

/* ----------------------------------------------------------------------
   Contributing author: Evangelos Voyiatzis (Royal DSM)
------------------------------------------------------------------------- */

#include "fix_widom.h"

#include "angle.h"
#include "atom.h"
#include "atom_vec.h"
#include "bond.h"
#include "comm.h"
#include "compute.h"
#include "dihedral.h"
#include "domain.h"
#include "error.h"
#include "fix.h"
#include "force.h"
#include "group.h"
#include "improper.h"
#include "kspace.h"
#include "math_const.h"
#include "math_extra.h"
#include "memory.h"
#include "modify.h"
#include "molecule.h"
#include "neighbor.h"
#include "pair.h"
#include "random_park.h"
#include "region.h"
#include "update.h"

#include <cmath>
#include <cstring>

using namespace std;
using namespace LAMMPS_NS;
using namespace FixConst;
using namespace MathConst;

#define MAXENERGYTEST 1.0e50

enum{EXCHATOM,EXCHMOL}; // exchmode

/* ---------------------------------------------------------------------- */

FixWidom::FixWidom(LAMMPS *lmp, int narg, char **arg) :
  Fix(lmp, narg, arg),
  idregion(nullptr), full_flag(0),
  local_gas_list(nullptr), molcoords(nullptr), molq(nullptr), molimage(nullptr),
  random_equal(nullptr)
{
  if (narg < 8) error->all(FLERR,"Illegal fix widom command");

  if (atom->molecular == 2)
    error->all(FLERR,"Fix widom does not (yet) work with atom_style template");

  dynamic_group_allow = 1;

  vector_flag = 1;
  size_vector = 3;
  global_freq = 1;
  extvector = 0;
  restart_global = 1;
  time_depend = 1;

  //ave_widom_chemical_potential = 0;

  // required args

  nevery = utils::inumeric(FLERR,arg[3],false,lmp);
  ninsertions = utils::inumeric(FLERR,arg[4],false,lmp);
  nwidom_type = utils::inumeric(FLERR,arg[5],false,lmp);
  seed = utils::inumeric(FLERR,arg[6],false,lmp);
  insertion_temperature = utils::numeric(FLERR,arg[7],false,lmp);

  if (nevery <= 0) error->all(FLERR,"Illegal fix widom command");
  if (ninsertions < 0) error->all(FLERR,"Illegal fix widom command");
  if (seed <= 0) error->all(FLERR,"Illegal fix widom command");
  if (insertion_temperature < 0.0)
    error->all(FLERR,"Illegal fix widom command");

  // read options from end of input line

  options(narg-8,&arg[8]);

  // random number generator, same for all procs

  random_equal = new RanPark(lmp,seed);

  // error checks on region and its extent being inside simulation box

  region_xlo = region_xhi = region_ylo = region_yhi =
    region_zlo = region_zhi = 0.0;
  if (regionflag) {
    if (domain->regions[iregion]->bboxflag == 0)
      error->all(FLERR,"Fix widom region does not support a bounding box");
    if (domain->regions[iregion]->dynamic_check())
      error->all(FLERR,"Fix widom region cannot be dynamic");

    region_xlo = domain->regions[iregion]->extent_xlo;
    region_xhi = domain->regions[iregion]->extent_xhi;
    region_ylo = domain->regions[iregion]->extent_ylo;
    region_yhi = domain->regions[iregion]->extent_yhi;
    region_zlo = domain->regions[iregion]->extent_zlo;
    region_zhi = domain->regions[iregion]->extent_zhi;

    if (region_xlo < domain->boxlo[0] || region_xhi > domain->boxhi[0] ||
        region_ylo < domain->boxlo[1] || region_yhi > domain->boxhi[1] ||
        region_zlo < domain->boxlo[2] || region_zhi > domain->boxhi[2])
      error->all(FLERR,"Fix widom region extends outside simulation box");

    // estimate region volume using MC trials

    double coord[3];
    int inside = 0;
    int attempts = 10000000;
    for (int i = 0; i < attempts; i++) {
      coord[0] = region_xlo + random_equal->uniform() * (region_xhi-region_xlo);
      coord[1] = region_ylo + random_equal->uniform() * (region_yhi-region_ylo);
      coord[2] = region_zlo + random_equal->uniform() * (region_zhi-region_zlo);
      if (domain->regions[iregion]->match(coord[0],coord[1],coord[2]) != 0)
        inside++;
    }

    double max_region_volume = (region_xhi - region_xlo)*
     (region_yhi - region_ylo)*(region_zhi - region_zlo);

    region_volume = max_region_volume*static_cast<double> (inside)/
     static_cast<double> (attempts);
  }

  // error check and further setup for exchmode = EXCHMOL

  if (exchmode == EXCHMOL) {
    if (onemols[imol]->xflag == 0)
      error->all(FLERR,"Fix widom molecule must have coordinates");
    if (onemols[imol]->typeflag == 0)
      error->all(FLERR,"Fix widom molecule must have atom types");
    if (nwidom_type != 0)
<<<<<<< HEAD
      error->all(FLERR,"Atom type must be zero in fix Widom mol command");
    if (onemols[imol]->qflag == 1 && atom->q == nullptr)
      error->all(FLERR,"Fix Widom molecule has charges, but atom style does not");
=======
      error->all(FLERR,"Atom type must be zero in fix widom mol command");
    if (onemols[imol]->qflag == 1 && atom->q == NULL)
      error->all(FLERR,"Fix widom molecule has charges, but atom style does not");
>>>>>>> ff05704b

    if (atom->molecular == 2 && onemols != atom->avec->onemols)
      error->all(FLERR,"Fix widom molecule template ID must be same "
                 "as atom_style template ID");
    onemols[imol]->check_attributes(0);
  }

<<<<<<< HEAD
  if (charge_flag && atom->q == nullptr)
    error->all(FLERR,"Fix Widom atom has charge, but atom style does not");
=======
  if (charge_flag && atom->q == NULL)
    error->all(FLERR,"Fix widom atom has charge, but atom style does not");
>>>>>>> ff05704b

  // setup of array of coordinates for molecule insertion

  if (exchmode == EXCHATOM) natoms_per_molecule = 1;
  else natoms_per_molecule = onemols[imol]->natoms;
  nmaxmolatoms = natoms_per_molecule;
  grow_molecule_arrays(nmaxmolatoms);

  // set up reneighboring

  force_reneighbor = 1;
  next_reneighbor = update->ntimestep + 1;

  // zero out counters
  widom_nmax = 0;
  local_gas_list = nullptr;
}

/* ----------------------------------------------------------------------
   parse optional parameters at end of input line
------------------------------------------------------------------------- */

void FixWidom::options(int narg, char **arg)
{
  if (narg < 0) error->all(FLERR,"Illegal fix widom command");

  // defaults

  exchmode = EXCHATOM;
  regionflag = 0;
  iregion = -1;
  region_volume = 0;
  max_region_attempts = 1000;
  molecule_group = 0;
  molecule_group_bit = 0;
  molecule_group_inversebit = 0;
  exclusion_group = 0;
  exclusion_group_bit = 0;
  charge = 0.0;
  charge_flag = false;
  full_flag = false;
  energy_intra = 0.0;

  int iarg = 0;
  while (iarg < narg) {
  if (strcmp(arg[iarg],"mol") == 0) {
      if (iarg+2 > narg) error->all(FLERR,"Illegal fix widom command");
      imol = atom->find_molecule(arg[iarg+1]);
      if (imol == -1)
        error->all(FLERR,"Molecule template ID for fix widom does not exist");
      if (atom->molecules[imol]->nset > 1 && comm->me == 0)
        error->warning(FLERR,"Molecule template for "
                       "fix widom has multiple molecules");
      exchmode = EXCHMOL;
      onemols = atom->molecules;
      nmol = onemols[imol]->nset;
      iarg += 2;
    } else if (strcmp(arg[iarg],"region") == 0) {
      if (iarg+2 > narg) error->all(FLERR,"Illegal fix widom command");
      iregion = domain->find_region(arg[iarg+1]);
      if (iregion == -1)
        error->all(FLERR,"Region ID for fix widom does not exist");
      int n = strlen(arg[iarg+1]) + 1;
      idregion = new char[n];
      strcpy(idregion,arg[iarg+1]);
      regionflag = 1;
      iarg += 2;
    } else if (strcmp(arg[iarg],"charge") == 0) {
      if (iarg+2 > narg) error->all(FLERR,"Illegal fix widom command");
      charge = utils::numeric(FLERR,arg[iarg+1],false,lmp);
      charge_flag = true;
      iarg += 2;
    } else if (strcmp(arg[iarg],"full_energy") == 0) {
      full_flag = true;
      iarg += 1;
    } else if (strcmp(arg[iarg],"intra_energy") == 0) {
      if (iarg+2 > narg) error->all(FLERR,"Illegal fix widom command");
      energy_intra = utils::numeric(FLERR,arg[iarg+1],false,lmp);
      iarg += 2;
    } else error->all(FLERR,"Illegal fix widom command");
  }
}

/* ---------------------------------------------------------------------- */

FixWidom::~FixWidom()
{
  if (regionflag) delete [] idregion;
  delete random_equal;

  memory->destroy(local_gas_list);
  memory->destroy(molcoords);
  memory->destroy(molq);
  memory->destroy(molimage);

}

/* ---------------------------------------------------------------------- */

int FixWidom::setmask()
{
  int mask = 0;
  mask |= PRE_EXCHANGE;
  return mask;
}

/* ---------------------------------------------------------------------- */

void FixWidom::init()
{

  triclinic = domain->triclinic;

  ave_widom_chemical_potential = 0;

  if (regionflag) volume = region_volume;
  else volume = domain->xprd * domain->yprd * domain->zprd;

  // decide whether to switch to the full_energy option
  if (!full_flag) {
    if ((force->kspace) ||
        (force->pair == nullptr) ||
        (force->pair->single_enable == 0) ||
        (force->pair_match("hybrid",0)) ||
        (force->pair_match("eam",0)) ||
        (force->pair->tail_flag)
        ) {
      full_flag = true;
      if (comm->me == 0)
        error->warning(FLERR,"Fix widom using full_energy option");
    }
  }

  if (full_flag) c_pe = modify->compute[modify->find_compute("thermo_pe")];

  if (exchmode == EXCHATOM) {
    if (nwidom_type <= 0 || nwidom_type > atom->ntypes)
      error->all(FLERR,"Invalid atom type in fix widom command");
  }

  // if molecules are exchanged or moved, check for unset mol IDs
  if (exchmode == EXCHMOL) {
    tagint *molecule = atom->molecule;
    int *mask = atom->mask;
    int flag = 0;
    for (int i = 0; i < atom->nlocal; i++)
      if (mask[i] == groupbit)
        if (molecule[i] == 0) flag = 1;
    int flagall;
    MPI_Allreduce(&flag,&flagall,1,MPI_INT,MPI_SUM,world);
    if (flagall && comm->me == 0)
      error->all(FLERR,
       "All mol IDs should be set for fix widom group atoms");
  }

  if (exchmode == EXCHMOL)
    if (atom->molecule_flag == 0 || !atom->tag_enable || !atom->map_style)
      error->all(FLERR,
       "Fix widom molecule command requires that "
       "atoms have molecule attributes");

  if (domain->dimension == 2)
    error->all(FLERR,"Cannot use fix widom in a 2d simulation");

  // create a new group for interaction exclusions
  // used for attempted atom or molecule deletions
  // skip if already exists from previous init()

  if (full_flag && !exclusion_group_bit) {

    // create unique group name for atoms to be excluded

    auto group_id = std::string("FixWidom:widom_exclusion_group:") + id;
    group->assign(group_id + " subtract all all");
    exclusion_group = group->find(group_id);
    if (exclusion_group == -1)
      error->all(FLERR,"Could not find fix widom exclusion group ID");
    exclusion_group_bit = group->bitmask[exclusion_group];

    // neighbor list exclusion setup
    // turn off interactions between group all and the exclusion group

    int narg = 4;
    char **arg = new char*[narg];;
    arg[0] = (char *) "exclude";
    arg[1] = (char *) "group";
    arg[2] = (char *) group_id.c_str();
    arg[3] = (char *) "all";
    neighbor->modify_params(narg,arg);
    delete [] arg;
  }

  // create a new group for temporary use with selected molecules

  if (exchmode == EXCHMOL) {

    auto group_id = std::string("FixWidom:rotation_gas_atoms:") + id;
    group->assign(group_id + " molecule -1");
    molecule_group = group->find(group_id);
    if (molecule_group == -1)
      error->all(FLERR,"Could not find fix widom rotation group ID");
    molecule_group_bit = group->bitmask[molecule_group];
    molecule_group_inversebit = molecule_group_bit ^ ~0;
  }

  // get all of the needed molecule data if exchanging
  // or moving molecules, otherwise just get the gas mass

  if (exchmode == EXCHMOL) {

    onemols[imol]->compute_mass();
    onemols[imol]->compute_com();
    gas_mass = onemols[imol]->masstotal;
    for (int i = 0; i < onemols[imol]->natoms; i++) {
      onemols[imol]->x[i][0] -= onemols[imol]->com[0];
      onemols[imol]->x[i][1] -= onemols[imol]->com[1];
      onemols[imol]->x[i][2] -= onemols[imol]->com[2];
    }
    onemols[imol]->com[0] = 0;
    onemols[imol]->com[1] = 0;
    onemols[imol]->com[2] = 0;

  } else gas_mass = atom->mass[nwidom_type];

  if (gas_mass <= 0.0)
    error->all(FLERR,"Illegal fix widom gas mass <= 0");

  // check that no deletable atoms are in atom->firstgroup
  // deleting such an atom would not leave firstgroup atoms first

  if (atom->firstgroup >= 0) {
    int *mask = atom->mask;
    int firstgroupbit = group->bitmask[atom->firstgroup];

    int flag = 0;
    for (int i = 0; i < atom->nlocal; i++)
      if ((mask[i] == groupbit) && (mask[i] && firstgroupbit)) flag = 1;

    int flagall;
    MPI_Allreduce(&flag,&flagall,1,MPI_INT,MPI_SUM,world);

    if (flagall)
      error->all(FLERR,"Cannot use fix widom on atoms in atom_modify first group");
  }

  // compute beta
  beta = 1.0/(force->boltz*insertion_temperature);

  imagezero = ((imageint) IMGMAX << IMG2BITS) |
             ((imageint) IMGMAX << IMGBITS) | IMGMAX;

  // Current implementation is broken using
  // full_flag on molecules on more than one processor.
  // Print error if this is the current mode
  if (full_flag && (exchmode == EXCHMOL) && comm->nprocs > 1)
    error->all(FLERR,"fix widom does currently not support full_energy option with molecules on more than 1 MPI process.");

}

/* ----------------------------------------------------------------------
------------------------------------------------------------------------- */

void FixWidom::pre_exchange()
{
  // just return if should not be called on this timestep

  if (next_reneighbor != update->ntimestep) return;

  ave_widom_chemical_potential = 0.0;

  xlo = domain->boxlo[0];
  xhi = domain->boxhi[0];
  ylo = domain->boxlo[1];
  yhi = domain->boxhi[1];
  zlo = domain->boxlo[2];
  zhi = domain->boxhi[2];
  if (triclinic) {
    sublo = domain->sublo_lamda;
    subhi = domain->subhi_lamda;
  } else {
    sublo = domain->sublo;
    subhi = domain->subhi;
  }

  if (regionflag) volume = region_volume;
  else volume = domain->xprd * domain->yprd * domain->zprd;

  if (triclinic) domain->x2lamda(atom->nlocal);
  domain->pbc();
  comm->exchange();
  atom->nghost = 0;
  comm->borders();
  if (triclinic) domain->lamda2x(atom->nlocal+atom->nghost);
  update_gas_atoms_list();

  if (full_flag) {
    energy_stored = energy_full();

    if (exchmode == EXCHATOM) {
      attempt_atomic_insertion_full();
    } else {
      attempt_molecule_insertion_full();
    }

    if (triclinic) domain->x2lamda(atom->nlocal);
    domain->pbc();
    comm->exchange();
    atom->nghost = 0;
    comm->borders();
    if (triclinic) domain->lamda2x(atom->nlocal+atom->nghost);

  } else {

    if (exchmode == EXCHATOM) {
      attempt_atomic_insertion();
    } else {
      attempt_molecule_insertion();
    }

  }
  next_reneighbor = update->ntimestep + nevery;
}

/* ----------------------------------------------------------------------
------------------------------------------------------------------------- */

void FixWidom::attempt_atomic_insertion()
{

  double lamda[3];
  double coord[3];

  for (int imove = 0; imove < ninsertions; imove++) {

    // pick coordinates for insertion point

    if (regionflag) {
      int region_attempt = 0;
      coord[0] = region_xlo + random_equal->uniform() * (region_xhi-region_xlo);
      coord[1] = region_ylo + random_equal->uniform() * (region_yhi-region_ylo);
      coord[2] = region_zlo + random_equal->uniform() * (region_zhi-region_zlo);
      while (domain->regions[iregion]->match(coord[0],coord[1],coord[2]) == 0) {
        coord[0] = region_xlo + random_equal->uniform() * (region_xhi-region_xlo);
        coord[1] = region_ylo + random_equal->uniform() * (region_yhi-region_ylo);
        coord[2] = region_zlo + random_equal->uniform() * (region_zhi-region_zlo);
        region_attempt++;
        if (region_attempt >= max_region_attempts) return;
      }
      if (triclinic) domain->x2lamda(coord,lamda);
    } else {
      if (triclinic == 0) {
        coord[0] = xlo + random_equal->uniform() * (xhi-xlo);
        coord[1] = ylo + random_equal->uniform() * (yhi-ylo);
        coord[2] = zlo + random_equal->uniform() * (zhi-zlo);
      } else {
        lamda[0] = random_equal->uniform();
        lamda[1] = random_equal->uniform();
        lamda[2] = random_equal->uniform();

        // wasteful, but necessary

        if (lamda[0] == 1.0) lamda[0] = 0.0;
        if (lamda[1] == 1.0) lamda[1] = 0.0;
        if (lamda[2] == 1.0) lamda[2] = 0.0;

        domain->lamda2x(lamda,coord);
      }
    }

    int proc_flag = 0;
    if (triclinic == 0) {
      domain->remap(coord);
      if (!domain->inside(coord))
        error->one(FLERR,"Fix widom put atom outside box");
      if (coord[0] >= sublo[0] && coord[0] < subhi[0] &&
    coord[1] >= sublo[1] && coord[1] < subhi[1] &&
    coord[2] >= sublo[2] && coord[2] < subhi[2]) proc_flag = 1;
    } else {
      if (lamda[0] >= sublo[0] && lamda[0] < subhi[0] &&
    lamda[1] >= sublo[1] && lamda[1] < subhi[1] &&
    lamda[2] >= sublo[2] && lamda[2] < subhi[2]) proc_flag = 1;
    }

    if (proc_flag) {
      int ii = -1;
      if (charge_flag) {
        ii = atom->nlocal + atom->nghost;
        if (ii >= atom->nmax) atom->avec->grow(0);
        atom->q[ii] = charge;
      }
      double insertion_energy = energy(ii,nwidom_type,-1,coord);
      double inst_chem_pot = exp(-insertion_energy*beta);
      double incr_chem_pot = (inst_chem_pot - ave_widom_chemical_potential);
      ave_widom_chemical_potential += incr_chem_pot / (imove + 1);
    }

  }

}

/* ----------------------------------------------------------------------
------------------------------------------------------------------------- */

void FixWidom::attempt_molecule_insertion()
{

  double lamda[3];
  double com_coord[3];
  double r[3],rotmat[3][3],quat[4];

  for (int imove = 0; imove < ninsertions; imove++) {

    if (regionflag) {
      int region_attempt = 0;
      com_coord[0] = region_xlo + random_equal->uniform() *
        (region_xhi-region_xlo);
      com_coord[1] = region_ylo + random_equal->uniform() *
        (region_yhi-region_ylo);
      com_coord[2] = region_zlo + random_equal->uniform() *
        (region_zhi-region_zlo);
      while (domain->regions[iregion]->match(com_coord[0],com_coord[1],
               com_coord[2]) == 0) {
        com_coord[0] = region_xlo + random_equal->uniform() *
    (region_xhi-region_xlo);
        com_coord[1] = region_ylo + random_equal->uniform() *
    (region_yhi-region_ylo);
        com_coord[2] = region_zlo + random_equal->uniform() *
    (region_zhi-region_zlo);
        region_attempt++;
        if (region_attempt >= max_region_attempts) return;
      }
      if (triclinic) domain->x2lamda(com_coord,lamda);
    } else {
      if (triclinic == 0) {
        com_coord[0] = xlo + random_equal->uniform() * (xhi-xlo);
        com_coord[1] = ylo + random_equal->uniform() * (yhi-ylo);
        com_coord[2] = zlo + random_equal->uniform() * (zhi-zlo);
      } else {
        lamda[0] = random_equal->uniform();
        lamda[1] = random_equal->uniform();
        lamda[2] = random_equal->uniform();

        // wasteful, but necessary

        if (lamda[0] == 1.0) lamda[0] = 0.0;
        if (lamda[1] == 1.0) lamda[1] = 0.0;
        if (lamda[2] == 1.0) lamda[2] = 0.0;

        domain->lamda2x(lamda,com_coord);
      }
    }

    // generate point in unit cube
    // then restrict to unit sphere

    double rsq = 1.1;
    while (rsq > 1.0) {
      r[0] = 2.0*random_equal->uniform() - 1.0;
      r[1] = 2.0*random_equal->uniform() - 1.0;
      r[2] = 2.0*random_equal->uniform() - 1.0;
      rsq = MathExtra::dot3(r, r);
    }

    double theta = random_equal->uniform() * MY_2PI;
    MathExtra::norm3(r);
    MathExtra::axisangle_to_quat(r,theta,quat);
    MathExtra::quat_to_mat(quat,rotmat);

    double insertion_energy = 0.0;
    bool *procflag = new bool[natoms_per_molecule];

    for (int i = 0; i < natoms_per_molecule; i++) {
      MathExtra::matvec(rotmat,onemols[imol]->x[i],molcoords[i]);
      molcoords[i][0] += com_coord[0];
      molcoords[i][1] += com_coord[1];
      molcoords[i][2] += com_coord[2];

      // use temporary variable for remapped position
      // so unmapped position is preserved in molcoords

      double xtmp[3];
      xtmp[0] = molcoords[i][0];
      xtmp[1] = molcoords[i][1];
      xtmp[2] = molcoords[i][2];
      domain->remap(xtmp);
      if (!domain->inside(xtmp))
        error->one(FLERR,"Fix widom put atom outside box");

      procflag[i] = false;
      if (triclinic == 0) {
        if (xtmp[0] >= sublo[0] && xtmp[0] < subhi[0] &&
      xtmp[1] >= sublo[1] && xtmp[1] < subhi[1] &&
      xtmp[2] >= sublo[2] && xtmp[2] < subhi[2]) procflag[i] = true;
      } else {
        domain->x2lamda(xtmp,lamda);
        if (lamda[0] >= sublo[0] && lamda[0] < subhi[0] &&
      lamda[1] >= sublo[1] && lamda[1] < subhi[1] &&
      lamda[2] >= sublo[2] && lamda[2] < subhi[2]) procflag[i] = true;
      }

      if (procflag[i]) {
        int ii = -1;
        if (onemols[imol]->qflag == 1) {
    ii = atom->nlocal + atom->nghost;
    if (ii >= atom->nmax) atom->avec->grow(0);
    atom->q[ii] = onemols[imol]->q[i];
        }
        insertion_energy += energy(ii,onemols[imol]->type[i],-1,xtmp);
      }
    }

    double insertion_energy_sum = 0.0;
    MPI_Allreduce(&insertion_energy,&insertion_energy_sum,1,
      MPI_DOUBLE,MPI_SUM,world);

    // the insertion_energy_sum is the variable with the energy of inserting one molecule
    double inst_chem_pot = exp(-insertion_energy_sum*beta);
    double incr_chem_pot = (inst_chem_pot - ave_widom_chemical_potential);
    ave_widom_chemical_potential += incr_chem_pot / (imove + 1);


    delete[] procflag;

  }

}

/* ----------------------------------------------------------------------
------------------------------------------------------------------------- */

void FixWidom::attempt_atomic_insertion_full()
{

  double lamda[3];
  double coord[3];

  for (int imove = 0; imove < ninsertions; imove++) {

    if (regionflag) {
      int region_attempt = 0;
      coord[0] = region_xlo + random_equal->uniform() * (region_xhi-region_xlo);
      coord[1] = region_ylo + random_equal->uniform() * (region_yhi-region_ylo);
      coord[2] = region_zlo + random_equal->uniform() * (region_zhi-region_zlo);
      while (domain->regions[iregion]->match(coord[0],coord[1],coord[2]) == 0) {
        coord[0] = region_xlo + random_equal->uniform() * (region_xhi-region_xlo);
        coord[1] = region_ylo + random_equal->uniform() * (region_yhi-region_ylo);
        coord[2] = region_zlo + random_equal->uniform() * (region_zhi-region_zlo);
        region_attempt++;
        if (region_attempt >= max_region_attempts) return;
      }
      if (triclinic) domain->x2lamda(coord,lamda);
    } else {
      if (triclinic == 0) {
        coord[0] = xlo + random_equal->uniform() * (xhi-xlo);
        coord[1] = ylo + random_equal->uniform() * (yhi-ylo);
        coord[2] = zlo + random_equal->uniform() * (zhi-zlo);
      } else {
        lamda[0] = random_equal->uniform();
        lamda[1] = random_equal->uniform();
        lamda[2] = random_equal->uniform();

        // wasteful, but necessary

        if (lamda[0] == 1.0) lamda[0] = 0.0;
        if (lamda[1] == 1.0) lamda[1] = 0.0;
        if (lamda[2] == 1.0) lamda[2] = 0.0;

        domain->lamda2x(lamda,coord);
      }
    }

    int proc_flag = 0;
    if (triclinic == 0) {
      domain->remap(coord);
      if (!domain->inside(coord))
        error->one(FLERR,"Fix widom put atom outside box");
      if (coord[0] >= sublo[0] && coord[0] < subhi[0] &&
    coord[1] >= sublo[1] && coord[1] < subhi[1] &&
    coord[2] >= sublo[2] && coord[2] < subhi[2]) proc_flag = 1;
    } else {
      if (lamda[0] >= sublo[0] && lamda[0] < subhi[0] &&
    lamda[1] >= sublo[1] && lamda[1] < subhi[1] &&
    lamda[2] >= sublo[2] && lamda[2] < subhi[2]) proc_flag = 1;
    }

    if (proc_flag) {
      atom->avec->create_atom(nwidom_type,coord);
      int m = atom->nlocal - 1;

      // add to groups
      // optionally add to type-based groups

      atom->v[m][0] = 0;
      atom->v[m][1] = 0;
      atom->v[m][2] = 0;
      if (charge_flag) atom->q[m] = charge;
      modify->create_attribute(m);
    }

    atom->natoms++;
    if (atom->tag_enable) {
      atom->tag_extend();
      if (atom->map_style) atom->map_init();
    }
    atom->nghost = 0;
    if (triclinic) domain->x2lamda(atom->nlocal);
    comm->borders();
    if (triclinic) domain->lamda2x(atom->nlocal+atom->nghost);
    if (force->kspace) force->kspace->qsum_qsq();
    if (force->pair->tail_flag) force->pair->reinit();

    double insertion_energy = energy_full() - energy_stored;
    double inst_chem_pot = exp(-insertion_energy*beta);
    double incr_chem_pot = (inst_chem_pot - ave_widom_chemical_potential);
    ave_widom_chemical_potential += incr_chem_pot / (imove + 1);

    atom->natoms--;
    if (proc_flag) atom->nlocal--;
    if (force->kspace) force->kspace->qsum_qsq();
    if (force->pair->tail_flag) force->pair->reinit();

    update_gas_atoms_list();

  }

}

/* ----------------------------------------------------------------------
------------------------------------------------------------------------- */

void FixWidom::attempt_molecule_insertion_full()
{

  double lamda[3];

  tagint maxmol = 0;
  for (int i = 0; i < atom->nlocal; i++) maxmol = MAX(maxmol,atom->molecule[i]);
  tagint maxmol_all;
  MPI_Allreduce(&maxmol,&maxmol_all,1,MPI_LMP_TAGINT,MPI_MAX,world);
  maxmol_all++;
  if (maxmol_all >= MAXTAGINT)
    error->all(FLERR,"Fix widom ran out of available molecule IDs");
  int insertion_molecule = maxmol_all;

  tagint maxtag = 0;
  for (int i = 0; i < atom->nlocal; i++) maxtag = MAX(maxtag,atom->tag[i]);
  tagint maxtag_all;
  MPI_Allreduce(&maxtag,&maxtag_all,1,MPI_LMP_TAGINT,MPI_MAX,world);

  for (int imove = 0; imove < ninsertions; imove++) {
    double com_coord[3];
    if (regionflag) {
      int region_attempt = 0;
      com_coord[0] = region_xlo + random_equal->uniform() *
        (region_xhi-region_xlo);
      com_coord[1] = region_ylo + random_equal->uniform() *
        (region_yhi-region_ylo);
      com_coord[2] = region_zlo + random_equal->uniform() *
        (region_zhi-region_zlo);
      while (domain->regions[iregion]->match(com_coord[0],com_coord[1],
               com_coord[2]) == 0) {
        com_coord[0] = region_xlo + random_equal->uniform() *
    (region_xhi-region_xlo);
        com_coord[1] = region_ylo + random_equal->uniform() *
    (region_yhi-region_ylo);
        com_coord[2] = region_zlo + random_equal->uniform() *
    (region_zhi-region_zlo);
        region_attempt++;
        if (region_attempt >= max_region_attempts) return;
      }
      if (triclinic) domain->x2lamda(com_coord,lamda);
    } else {
      if (triclinic == 0) {
        com_coord[0] = xlo + random_equal->uniform() * (xhi-xlo);
        com_coord[1] = ylo + random_equal->uniform() * (yhi-ylo);
        com_coord[2] = zlo + random_equal->uniform() * (zhi-zlo);
      } else {
        lamda[0] = random_equal->uniform();
        lamda[1] = random_equal->uniform();
        lamda[2] = random_equal->uniform();

        // wasteful, but necessary

        if (lamda[0] == 1.0) lamda[0] = 0.0;
        if (lamda[1] == 1.0) lamda[1] = 0.0;
        if (lamda[2] == 1.0) lamda[2] = 0.0;

        domain->lamda2x(lamda,com_coord);
      }

    }

    // generate point in unit cube
    // then restrict to unit sphere

    double r[3],rotmat[3][3],quat[4];
    double rsq = 1.1;
    while (rsq > 1.0) {
      r[0] = 2.0*random_equal->uniform() - 1.0;
      r[1] = 2.0*random_equal->uniform() - 1.0;
      r[2] = 2.0*random_equal->uniform() - 1.0;
      rsq = MathExtra::dot3(r, r);
    }

    double theta = random_equal->uniform() * MY_2PI;
    MathExtra::norm3(r);
    MathExtra::axisangle_to_quat(r,theta,quat);
    MathExtra::quat_to_mat(quat,rotmat);

    for (int i = 0; i < natoms_per_molecule; i++) {
      double xtmp[3];
      MathExtra::matvec(rotmat,onemols[imol]->x[i],xtmp);
      xtmp[0] += com_coord[0];
      xtmp[1] += com_coord[1];
      xtmp[2] += com_coord[2];

      // need to adjust image flags in remap()

      imageint imagetmp = imagezero;
      domain->remap(xtmp,imagetmp);
      if (!domain->inside(xtmp))
        error->one(FLERR,"Fix widom put atom outside box");

      int proc_flag = 0;
      if (triclinic == 0) {
        if (xtmp[0] >= sublo[0] && xtmp[0] < subhi[0] &&
      xtmp[1] >= sublo[1] && xtmp[1] < subhi[1] &&
      xtmp[2] >= sublo[2] && xtmp[2] < subhi[2]) proc_flag = 1;
      } else {
        domain->x2lamda(xtmp,lamda);
        if (lamda[0] >= sublo[0] && lamda[0] < subhi[0] &&
      lamda[1] >= sublo[1] && lamda[1] < subhi[1] &&
      lamda[2] >= sublo[2] && lamda[2] < subhi[2]) proc_flag = 1;
      }

      if (proc_flag) {
        atom->avec->create_atom(onemols[imol]->type[i],xtmp);
        int m = atom->nlocal - 1;

        atom->image[m] = imagetmp;
        atom->molecule[m] = insertion_molecule;
        if (maxtag_all+i+1 >= MAXTAGINT)
    error->all(FLERR,"Fix widom ran out of available atom IDs");
        atom->tag[m] = maxtag_all + i + 1;
        atom->v[m][0] = 0;
        atom->v[m][1] = 0;
        atom->v[m][2] = 0;

        atom->add_molecule_atom(onemols[imol],i,m,maxtag_all);
        modify->create_attribute(m);
      }
    }

    atom->natoms += natoms_per_molecule;
    if (atom->natoms < 0)
      error->all(FLERR,"Too many total atoms");
    atom->nbonds += onemols[imol]->nbonds;
    atom->nangles += onemols[imol]->nangles;
    atom->ndihedrals += onemols[imol]->ndihedrals;
    atom->nimpropers += onemols[imol]->nimpropers;
    if (atom->map_style) atom->map_init();
    atom->nghost = 0;
    if (triclinic) domain->x2lamda(atom->nlocal);
    comm->borders();
    if (triclinic) domain->lamda2x(atom->nlocal+atom->nghost);
    if (force->kspace) force->kspace->qsum_qsq();
    if (force->pair->tail_flag) force->pair->reinit();

    // energy_after corrected by energy_intra
    double insertion_energy = (energy_full() -energy_intra) - energy_stored;
    double inst_chem_pot = exp(-insertion_energy*beta);
    double incr_chem_pot = (inst_chem_pot - ave_widom_chemical_potential);
    ave_widom_chemical_potential += incr_chem_pot / (imove + 1);

    atom->nbonds -= onemols[imol]->nbonds;
    atom->nangles -= onemols[imol]->nangles;
    atom->ndihedrals -= onemols[imol]->ndihedrals;
    atom->nimpropers -= onemols[imol]->nimpropers;
    atom->natoms -= natoms_per_molecule;

    int i = 0;
    while (i < atom->nlocal) {
      if (atom->molecule[i] == insertion_molecule) {
        atom->avec->copy(atom->nlocal-1,i,1);
        atom->nlocal--;
      } else i++;
    }
    if (force->kspace) force->kspace->qsum_qsq();
    if (force->pair->tail_flag) force->pair->reinit();

    update_gas_atoms_list();

  }

}

/* ----------------------------------------------------------------------
   compute particle's interaction energy with the rest of the system
------------------------------------------------------------------------- */

double FixWidom::energy(int i, int itype, tagint imolecule, double *coord)
{
  double delx,dely,delz,rsq;

  double **x = atom->x;
  int *type = atom->type;
  tagint *molecule = atom->molecule;
  int nall = atom->nlocal + atom->nghost;
  pair = force->pair;
  cutsq = force->pair->cutsq;

  double fpair = 0.0;
  double factor_coul = 1.0;
  double factor_lj = 1.0;

  double total_energy = 0.0;

  for (int j = 0; j < nall; j++) {

    if (i == j) continue;
    if (exchmode == EXCHMOL)
      if (imolecule == molecule[j]) continue;

    delx = coord[0] - x[j][0];
    dely = coord[1] - x[j][1];
    delz = coord[2] - x[j][2];
    rsq = delx*delx + dely*dely + delz*delz;
    int jtype = type[j];

    if (rsq < cutsq[itype][jtype])
      total_energy +=
        pair->single(i,j,itype,jtype,rsq,factor_coul,factor_lj,fpair);
  }

  return total_energy;
}

/* ----------------------------------------------------------------------
   compute the energy of the given gas molecule in its current position
   sum across all procs that own atoms of the given molecule
------------------------------------------------------------------------- */

double FixWidom::molecule_energy(tagint gas_molecule_id)
{
  double mol_energy = 0.0;
  for (int i = 0; i < atom->nlocal; i++)
    if (atom->molecule[i] == gas_molecule_id) {
      mol_energy += energy(i,atom->type[i],gas_molecule_id,atom->x[i]);
    }

  double mol_energy_sum = 0.0;
  MPI_Allreduce(&mol_energy,&mol_energy_sum,1,MPI_DOUBLE,MPI_SUM,world);

  return mol_energy_sum;
}

/* ----------------------------------------------------------------------
   compute system potential energy
------------------------------------------------------------------------- */

double FixWidom::energy_full()
{
  if (triclinic) domain->x2lamda(atom->nlocal);
  domain->pbc();
  comm->exchange();
  atom->nghost = 0;
  comm->borders();
  if (triclinic) domain->lamda2x(atom->nlocal+atom->nghost);
  if (modify->n_pre_neighbor) modify->pre_neighbor();
  neighbor->build(1);
  int eflag = 1;
  int vflag = 0;

  // clear forces so they don't accumulate over multiple
  // calls within fix widom timestep

  size_t nbytes = sizeof(double) * (atom->nlocal + atom->nghost);
  if (nbytes) memset(&atom->f[0][0],0,3*nbytes);

  if (modify->n_pre_force) modify->pre_force(vflag);

  if (force->pair) force->pair->compute(eflag,vflag);

  if (atom->molecular) {
    if (force->bond) force->bond->compute(eflag,vflag);
    if (force->angle) force->angle->compute(eflag,vflag);
    if (force->dihedral) force->dihedral->compute(eflag,vflag);
    if (force->improper) force->improper->compute(eflag,vflag);
  }

  if (force->kspace) force->kspace->compute(eflag,vflag);

  // unlike Verlet, not performing a reverse_comm() or forces here
  // b/c Widom does not care about forces
  // don't think it will mess up energy due to any post_force() fixes

  if (modify->n_pre_force) modify->pre_force(vflag);
  if (modify->n_end_of_step) modify->end_of_step();

  // NOTE: all fixes with THERMO_ENERGY mask set and which
  //   operate at pre_force() or post_force() or end_of_step()
  //   and which user has enable via fix_modify thermo yes,
  //   will contribute to total MC energy via pe->compute_scalar()

  update->eflag_global = update->ntimestep;
  double total_energy = c_pe->compute_scalar();

  return total_energy;
}

/* ----------------------------------------------------------------------
   update the list of gas atoms
------------------------------------------------------------------------- */

void FixWidom::update_gas_atoms_list()
{
  int nlocal = atom->nlocal;
  int *mask = atom->mask;
  tagint *molecule = atom->molecule;
  double **x = atom->x;

  if (atom->nmax > widom_nmax) {
    memory->sfree(local_gas_list);
    widom_nmax = atom->nmax;
    local_gas_list = (int *) memory->smalloc(widom_nmax*sizeof(int),
     "Widom:local_gas_list");
  }

  ngas_local = 0;

  if (regionflag) {

    if (exchmode == EXCHMOL) {

      tagint maxmol = 0;
      for (int i = 0; i < nlocal; i++) maxmol = MAX(maxmol,molecule[i]);
      tagint maxmol_all;
      MPI_Allreduce(&maxmol,&maxmol_all,1,MPI_LMP_TAGINT,MPI_MAX,world);
      double *comx = new double[maxmol_all];
      double *comy = new double[maxmol_all];
      double *comz = new double[maxmol_all];
      for (int imolecule = 0; imolecule < maxmol_all; imolecule++) {
        for (int i = 0; i < nlocal; i++) {
          if (molecule[i] == imolecule) {
            mask[i] |= molecule_group_bit;
          } else {
            mask[i] &= molecule_group_inversebit;
          }
        }
        double com[3];
        com[0] = com[1] = com[2] = 0.0;
        group->xcm(molecule_group,gas_mass,com);

        // remap unwrapped com into periodic box

        domain->remap(com);
        comx[imolecule] = com[0];
        comy[imolecule] = com[1];
        comz[imolecule] = com[2];
      }

      for (int i = 0; i < nlocal; i++) {
        if (mask[i] & groupbit) {
          if (domain->regions[iregion]->match(comx[molecule[i]],
             comy[molecule[i]],comz[molecule[i]]) == 1) {
            local_gas_list[ngas_local] = i;
            ngas_local++;
          }
        }
      }
      delete[] comx;
      delete[] comy;
      delete[] comz;
    } else {
      for (int i = 0; i < nlocal; i++) {
        if (mask[i] & groupbit) {
          if (domain->regions[iregion]->match(x[i][0],x[i][1],x[i][2]) == 1) {
            local_gas_list[ngas_local] = i;
            ngas_local++;
          }
        }
      }
    }

  } else {
    for (int i = 0; i < nlocal; i++) {
      if (mask[i] & groupbit) {
        local_gas_list[ngas_local] = i;
        ngas_local++;
      }
    }
  }

  MPI_Allreduce(&ngas_local,&ngas,1,MPI_INT,MPI_SUM,world);
}

/* ----------------------------------------------------------------------
  return acceptance ratios
------------------------------------------------------------------------- */

double FixWidom::compute_vector(int n)
{
  const double pot = ave_widom_chemical_potential;
  if (n == 0) return (pot > 0) ? -log(pot)/beta : 0.0;
  if (n == 1) return pot;
  if (n == 2) return volume;
  return 0.0;
}

/* ----------------------------------------------------------------------
   memory usage of local atom-based arrays
------------------------------------------------------------------------- */

double FixWidom::memory_usage()
{
  double bytes = widom_nmax * sizeof(int);
  return bytes;
}

/* ----------------------------------------------------------------------
   pack entire state of Fix into one write
------------------------------------------------------------------------- */

void FixWidom::write_restart(FILE *fp)
{
  int n = 0;
  double list[3];
  list[n++] = random_equal->state();
  list[n++] = next_reneighbor;

  if (comm->me == 0) {
    int size = n * sizeof(double);
    fwrite(&size,sizeof(int),1,fp);
    fwrite(list,sizeof(double),n,fp);
  }
}

/* ----------------------------------------------------------------------
   use state info from restart file to restart the Fix
------------------------------------------------------------------------- */

void FixWidom::restart(char *buf)
{
  int n = 0;
  double *list = (double *) buf;

  seed = static_cast<int> (list[n++]);
  random_equal->reset(seed);

  seed = static_cast<int> (list[n++]);

  next_reneighbor = static_cast<int> (list[n++]);
}

void FixWidom::grow_molecule_arrays(int nmolatoms) {
    nmaxmolatoms = nmolatoms;
    molcoords = memory->grow(molcoords,nmaxmolatoms,3,"widom:molcoords");
    molq = memory->grow(molq,nmaxmolatoms,"widom:molq");
    molimage = memory->grow(molimage,nmaxmolatoms,"widom:molimage");
}<|MERGE_RESOLUTION|>--- conflicted
+++ resolved
@@ -150,15 +150,9 @@
     if (onemols[imol]->typeflag == 0)
       error->all(FLERR,"Fix widom molecule must have atom types");
     if (nwidom_type != 0)
-<<<<<<< HEAD
-      error->all(FLERR,"Atom type must be zero in fix Widom mol command");
+      error->all(FLERR,"Atom type must be zero in fix widom mol command");
     if (onemols[imol]->qflag == 1 && atom->q == nullptr)
-      error->all(FLERR,"Fix Widom molecule has charges, but atom style does not");
-=======
-      error->all(FLERR,"Atom type must be zero in fix widom mol command");
-    if (onemols[imol]->qflag == 1 && atom->q == NULL)
       error->all(FLERR,"Fix widom molecule has charges, but atom style does not");
->>>>>>> ff05704b
 
     if (atom->molecular == 2 && onemols != atom->avec->onemols)
       error->all(FLERR,"Fix widom molecule template ID must be same "
@@ -166,13 +160,8 @@
     onemols[imol]->check_attributes(0);
   }
 
-<<<<<<< HEAD
   if (charge_flag && atom->q == nullptr)
     error->all(FLERR,"Fix Widom atom has charge, but atom style does not");
-=======
-  if (charge_flag && atom->q == NULL)
-    error->all(FLERR,"Fix widom atom has charge, but atom style does not");
->>>>>>> ff05704b
 
   // setup of array of coordinates for molecule insertion
 
