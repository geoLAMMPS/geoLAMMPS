--- conflicted
+++ resolved
@@ -38,41 +38,9 @@
   double *shearptr;
 
   NeighList *listgranhistory;
-  int num_quants; // added in, modified GM
   int *npartner;
   tagint **partner;
-<<<<<<< HEAD
-  
-  /*~ The number of shear quantities is not necessarily 3, but can
-    be several different values as discussed in fix_shear_history.h
-    [KH - 9 January 2014]*/
-  /*~~ CM, HMD and CMD models are added where HMD and CMD use the
-    same number of shear quantities. [MO - 18 November 2014]*/
-  //~ ----------------- without energy tracing ----------------------
-  double (**shearpartner3)[3]; //~ hooke/history or hertz/history
-  double (**shearpartner4)[4]; //~ shm/history
-  double (**shearpartner5)[5]; //~ CM/history
-  double (**shearpartner18)[18]; //~ hooke/history or hertz/history with rolling  
-  double (**shearpartner19)[19]; //~ shm/history with rolling
-  double (**shearpartner26)[26]; //~ HMD/history
-  double (**shearpartner24)[24]; //~ shm/history with D_spin
-  double (**shearpartner25)[25]; //~ CM/history with D_spin
-  double (**shearpartner46)[46]; //~ HMD/history with D_spin
-
-  //~ ----------------- with energy tracing ----------------------
-  double (**shearpartner7)[7]; //~ hooke/history or hertz/history
-  double (**shearpartner8)[8]; //~ shm/history
-  double (**shearpartner9)[9]; //~ CM/history
-  double (**shearpartner22)[22]; //~ hooke/history or hertz/history with rolling
-  double (**shearpartner23)[23]; //~ shm/history with rolling
-  double (**shearpartner30)[30]; //~ HMD/history
-  double (**shearpartner28)[28]; //~ shm/history with D_spin
-  double (**shearpartner29)[29]; //~ CM/history with D_spin
-  double (**shearpartner50)[50]; //~ HMD/history with D_spin
-
-=======
   double **shearpartner;
->>>>>>> abcdc12a
   int **firsttouch;
   double **firstshear;
   MyPage<int> *ipage_touch;
@@ -102,548 +70,7 @@
     fix_history->nall_neigh = nall;
     npartner = fix_history->npartner;
     partner = fix_history->partner;
-    num_quants = fix_history->num_quants; // added in, modified GM
-    listgranhistory = list->listgranhistory;
-    firsttouch = listgranhistory->firstneigh;
-    firstshear = listgranhistory->firstdouble;
-    ipage_touch = listgranhistory->ipage;
-    dpage_shear = listgranhistory->dpage;
-
-    //~ Use a switch-case structure [KH - 9 January 2014]
-    switch (num_quants) {
-    case 4: //~ 4 is the most likely num_quants
-      shearpartner4 = fix_history->shearpartner4;
-      break;
-    case 3: //~ 3 is next most likely
-      shearpartner3 = fix_history->shearpartner3;
-      break;
-    case 5: 
-      shearpartner5 = fix_history->shearpartner5;
-      break;
-    case 18:
-      shearpartner18 = fix_history->shearpartner18;
-      break;
-    case 19:
-      shearpartner19 = fix_history->shearpartner19;
-      break;
-      //~~  24, 25, 26, 46 were added [MO - 14 November 2014]
-    case 24:
-      shearpartner24 = fix_history->shearpartner24;
-      break;
-    case 25:
-      shearpartner25 = fix_history->shearpartner25;
-      break;
-    case 26:
-      shearpartner26 = fix_history->shearpartner26;
-      break;
-    case 46:
-      shearpartner46 = fix_history->shearpartner46;
-      break;
-    case 8:
-      shearpartner8 = fix_history->shearpartner8;
-      break;
-    case 9:
-      shearpartner9 = fix_history->shearpartner9;
-      break;
-    case 7:
-      shearpartner7 = fix_history->shearpartner7;
-      break;
-    case 22:
-      shearpartner22 = fix_history->shearpartner22;
-      break;
-    case 23:
-      shearpartner23 = fix_history->shearpartner23;
-      break;
-    //~~ 28, 29, 30, 50 were added [MO - 14 November 2014]
-    case 28:
-      shearpartner28 = fix_history->shearpartner28;
-      break;
-    case 29:
-      shearpartner29 = fix_history->shearpartner29;
-      break;
-    case 30:
-      shearpartner30 = fix_history->shearpartner30;
-      break;
-    case 50:
-      shearpartner50 = fix_history->shearpartner50;
-      break;  
-    default:
-      //~ If no cases matched, there is a problem
-      error->all(FLERR,"Incorrect number of shear quantities");
-    }
-    dnum = listgranhistory->dnum;
-    dnumbytes = dnum * sizeof(double);
-  }
-
-  int inum = 0;
-  ipage->reset();
-  if (fix_history) {
-    ipage_touch->reset();
-    dpage_shear->reset();
-  }
-
-  for (i = 0; i < nlocal; i++) {
-    n = 0;
-    neighptr = ipage->vget();
-    if (fix_history) {
-      nn = 0;
-      touchptr = ipage_touch->vget();
-      shearptr = dpage_shear->vget();
-    }
-
-    xtmp = x[i][0];
-    ytmp = x[i][1];
-    ztmp = x[i][2];
-    radi = radius[i];
-
-    // loop over remaining atoms, owned and ghost
-
-    for (j = i+1; j < nall; j++) {
-      if (includegroup && !(mask[j] & bitmask)) continue;
-      if (exclude && exclusion(i,j,type[i],type[j],mask,molecule)) continue;
-
-      delx = xtmp - x[j][0];
-      dely = ytmp - x[j][1];
-      delz = ztmp - x[j][2];
-      rsq = delx*delx + dely*dely + delz*delz;
-      radsum = radi + radius[j];
-      cutsq = (radsum+skin) * (radsum+skin);
-
-      if (rsq <= cutsq) {
-        neighptr[n] = j;
-
-        if (fix_history) {
-<<<<<<< HEAD
-	  //~ Use a switch-case structure [KH - 9 January 2014]
-	  switch (num_quants) {
-	  case 4: //~ 4 is the most likely num_quants
-	    if (rsq < radsum*radsum) {
-	      for (m = 0; m < npartner[i]; m++)
-		if (partner[i][m] == tag[j]) break;
-	      if (m < npartner[i]) {
-		touchptr[n] = 1;
-		memcpy(&shearptr[nn],shearpartner4[i][m],dnumbytes);
-		nn += dnum;
-	      } else {
-		touchptr[n] = 0;
-		memcpy(&shearptr[nn],zeroes,dnumbytes);
-		nn += dnum;
-	      }
-	    } else {
-	      touchptr[n] = 0;
-	      memcpy(&shearptr[nn],zeroes,dnumbytes);
-=======
-          if (rsq < radsum*radsum) {
-            for (m = 0; m < npartner[i]; m++)
-              if (partner[i][m] == tag[j]) break;
-            if (m < npartner[i]) {
-              touchptr[n] = 1;
-              memcpy(&shearptr[nn],&shearpartner[i][dnum*m],dnumbytes);
->>>>>>> abcdc12a
-              nn += dnum;
-	    }
-	    break;
-	  case 3: //~ 3 is next most likely
- 	    if (rsq < radsum*radsum) {
-	      for (m = 0; m < npartner[i]; m++)
-		if (partner[i][m] == tag[j]) break;
-	      if (m < npartner[i]) {
-		touchptr[n] = 1;
-		memcpy(&shearptr[nn],shearpartner3[i][m],dnumbytes);
-		nn += dnum;
-	      } else {
-		touchptr[n] = 0;
-		memcpy(&shearptr[nn],zeroes,dnumbytes);
-		nn += dnum;
-	      }
-	    } else {
-	      touchptr[n] = 0;
-	      memcpy(&shearptr[nn],zeroes,dnumbytes);
-	      nn += dnum;
-	    }
-	    break;
-	  case 5: 
- 	    if (rsq < radsum*radsum) {
-	      for (m = 0; m < npartner[i]; m++)
-		if (partner[i][m] == tag[j]) break;
-	      if (m < npartner[i]) {
-		touchptr[n] = 1;
-		memcpy(&shearptr[nn],shearpartner5[i][m],dnumbytes);
-		nn += dnum;
-	      } else {
-		touchptr[n] = 0;
-		memcpy(&shearptr[nn],zeroes,dnumbytes);
-		nn += dnum;
-	      }
-	    } else {
-	      touchptr[n] = 0;
-	      memcpy(&shearptr[nn],zeroes,dnumbytes);
-	      nn += dnum;
-	    }
-	    break;
-	  case 18:
-    	    if (rsq < radsum*radsum) {
-	      for (m = 0; m < npartner[i]; m++)
-		if (partner[i][m] == tag[j]) break;
-	      if (m < npartner[i]) {
-		touchptr[n] = 1;
-		memcpy(&shearptr[nn],shearpartner18[i][m],dnumbytes);
-		nn += dnum;
-	      } else {
-		touchptr[n] = 0;
-		memcpy(&shearptr[nn],zeroes,dnumbytes);
-		nn += dnum;
-	      }
-	    } else {
-	      touchptr[n] = 0;
-	      memcpy(&shearptr[nn],zeroes,dnumbytes);
-	      nn += dnum;
-	    }
-	    break;
-	  case 19:
-    	    if (rsq < radsum*radsum) {
-	      for (m = 0; m < npartner[i]; m++)
-		if (partner[i][m] == tag[j]) break;
-	      if (m < npartner[i]) {
-		touchptr[n] = 1;
-		memcpy(&shearptr[nn],shearpartner19[i][m],dnumbytes);
-		nn += dnum;
-	      } else {
-		touchptr[n] = 0;
-		memcpy(&shearptr[nn],zeroes,dnumbytes);
-		nn += dnum;
-	      }
-	    } else {
-	      touchptr[n] = 0;
-	      memcpy(&shearptr[nn],zeroes,dnumbytes);
-	      nn += dnum;
-	    }
-	    break;
-	    //~~ 24, 25, 26, 46 were added [MO - 14 November 2014] 
-	  case 24:
-    	    if (rsq < radsum*radsum) {
-	      for (m = 0; m < npartner[i]; m++)
-		if (partner[i][m] == tag[j]) break;
-	      if (m < npartner[i]) {
-		touchptr[n] = 1;
-		memcpy(&shearptr[nn],shearpartner24[i][m],dnumbytes);
-		nn += dnum;
-	      } else {
-		touchptr[n] = 0;
-		memcpy(&shearptr[nn],zeroes,dnumbytes);
-		nn += dnum;
-	      }
-	    } else {
-	      touchptr[n] = 0;
-	      memcpy(&shearptr[nn],zeroes,dnumbytes);
-	      nn += dnum;
-	    }
-	    break;
-	  case 25:
-    	    if (rsq < radsum*radsum) {
-	      for (m = 0; m < npartner[i]; m++)
-		if (partner[i][m] == tag[j]) break;
-	      if (m < npartner[i]) {
-		touchptr[n] = 1;
-		memcpy(&shearptr[nn],shearpartner25[i][m],dnumbytes);
-		nn += dnum;
-	      } else {
-		touchptr[n] = 0;
-		memcpy(&shearptr[nn],zeroes,dnumbytes);
-		nn += dnum;
-	      }
-	    } else {
-	      touchptr[n] = 0;
-	      memcpy(&shearptr[nn],zeroes,dnumbytes);
-	      nn += dnum;
-	    }
-	    break;
-	  case 26:
-    	    if (rsq < radsum*radsum) {
-	      for (m = 0; m < npartner[i]; m++)
-		if (partner[i][m] == tag[j]) break;
-	      if (m < npartner[i]) {
-		touchptr[n] = 1;
-		memcpy(&shearptr[nn],shearpartner26[i][m],dnumbytes);
-		nn += dnum;
-	      } else {
-		touchptr[n] = 0;
-		memcpy(&shearptr[nn],zeroes,dnumbytes);
-		nn += dnum;
-	      }
-	    } else {
-	      touchptr[n] = 0;
-	      memcpy(&shearptr[nn],zeroes,dnumbytes);
-	      nn += dnum;
-	    }
-	    break;  
-	  case 46:
-    	    if (rsq < radsum*radsum) {
-	      for (m = 0; m < npartner[i]; m++)
-		if (partner[i][m] == tag[j]) break;
-	      if (m < npartner[i]) {
-		touchptr[n] = 1;
-		memcpy(&shearptr[nn],shearpartner46[i][m],dnumbytes);
-		nn += dnum;
-	      } else {
-		touchptr[n] = 0;
-		memcpy(&shearptr[nn],zeroes,dnumbytes);
-		nn += dnum;
-	      }
-	    } else {
-	      touchptr[n] = 0;
-	      memcpy(&shearptr[nn],zeroes,dnumbytes);
-	      nn += dnum;
-	    }
-	    break;    
-	  case 8:
-    	    if (rsq < radsum*radsum) {
-	      for (m = 0; m < npartner[i]; m++)
-		if (partner[i][m] == tag[j]) break;
-	      if (m < npartner[i]) {
-		touchptr[n] = 1;
-		memcpy(&shearptr[nn],shearpartner8[i][m],dnumbytes);
-		nn += dnum;
-	      } else {
-		touchptr[n] = 0;
-		memcpy(&shearptr[nn],zeroes,dnumbytes);
-		nn += dnum;
-	      }
-	    } else {
-	      touchptr[n] = 0;
-	      memcpy(&shearptr[nn],zeroes,dnumbytes);
-	      nn += dnum;
-	    }
-	    break;
-	  case 9:
-    	    if (rsq < radsum*radsum) {
-	      for (m = 0; m < npartner[i]; m++)
-		if (partner[i][m] == tag[j]) break;
-	      if (m < npartner[i]) {
-		touchptr[n] = 1;
-		memcpy(&shearptr[nn],shearpartner9[i][m],dnumbytes);
-		nn += dnum;
-	      } else {
-		touchptr[n] = 0;
-		memcpy(&shearptr[nn],zeroes,dnumbytes);
-		nn += dnum;
-	      }
-	    } else {
-	      touchptr[n] = 0;
-	      memcpy(&shearptr[nn],zeroes,dnumbytes);
-	      nn += dnum;
-	    }
-	    break;
-	  case 7:
-    	    if (rsq < radsum*radsum) {
-	      for (m = 0; m < npartner[i]; m++)
-		if (partner[i][m] == tag[j]) break;
-	      if (m < npartner[i]) {
-		touchptr[n] = 1;
-		memcpy(&shearptr[nn],shearpartner7[i][m],dnumbytes);
-		nn += dnum;
-	      } else {
-		touchptr[n] = 0;
-		memcpy(&shearptr[nn],zeroes,dnumbytes);
-		nn += dnum;
-	      }
-	    } else {
-	      touchptr[n] = 0;
-	      memcpy(&shearptr[nn],zeroes,dnumbytes);
-	      nn += dnum;
-	    }
-	    break;
-	  case 22:
-    	    if (rsq < radsum*radsum) {
-	      for (m = 0; m < npartner[i]; m++)
-		if (partner[i][m] == tag[j]) break;
-	      if (m < npartner[i]) {
-		touchptr[n] = 1;
-		memcpy(&shearptr[nn],shearpartner22[i][m],dnumbytes);
-		nn += dnum;
-	      } else {
-		touchptr[n] = 0;
-		memcpy(&shearptr[nn],zeroes,dnumbytes);
-		nn += dnum;
-	      }
-	    } else {
-	      touchptr[n] = 0;
-	      memcpy(&shearptr[nn],zeroes,dnumbytes);
-	      nn += dnum;
-	    }
-	    break;
-	  case 23:
-    	    if (rsq < radsum*radsum) {
-	      for (m = 0; m < npartner[i]; m++)
-		if (partner[i][m] == tag[j]) break;
-	      if (m < npartner[i]) {
-		touchptr[n] = 1;
-		memcpy(&shearptr[nn],shearpartner23[i][m],dnumbytes);
-		nn += dnum;
-	      } else {
-		touchptr[n] = 0;
-		memcpy(&shearptr[nn],zeroes,dnumbytes);
-		nn += dnum;
-	      }
-	    } else {
-	      touchptr[n] = 0;
-	      memcpy(&shearptr[nn],zeroes,dnumbytes);
-	      nn += dnum;
-	    }
-	    break;
-	  //~~ 28, 29, 30, 50 were added [MO - 14 November 2014] 
-	  case 28:
-    	    if (rsq < radsum*radsum) {
-	      for (m = 0; m < npartner[i]; m++)
-		if (partner[i][m] == tag[j]) break;
-	      if (m < npartner[i]) {
-		touchptr[n] = 1;
-		memcpy(&shearptr[nn],shearpartner28[i][m],dnumbytes);
-		nn += dnum;
-	      } else {
-		touchptr[n] = 0;
-		memcpy(&shearptr[nn],zeroes,dnumbytes);
-		nn += dnum;
-	      }
-	    } else {
-	      touchptr[n] = 0;
-	      memcpy(&shearptr[nn],zeroes,dnumbytes);
-	      nn += dnum;
-	    }
-	    break;
-	  case 29:
-    	    if (rsq < radsum*radsum) {
-	      for (m = 0; m < npartner[i]; m++)
-		if (partner[i][m] == tag[j]) break;
-	      if (m < npartner[i]) {
-		touchptr[n] = 1;
-		memcpy(&shearptr[nn],shearpartner29[i][m],dnumbytes);
-		nn += dnum;
-	      } else {
-		touchptr[n] = 0;
-		memcpy(&shearptr[nn],zeroes,dnumbytes);
-		nn += dnum;
-	      }
-	    } else {
-	      touchptr[n] = 0;
-	      memcpy(&shearptr[nn],zeroes,dnumbytes);
-	      nn += dnum;
-	    }
-	    break;
-	  case 30:
-    	    if (rsq < radsum*radsum) {
-	      for (m = 0; m < npartner[i]; m++)
-		if (partner[i][m] == tag[j]) break;
-	      if (m < npartner[i]) {
-		touchptr[n] = 1;
-		memcpy(&shearptr[nn],shearpartner30[i][m],dnumbytes);
-		nn += dnum;
-	      } else {
-		touchptr[n] = 0;
-		memcpy(&shearptr[nn],zeroes,dnumbytes);
-		nn += dnum;
-	      }
-	    } else {
-	      touchptr[n] = 0;
-	      memcpy(&shearptr[nn],zeroes,dnumbytes);
-	      nn += dnum;
-	    }
-	    break;  
-	  case 50:
-    	    if (rsq < radsum*radsum) {
-	      for (m = 0; m < npartner[i]; m++)
-		if (partner[i][m] == tag[j]) break;
-	      if (m < npartner[i]) {
-		touchptr[n] = 1;
-		memcpy(&shearptr[nn],shearpartner50[i][m],dnumbytes);
-		nn += dnum;
-	      } else {
-		touchptr[n] = 0;
-		memcpy(&shearptr[nn],zeroes,dnumbytes);
-		nn += dnum;
-	      }
-	    } else {
-	      touchptr[n] = 0;
-	      memcpy(&shearptr[nn],zeroes,dnumbytes);
-	      nn += dnum;
-	    }
-	    break; 
-	  }
-	}
-
-        n++;
-      }
-    }
-
-    ilist[inum++] = i;
-    firstneigh[i] = neighptr;
-    numneigh[i] = n;
-    ipage->vgot(n);
-    if (ipage->status())
-      error->one(FLERR,"Neighbor list overflow, boost neigh_modify one");
-
-    if (fix_history) {
-      firsttouch[i] = touchptr;
-      firstshear[i] = shearptr;
-      ipage_touch->vgot(n);
-      dpage_shear->vgot(nn);
-    }
-  }
-
-  list->inum = inum;
-}
-
-/* ----------------------------------------------------------------------
-   granular particles
-   N^2 / 2 search for neighbor pairs with full Newton's 3rd law
-   shear history must be accounted for when a neighbor pair is added
-   pair added to list if atoms i and j are both owned and i < j
-   if j is ghost only me or other proc adds pair
-   decision based on itag,jtag tests
-------------------------------------------------------------------------- */
-
-void Neighbor::granular_nsq_newton(NeighList *list)
-{
-  int i,j,m,n,nn,itag,jtag,bitmask,dnum,dnumbytes;
-  double xtmp,ytmp,ztmp,delx,dely,delz,rsq;
-  double radi,radsum,cutsq;
-  int *neighptr,*touchptr;
-  double *shearptr;
-
-  NeighList *listgranhistory;
-  int *npartner;
-  tagint **partner;
-  double **shearpartner;
-  int **firsttouch;
-  double **firstshear;
-  MyPage<int> *ipage_touch;
-  MyPage<double> *dpage_shear;
-
-  double **x = atom->x;
-  double *radius = atom->radius;
-  tagint *tag = atom->tag;
-  int *type = atom->type;
-  int *mask = atom->mask;
-  tagint *molecule = atom->molecule;
-  int nlocal = atom->nlocal;
-  int nall = nlocal + atom->nghost;
-  if (includegroup) {
-    nlocal = atom->nfirst;
-    bitmask = group->bitmask[includegroup];
-  }
-
-  int *ilist = list->ilist;
-  int *numneigh = list->numneigh;
-  int **firstneigh = list->firstneigh;
-  MyPage<int> *ipage = list->ipage;
-
-  FixShearHistory *fix_history = list->fix_history;
-  if (fix_history) {
-    fix_history->nlocal_neigh = nlocal;
-    fix_history->nall_neigh = nall;
-    npartner = fix_history->npartner;
-    partner = fix_history->partner;
-    shearpartner = fix_history->shearpartner3;
+    shearpartner = fix_history->shearpartner;
     listgranhistory = list->listgranhistory;
     firsttouch = listgranhistory->firstneigh;
     firstshear = listgranhistory->firstdouble;
@@ -669,7 +96,6 @@
       shearptr = dpage_shear->vget();
     }
 
-    itag = tag[i];
     xtmp = x[i][0];
     ytmp = x[i][1];
     ztmp = x[i][2];
@@ -679,22 +105,6 @@
 
     for (j = i+1; j < nall; j++) {
       if (includegroup && !(mask[j] & bitmask)) continue;
-
-      if (j >= nlocal) {
-        jtag = tag[j];
-        if (itag > jtag) {
-          if ((itag+jtag) % 2 == 0) continue;
-        } else if (itag < jtag) {
-          if ((itag+jtag) % 2 == 1) continue;
-        } else {
-          if (x[j][2] < ztmp) continue;
-          if (x[j][2] == ztmp) {
-            if (x[j][1] < ytmp) continue;
-            if (x[j][1] == ytmp && x[j][0] < xtmp) continue;
-          }
-        }
-      }
-
       if (exclude && exclusion(i,j,type[i],type[j],mask,molecule)) continue;
 
       delx = xtmp - x[j][0];
@@ -705,7 +115,7 @@
       cutsq = (radsum+skin) * (radsum+skin);
 
       if (rsq <= cutsq) {
-        neighptr[n++] = j;
+        neighptr[n] = j;
 
         if (fix_history) {
           if (rsq < radsum*radsum) {
@@ -751,6 +161,162 @@
 
 /* ----------------------------------------------------------------------
    granular particles
+   N^2 / 2 search for neighbor pairs with full Newton's 3rd law
+   shear history must be accounted for when a neighbor pair is added
+   pair added to list if atoms i and j are both owned and i < j
+   if j is ghost only me or other proc adds pair
+   decision based on itag,jtag tests
+------------------------------------------------------------------------- */
+
+void Neighbor::granular_nsq_newton(NeighList *list)
+{
+  int i,j,m,n,nn,itag,jtag,bitmask,dnum,dnumbytes;
+  double xtmp,ytmp,ztmp,delx,dely,delz,rsq;
+  double radi,radsum,cutsq;
+  int *neighptr,*touchptr;
+  double *shearptr;
+
+  NeighList *listgranhistory;
+  int *npartner;
+  tagint **partner;
+  double **shearpartner;
+  int **firsttouch;
+  double **firstshear;
+  MyPage<int> *ipage_touch;
+  MyPage<double> *dpage_shear;
+
+  double **x = atom->x;
+  double *radius = atom->radius;
+  tagint *tag = atom->tag;
+  int *type = atom->type;
+  int *mask = atom->mask;
+  tagint *molecule = atom->molecule;
+  int nlocal = atom->nlocal;
+  int nall = nlocal + atom->nghost;
+  if (includegroup) {
+    nlocal = atom->nfirst;
+    bitmask = group->bitmask[includegroup];
+  }
+
+  int *ilist = list->ilist;
+  int *numneigh = list->numneigh;
+  int **firstneigh = list->firstneigh;
+  MyPage<int> *ipage = list->ipage;
+
+  FixShearHistory *fix_history = list->fix_history;
+  if (fix_history) {
+    fix_history->nlocal_neigh = nlocal;
+    fix_history->nall_neigh = nall;
+    npartner = fix_history->npartner;
+    partner = fix_history->partner;
+    shearpartner = fix_history->shearpartner;
+    listgranhistory = list->listgranhistory;
+    firsttouch = listgranhistory->firstneigh;
+    firstshear = listgranhistory->firstdouble;
+    ipage_touch = listgranhistory->ipage;
+    dpage_shear = listgranhistory->dpage;
+    dnum = listgranhistory->dnum;
+    dnumbytes = dnum * sizeof(double);
+  }
+
+  int inum = 0;
+  ipage->reset();
+  if (fix_history) {
+    ipage_touch->reset();
+    dpage_shear->reset();
+  }
+
+  for (i = 0; i < nlocal; i++) {
+    n = 0;
+    neighptr = ipage->vget();
+    if (fix_history) {
+      nn = 0;
+      touchptr = ipage_touch->vget();
+      shearptr = dpage_shear->vget();
+    }
+
+    itag = tag[i];
+    xtmp = x[i][0];
+    ytmp = x[i][1];
+    ztmp = x[i][2];
+    radi = radius[i];
+
+    // loop over remaining atoms, owned and ghost
+
+    for (j = i+1; j < nall; j++) {
+      if (includegroup && !(mask[j] & bitmask)) continue;
+
+      if (j >= nlocal) {
+        jtag = tag[j];
+        if (itag > jtag) {
+          if ((itag+jtag) % 2 == 0) continue;
+        } else if (itag < jtag) {
+          if ((itag+jtag) % 2 == 1) continue;
+        } else {
+          if (x[j][2] < ztmp) continue;
+          if (x[j][2] == ztmp) {
+            if (x[j][1] < ytmp) continue;
+            if (x[j][1] == ytmp && x[j][0] < xtmp) continue;
+          }
+        }
+      }
+
+      if (exclude && exclusion(i,j,type[i],type[j],mask,molecule)) continue;
+
+      delx = xtmp - x[j][0];
+      dely = ytmp - x[j][1];
+      delz = ztmp - x[j][2];
+      rsq = delx*delx + dely*dely + delz*delz;
+      radsum = radi + radius[j];
+      cutsq = (radsum+skin) * (radsum+skin);
+
+      if (rsq <= cutsq) {
+        neighptr[n++] = j;
+
+        if (fix_history) {
+          if (rsq < radsum*radsum) {
+            for (m = 0; m < npartner[i]; m++)
+              if (partner[i][m] == tag[j]) break;
+            if (m < npartner[i]) {
+              touchptr[n] = 1;
+              memcpy(&shearptr[nn],&shearpartner[i][dnum*m],dnumbytes);
+              nn += dnum;
+            } else {
+              touchptr[n] = 0;
+              memcpy(&shearptr[nn],zeroes,dnumbytes);
+              nn += dnum;
+            }
+          } else {
+            touchptr[n] = 0;
+            memcpy(&shearptr[nn],zeroes,dnumbytes);
+            nn += dnum;
+          }
+        }
+
+        n++;
+      }
+    }
+
+    ilist[inum++] = i;
+    firstneigh[i] = neighptr;
+    numneigh[i] = n;
+    ipage->vgot(n);
+    if (ipage->status())
+      error->one(FLERR,"Neighbor list overflow, boost neigh_modify one");
+
+    if (fix_history) {
+      firsttouch[i] = touchptr;
+      firstshear[i] = shearptr;
+      ipage_touch->vgot(n);
+      dpage_shear->vgot(nn);
+    }
+  }
+
+  list->inum = inum;
+}
+
+/* ----------------------------------------------------------------------
+   granular particles
    N^2 / 2 search for neighbor pairs with partial Newton's 3rd law
    shear history must be accounted for when a neighbor pair is added
    pair added to list if atoms i and j are both owned and i < j
@@ -779,38 +345,9 @@
   double *shearptr;
 
   NeighList *listgranhistory;
-  int num_quants; // added in, modified GM
   int *npartner;
   tagint **partner;
-<<<<<<< HEAD
-  
-  //~ As in granular_nsq_no_newton [KH - 9 January 2014]
-  //~~ several lines were added [MO - 14 November 2014]
-  //~ ----------------- without energy tracing ----------------------
-  double (**shearpartner3)[3]; //~ hooke/history or hertz/history
-  double (**shearpartner4)[4]; //~ shm/history
-  double (**shearpartner5)[5]; //~ CM/history
-  double (**shearpartner18)[18]; //~ hooke/history or hertz/history with rolling
-  double (**shearpartner19)[19]; //~ shm/history with rolling
-  double (**shearpartner26)[26]; //~ HMD/history [MO - 14 November 2014]
-  double (**shearpartner24)[24]; //~ shm/history with D_spin [MO - 14 November 2014]
-  double (**shearpartner25)[25]; //~ CM/history with D_spin  [MO - 14 November 2014]
-  double (**shearpartner46)[46]; //~ HMD/history with D_spin [MO - 14 November 2014]
-
-  //~ ----------------- with energy tracing ----------------------
-  double (**shearpartner7)[7]; //~ hooke/history or hertz/history
-  double (**shearpartner8)[8]; //~ shm/history
-  double (**shearpartner9)[9]; //~ CM/history
-  double (**shearpartner22)[22]; //~ hooke/history or hertz/history with rolling
-  double (**shearpartner23)[23]; //~ shm/history with rolling
-  double (**shearpartner30)[30]; //~ HMD/history [MO - 14 November 2014]
-  double (**shearpartner28)[28]; //~ shm/history with D_spin [MO - 14 November 2014]
-  double (**shearpartner29)[29]; //~ CM/history with D_spin  [MO - 14 November 2014]
-  double (**shearpartner50)[50]; //~ HMD/history with D_spin [MO - 14 November 2014]	
-
-=======
   double **shearpartner;
->>>>>>> abcdc12a
   int **firsttouch;
   double **firstshear;
   MyPage<int> *ipage_touch;
@@ -844,76 +381,12 @@
     fix_history->nall_neigh = nlocal + atom->nghost;
     npartner = fix_history->npartner;
     partner = fix_history->partner;
-    num_quants = fix_history->num_quants; // added in, modified GM
+    shearpartner = fix_history->shearpartner;
     listgranhistory = list->listgranhistory;
     firsttouch = listgranhistory->firstneigh;
     firstshear = listgranhistory->firstdouble;
     ipage_touch = listgranhistory->ipage;
     dpage_shear = listgranhistory->dpage;
-
-    //~ Use a switch-case structure [KH - 9 January 2014]
-    switch (num_quants) {
-    case 4: //~ 4 is the most likely num_quants
-      shearpartner4 = fix_history->shearpartner4;
-      break;
-    case 3: //~ 3 is next most likely
-      shearpartner3 = fix_history->shearpartner3;
-      break;
-    case 5: 
-      shearpartner5 = fix_history->shearpartner5;
-      break;
-    case 18:
-      shearpartner18 = fix_history->shearpartner18;
-      break;
-    case 19:
-      shearpartner19 = fix_history->shearpartner19;
-      break;
-    // 24, 25, 26, 46 were added [MO - 14 November 2014]
-    case 24: 
-      shearpartner24 = fix_history->shearpartner24;
-      break;
-    case 25:
-      shearpartner25 = fix_history->shearpartner25;
-      break;
-    case 26:
-      shearpartner26 = fix_history->shearpartner26;
-      break;
-    case 46:
-      shearpartner46 = fix_history->shearpartner46;
-      break;
-      /////
-    case 8:
-      shearpartner8 = fix_history->shearpartner8;
-      break;
-    case 9:
-      shearpartner9 = fix_history->shearpartner9;
-      break;
-    case 7:
-      shearpartner7 = fix_history->shearpartner7;
-      break;
-    case 22:
-      shearpartner22 = fix_history->shearpartner22;
-      break;
-    case 23:
-      shearpartner23 = fix_history->shearpartner23;
-      break;
-    // 28, 29, 30, 50 were added [MO - 14 November 2014]
-    case 28:
-      shearpartner28 = fix_history->shearpartner28;
-      break;
-    case 29:
-      shearpartner29 = fix_history->shearpartner29;
-      break;
-    case 30:
-      shearpartner30 = fix_history->shearpartner30;
-      break;
-    case 50:
-      shearpartner50 = fix_history->shearpartner50;
-      break;
-    default:
-      //~ If no cases matched, there is a problem
-      error->all(FLERR,"Incorrect number of shear quantities");
-    }
     dnum = listgranhistory->dnum;
     dnumbytes = dnum * sizeof(double);
   }
@@ -961,356 +434,6 @@
           neighptr[n] = j;
 
           if (fix_history) {
-<<<<<<< HEAD
-	    //~ Use a switch-case structure [KH - 9 January 2014]
-	    switch (num_quants) {
-	    case 4: //~ 4 is the most likely num_quants
-	      if (rsq < radsum*radsum) {
-		for (m = 0; m < npartner[i]; m++)
-		  if (partner[i][m] == tag[j]) break;
-		if (m < npartner[i]) {
-		  touchptr[n] = 1;
-		  memcpy(&shearptr[nn],shearpartner4[i][m],dnumbytes);
-		  nn += dnum;
-		} else {
-		  touchptr[n] = 0;
-		  memcpy(&shearptr[nn],zeroes,dnumbytes);
-		  nn += dnum;
-		}
-	      } else {
-		touchptr[n] = 0;
-		memcpy(&shearptr[nn],zeroes,dnumbytes);
-		nn += dnum;
-	      }	      
-	      break;
-	    case 3: //~ 3 is next most likely
-	      if (rsq < radsum*radsum) {
-		for (m = 0; m < npartner[i]; m++)
-		  if (partner[i][m] == tag[j]) break;
-		if (m < npartner[i]) {
-		  touchptr[n] = 1;
-		  memcpy(&shearptr[nn],shearpartner3[i][m],dnumbytes);
-		  nn += dnum;
-		} else {
-		  touchptr[n] = 0;
-		  memcpy(&shearptr[nn],zeroes,dnumbytes);
-		  nn += dnum;
-		}
-	      } else {
-		touchptr[n] = 0;
-		memcpy(&shearptr[nn],zeroes,dnumbytes);
-		nn += dnum;
-	      }
-	      break;
-	    case 5: 
-	      if (rsq < radsum*radsum) {
-		for (m = 0; m < npartner[i]; m++)
-		  if (partner[i][m] == tag[j]) break;
-		if (m < npartner[i]) {
-		  touchptr[n] = 1;
-		  memcpy(&shearptr[nn],shearpartner5[i][m],dnumbytes);
-		  nn += dnum;
-		} else {
-		  touchptr[n] = 0;
-		  memcpy(&shearptr[nn],zeroes,dnumbytes);
-		  nn += dnum;
-		}
-	      } else {
-		touchptr[n] = 0;
-		memcpy(&shearptr[nn],zeroes,dnumbytes);
-		nn += dnum;
-	      }
-	      break;
-	    case 18:
-	      if (rsq < radsum*radsum) {
-		for (m = 0; m < npartner[i]; m++)
-		  if (partner[i][m] == tag[j]) break;
-		if (m < npartner[i]) {
-		  touchptr[n] = 1;
-		  memcpy(&shearptr[nn],shearpartner18[i][m],dnumbytes);
-		  nn += dnum;
-		} else {
-		  touchptr[n] = 0;
-		  memcpy(&shearptr[nn],zeroes,dnumbytes);
-		  nn += dnum;
-		}
-	      } else {
-		touchptr[n] = 0;
-		memcpy(&shearptr[nn],zeroes,dnumbytes);
-		nn += dnum;
-	      }
-	      break;
-	    case 19:
-	      if (rsq < radsum*radsum) {
-		for (m = 0; m < npartner[i]; m++)
-		  if (partner[i][m] == tag[j]) break;
-		if (m < npartner[i]) {
-		  touchptr[n] = 1;
-		  memcpy(&shearptr[nn],shearpartner19[i][m],dnumbytes);
-		  nn += dnum;
-		} else {
-		  touchptr[n] = 0;
-		  memcpy(&shearptr[nn],zeroes,dnumbytes);
-		  nn += dnum;
-		}
-	      } else {
-		touchptr[n] = 0;
-		memcpy(&shearptr[nn],zeroes,dnumbytes);
-		nn += dnum;
-	      }
-	      break;
-	    // 24, 25, 26, 46 were added [MO - 14 November 2014]
-	    case 24:
-	      if (rsq < radsum*radsum) {
-		for (m = 0; m < npartner[i]; m++)
-		  if (partner[i][m] == tag[j]) break;
-		if (m < npartner[i]) {
-		  touchptr[n] = 1;
-		  memcpy(&shearptr[nn],shearpartner24[i][m],dnumbytes);
-		  nn += dnum;
-		} else {
-		  touchptr[n] = 0;
-		  memcpy(&shearptr[nn],zeroes,dnumbytes);
-		  nn += dnum;
-		}
-	      } else {
-		touchptr[n] = 0;
-		memcpy(&shearptr[nn],zeroes,dnumbytes);
-		nn += dnum;
-	      }
-	      break;  
-	     case 25:
-	      if (rsq < radsum*radsum) {
-		for (m = 0; m < npartner[i]; m++)
-		  if (partner[i][m] == tag[j]) break;
-		if (m < npartner[i]) {
-		  touchptr[n] = 1;
-		  memcpy(&shearptr[nn],shearpartner25[i][m],dnumbytes);
-		  nn += dnum;
-		} else {
-		  touchptr[n] = 0;
-		  memcpy(&shearptr[nn],zeroes,dnumbytes);
-		  nn += dnum;
-		}
-	      } else {
-		touchptr[n] = 0;
-		memcpy(&shearptr[nn],zeroes,dnumbytes);
-		nn += dnum;
-	      }
-	      break;  
-	    case 26:
-	      if (rsq < radsum*radsum) {
-		for (m = 0; m < npartner[i]; m++)
-		  if (partner[i][m] == tag[j]) break;
-		if (m < npartner[i]) {
-		  touchptr[n] = 1;
-		  memcpy(&shearptr[nn],shearpartner26[i][m],dnumbytes);
-		  nn += dnum;
-		} else {
-		  touchptr[n] = 0;
-		  memcpy(&shearptr[nn],zeroes,dnumbytes);
-		  nn += dnum;
-		}
-	      } else {
-		touchptr[n] = 0;
-		memcpy(&shearptr[nn],zeroes,dnumbytes);
-		nn += dnum;
-	      }
-	      break;    
-	     case 46:
-	      if (rsq < radsum*radsum) {
-		for (m = 0; m < npartner[i]; m++)
-		  if (partner[i][m] == tag[j]) break;
-		if (m < npartner[i]) {
-		  touchptr[n] = 1;
-		  memcpy(&shearptr[nn],shearpartner46[i][m],dnumbytes);
-		  nn += dnum;
-		} else {
-		  touchptr[n] = 0;
-		  memcpy(&shearptr[nn],zeroes,dnumbytes);
-		  nn += dnum;
-		}
-	      } else {
-		touchptr[n] = 0;
-		memcpy(&shearptr[nn],zeroes,dnumbytes);
-		nn += dnum;
-	      }
-	      break;    
-	    ////
-	    case 8:
-	      if (rsq < radsum*radsum) {
-		for (m = 0; m < npartner[i]; m++)
-		  if (partner[i][m] == tag[j]) break;
-		if (m < npartner[i]) {
-		  touchptr[n] = 1;
-		  memcpy(&shearptr[nn],shearpartner8[i][m],dnumbytes);
-		  nn += dnum;
-		} else {
-		  touchptr[n] = 0;
-		  memcpy(&shearptr[nn],zeroes,dnumbytes);
-		  nn += dnum;
-		}
-	      } else {
-		touchptr[n] = 0;
-		memcpy(&shearptr[nn],zeroes,dnumbytes);
-		nn += dnum;
-	      }
-	      break;
-	    case 9:
-	      if (rsq < radsum*radsum) {
-		for (m = 0; m < npartner[i]; m++)
-		  if (partner[i][m] == tag[j]) break;
-		if (m < npartner[i]) {
-		  touchptr[n] = 1;
-		  memcpy(&shearptr[nn],shearpartner9[i][m],dnumbytes);
-		  nn += dnum;
-		} else {
-		  touchptr[n] = 0;
-		  memcpy(&shearptr[nn],zeroes,dnumbytes);
-		  nn += dnum;
-		}
-	      } else {
-		touchptr[n] = 0;
-		memcpy(&shearptr[nn],zeroes,dnumbytes);
-		nn += dnum;
-	      }
-	      break;
-	    case 7:
-	      if (rsq < radsum*radsum) {
-		for (m = 0; m < npartner[i]; m++)
-		  if (partner[i][m] == tag[j]) break;
-		if (m < npartner[i]) {
-		  touchptr[n] = 1;
-		  memcpy(&shearptr[nn],shearpartner7[i][m],dnumbytes);
-		  nn += dnum;
-		} else {
-		  touchptr[n] = 0;
-		  memcpy(&shearptr[nn],zeroes,dnumbytes);
-		  nn += dnum;
-		}
-	      } else {
-		touchptr[n] = 0;
-		memcpy(&shearptr[nn],zeroes,dnumbytes);
-		nn += dnum;
-	      }
-	      break;
-	    case 22:
-	      if (rsq < radsum*radsum) {
-		for (m = 0; m < npartner[i]; m++)
-		  if (partner[i][m] == tag[j]) break;
-		if (m < npartner[i]) {
-		  touchptr[n] = 1;
-		  memcpy(&shearptr[nn],shearpartner22[i][m],dnumbytes);
-		  nn += dnum;
-		} else {
-		  touchptr[n] = 0;
-		  memcpy(&shearptr[nn],zeroes,dnumbytes);
-		  nn += dnum;
-		}
-	      } else {
-		touchptr[n] = 0;
-		memcpy(&shearptr[nn],zeroes,dnumbytes);
-		nn += dnum;
-	      }
-	      break;
-	    case 23:
-	      if (rsq < radsum*radsum) {
-		for (m = 0; m < npartner[i]; m++)
-		  if (partner[i][m] == tag[j]) break;
-		if (m < npartner[i]) {
-		  touchptr[n] = 1;
-		  memcpy(&shearptr[nn],shearpartner23[i][m],dnumbytes);
-		  nn += dnum;
-		} else {
-		  touchptr[n] = 0;
-		  memcpy(&shearptr[nn],zeroes,dnumbytes);
-		  nn += dnum;
-		}
-	      } else {
-		touchptr[n] = 0;
-		memcpy(&shearptr[nn],zeroes,dnumbytes);
-		nn += dnum;
-	      }
-	      break;
-	    // 28, 29, 30, 50 were added [MO - 14 November 2014]
-	    case 28:
-	      if (rsq < radsum*radsum) {
-		for (m = 0; m < npartner[i]; m++)
-		  if (partner[i][m] == tag[j]) break;
-		if (m < npartner[i]) {
-		  touchptr[n] = 1;
-		  memcpy(&shearptr[nn],shearpartner28[i][m],dnumbytes);
-		  nn += dnum;
-		} else {
-		  touchptr[n] = 0;
-		  memcpy(&shearptr[nn],zeroes,dnumbytes);
-		  nn += dnum;
-		}
-	      } else {
-		touchptr[n] = 0;
-		memcpy(&shearptr[nn],zeroes,dnumbytes);
-		nn += dnum;
-	      }
-	      break;  
-	     case 29:
-	      if (rsq < radsum*radsum) {
-		for (m = 0; m < npartner[i]; m++)
-		  if (partner[i][m] == tag[j]) break;
-		if (m < npartner[i]) {
-		  touchptr[n] = 1;
-		  memcpy(&shearptr[nn],shearpartner29[i][m],dnumbytes);
-		  nn += dnum;
-		} else {
-		  touchptr[n] = 0;
-		  memcpy(&shearptr[nn],zeroes,dnumbytes);
-		  nn += dnum;
-		}
-	      } else {
-		touchptr[n] = 0;
-		memcpy(&shearptr[nn],zeroes,dnumbytes);
-		nn += dnum;
-	      }
-	      break;    
-	    case 30:
-	      if (rsq < radsum*radsum) {
-		for (m = 0; m < npartner[i]; m++)
-		  if (partner[i][m] == tag[j]) break;
-		if (m < npartner[i]) {
-		  touchptr[n] = 1;
-		  memcpy(&shearptr[nn],shearpartner30[i][m],dnumbytes);
-		  nn += dnum;
-		} else {
-		  touchptr[n] = 0;
-		  memcpy(&shearptr[nn],zeroes,dnumbytes);
-		  nn += dnum;
-		}
-	      } else {
-		touchptr[n] = 0;
-		memcpy(&shearptr[nn],zeroes,dnumbytes);
-		nn += dnum;
-	      }
-	      break;      
-	     case 50:
-	      if (rsq < radsum*radsum) {
-		for (m = 0; m < npartner[i]; m++)
-		  if (partner[i][m] == tag[j]) break;
-		if (m < npartner[i]) {
-		  touchptr[n] = 1;
-		  memcpy(&shearptr[nn],shearpartner50[i][m],dnumbytes);
-		  nn += dnum;
-		} else {
-		  touchptr[n] = 0;
-		  memcpy(&shearptr[nn],zeroes,dnumbytes);
-		  nn += dnum;
-		}
-	      } else {
-		touchptr[n] = 0;
-		memcpy(&shearptr[nn],zeroes,dnumbytes);
-		nn += dnum;
-	      }
-	      break;
-	    }
-=======
             if (rsq < radsum*radsum) {
               for (m = 0; m < npartner[i]; m++)
                 if (partner[i][m] == tag[j]) break;
@@ -1328,7 +451,6 @@
               memcpy(&shearptr[nn],zeroes,dnumbytes);
               nn += dnum;
             }
->>>>>>> abcdc12a
           }
 
           n++;
@@ -1407,7 +529,7 @@
     fix_history->nall_neigh = nlocal + atom->nghost;
     npartner = fix_history->npartner;
     partner = fix_history->partner;
-    shearpartner = fix_history->shearpartner3;
+    shearpartner = fix_history->shearpartner;
     listgranhistory = list->listgranhistory;
     firsttouch = listgranhistory->firstneigh;
     firstshear = listgranhistory->firstdouble;
@@ -1612,7 +734,7 @@
     fix_history->nall_neigh = nlocal + atom->nghost;
     npartner = fix_history->npartner;
     partner = fix_history->partner;
-    shearpartner = fix_history->shearpartner3;
+    shearpartner = fix_history->shearpartner;
     listgranhistory = list->listgranhistory;
     firsttouch = listgranhistory->firstneigh;
     firstshear = listgranhistory->firstdouble;
