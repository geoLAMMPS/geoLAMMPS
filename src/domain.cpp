--- conflicted
+++ resolved
@@ -39,11 +39,8 @@
 #include "memory.h"
 #include "error.h"
 #include "utils.h"
-<<<<<<< HEAD
 #include "fix_wall_gran_oldstyle.h"  // added to consider wall positions [MO - 19 Aug 2015]
-=======
 #include "fmt/format.h"
->>>>>>> 45ae73ba
 
 using namespace LAMMPS_NS;
 
