--- conflicted
+++ resolved
@@ -34,18 +34,13 @@
 #include "region.h"
 #include "thermo.h"
 #include "universe.h"
-<<<<<<< HEAD
-#include "memory.h"
-#include "error.h"
 #include "utils.h"
 #include "fix_wall_gran_oldstyle.h"  // added to consider wall positions [MO - 19 Aug 2015]
 #include "fmt/format.h"
-=======
 #include "update.h"
 
 #include <cstring>
 #include <cmath>
->>>>>>> cdf8eb8b
 
 using namespace LAMMPS_NS;
 
