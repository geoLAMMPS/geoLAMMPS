--- conflicted
+++ resolved
@@ -408,24 +408,9 @@
         m = npartner[j]++;
         partner[j][m] = tag[i];
         jvalues = &valuepartner[j][dnum*m];
-<<<<<<< HEAD
-        for (n = 0; n < dnum; n++) jvalues[n] = -onevalues[n];
-
-	/*~ Force signs of traced energy terms to always be
-	  positive [KH - 23 May 2017]*/
-	if (dnum == 7 || dnum == 22) //~ hooke/hertz + history/oldstyle
-	  for (n = 3; n < 7; n++) jvalues[n] = onevalues[n];
-	else if (dnum == 8 || dnum == 23 || dnum == 28) //~ shm
-	  for (n = 4; n < 8; n++) jvalues[n] = onevalues[n];
-	else if (dnum == 9 || dnum == 29) //~ CM
-	  for (n = 5; n < 9; n++) jvalues[n] = onevalues[n];
-	else if (dnum == 30 || dnum == 50) //~ HMD
-	  for (n = 26; n < 30; n++) jvalues[n] = onevalues[n];
-=======
         if (pair->nondefault_history_transfer) 
           pair->transfer_history(onevalues,jvalues);
         else for (n = 0; n < dnum; n++) jvalues[n] = -onevalues[n];
->>>>>>> a49bea00
       }
     }
   }
@@ -537,24 +522,9 @@
           m = npartner[j]++;
           partner[j][m] = tag[i];
           jvalues = &valuepartner[j][dnum*m];
-<<<<<<< HEAD
-          for (n = 0; n < dnum; n++) jvalues[n] = -onevalues[n];
-
-	  /*~ Force signs of traced energy terms to always be
-	    positive [KH - 23 May 2017]*/
-	  if (dnum == 7 || dnum == 22) //~ hooke/hertz + history/oldstyle
-	    for (n = 3; n < 7; n++) jvalues[n] = onevalues[n];
-	  else if (dnum == 8 || dnum == 23 || dnum == 28) //~ shm
-	    for (n = 4; n < 8; n++) jvalues[n] = onevalues[n];
-	  else if (dnum == 9 || dnum == 29) //~ CM
-	    for (n = 5; n < 9; n++) jvalues[n] = onevalues[n];
-	  else if (dnum == 30 || dnum == 50) //~ HMD
-	    for (n = 26; n < 30; n++) jvalues[n] = onevalues[n];
-=======
           if (pair->nondefault_history_transfer) 
             pair->transfer_history(onevalues, jvalues);
           else for (n = 0; n < dnum; n++) jvalues[n] = -onevalues[n];
->>>>>>> a49bea00
         }
       }
     }
