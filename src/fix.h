--- conflicted
+++ resolved
@@ -206,7 +206,6 @@
 
   virtual double memory_usage() {return 0.0;}
 
-<<<<<<< HEAD
   virtual unsigned int data_mask() {return datamask;}
   virtual unsigned int data_mask_ext() {return datamask_ext;}
 
@@ -221,8 +220,6 @@
     fix_multistress and fix_deform [KH - 14 April 2014]*/
   virtual double *extract_pboundstart() {return 0;}
 
-=======
->>>>>>> 4fe10d7d
  protected:
   int instance_me;        // which Fix class instantiation I am
 
