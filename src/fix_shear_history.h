--- conflicted
+++ resolved
@@ -53,8 +53,7 @@
 
  protected:
   int *npartner;                // # of touching partners of each atom
-<<<<<<< HEAD
-  int **partner;                // tags for the partners
+  tagint **partner;             // global atom IDs for the partners
 
   /*~ The number of shear quantities is not necessarily 3, but can
     be several different values. In here, define arrays with differing
@@ -67,18 +66,13 @@
   double (**shearpartner17)[17]; //~ shm/history with rolling
 
   int num_quants;               // the number of extra quantities for each partner (i.e. contact) modified GM
-=======
-  tagint **partner;             // global atom IDs for the partners
-  double (**shearpartner)[3];   // 3 shear values with the partner
->>>>>>> 2929629f
   int maxtouch;                 // max # of touching partners for my atoms
 
   class Pair *pair;
   int *computeflag;             // computeflag in PairGranHookeHistory
 
   int pgsize,oneatom;           // copy of settings in Neighbor
-<<<<<<< HEAD
-  MyPage<int> *ipage;           // pages of partner atom IDs
+  MyPage<tagint> *ipage;        // pages of partner atom IDs
 
   /*~ As before, the number of shear quantities can vary [KH - 9 January 
     2014]*/
@@ -86,10 +80,6 @@
   MyPage<double[4]> *dpage4;
   MyPage<double[16]> *dpage16;
   MyPage<double[17]> *dpage17;
-=======
-  MyPage<tagint> *ipage;        // pages of partner atom IDs
-  MyPage<double[3]> *dpage;     // pages of shear history with partners
->>>>>>> 2929629f
 
   void allocate_pages();
 };
