/* -*- c++ -*- ----------------------------------------------------------
   LAMMPS - Large-scale Atomic/Molecular Massively Parallel Simulator
   http://lammps.sandia.gov, Sandia National Laboratories
   Steve Plimpton, sjplimp@sandia.gov

   Copyright (2003) Sandia Corporation.  Under the terms of Contract
   DE-AC04-94AL85000 with Sandia Corporation, the U.S. Government retains
   certain rights in this software.  This software is distributed under
   the GNU General Public License.

   See the README file in the top-level LAMMPS directory.
------------------------------------------------------------------------- */

#ifdef FIX_CLASS

FixStyle(SHEAR_HISTORY,FixShearHistory)

#else

#ifndef LMP_FIX_SHEAR_HISTORY_H
#define LMP_FIX_SHEAR_HISTORY_H

#include "fix.h"
#include "my_page.h"

namespace LAMMPS_NS {

class FixShearHistory : public Fix {
  friend class Neighbor;
  friend class PairGranHookeHistory;
<<<<<<< HEAD
  friend class PairGranShmHistory; //~ Added this [KH - 23 November 2012]
  friend class PairGranCMHistory; //~ Added this [MO - 05 June 2014]
  friend class PairGranHMDHistory; //~ Added this [MO - 21 July 2014]
  friend class PairGranCMDHistory; //~ Added this [MO - 18 November 2014]
  friend class PairLineGranHooke;
  friend class PairTriGranHooke;
=======
  friend class PairLineGranHookeHistory;
  friend class PairTriGranHookeHistory;
>>>>>>> 627cb5e2

 public:
  FixShearHistory(class LAMMPS *, int, char **);
  ~FixShearHistory();
  int setmask();
  void init();
  virtual void pre_exchange();
  void min_pre_exchange();
  void post_run();

  double memory_usage();
  void grow_arrays(int);
  void copy_arrays(int, int, int);
  void set_arrays(int);

  int pack_reverse_comm_size(int, int);
  int pack_reverse_comm(int, int, double *);
  void unpack_reverse_comm(int, int *, double *);
  int pack_exchange(int, double *);
  int unpack_exchange(int, double *);
  int pack_restart(int, double *);
  void unpack_restart(int, int);
  int size_restart(int);
  int maxsize_restart();

 protected:
  int newton_pair;              // same as force setting
  int onesided;                 // 1 for line/tri history, else 0
  int nlocal_neigh;             // nlocal at last time neigh list was built
  int nall_neigh;               // ditto for nlocal+nghost

  int *npartner;                // # of touching partners of each atom
  tagint **partner;             // global atom IDs for the partners

  /*~ The number of shear quantities is not necessarily 3, but can
    be several different values. In here, define arrays with differing
    numbers of shear quantities. There are no space implications as
    memory will be allocated for only one of these later on (using new)
    [KH - 9 January 2014]*/
  /*~~ CM, HMD and CMD models have been added where HMD and CMD use
    the same number of shear quantities. [KH - 18 November 2014] ~~*/
  //~ ----------------- without energy tracing ----------------------
  double (**shearpartner3)[3]; //~ hooke/history or hertz/history
  double (**shearpartner4)[4]; //~ shm/history
  double (**shearpartner5)[5]; //~ CM/history [MO - 04 June 2014]
  double (**shearpartner18)[18]; //~ hooke/history or hertz/history with rolling
  double (**shearpartner19)[19]; //~ shm/history with rolling
  double (**shearpartner26)[26]; //~ HMD/history [MO - 14 November 2014]
  double (**shearpartner24)[24]; //~ shm/history with D_spin [MO - 14 November 2014]
  double (**shearpartner25)[25]; //~ CM/history with D_spin  [MO - 14 November 2014]
  double (**shearpartner46)[46]; //~ HMD/history with D_spin [MO - 14 November 2014]
  //~ ----------------- with energy tracing ----------------------
  double (**shearpartner7)[7]; //~ hooke/history or hertz/history
  double (**shearpartner8)[8]; //~ shm/history 
  double (**shearpartner9)[9]; //~ CM/history [MO 04 June 2014]
  double (**shearpartner22)[22]; //~ hooke/history or hertz/history with rolling
  double (**shearpartner23)[23]; //~ shm/history with rolling 
  double (**shearpartner30)[30]; //~ HMD/history [MO - 14 November 2014]
  double (**shearpartner28)[28]; //~ shm/history with D_spin [MO - 14 November 2014]
  double (**shearpartner29)[29]; //~ CM/history with D_spin  [MO - 14 November 2014]
  double (**shearpartner50)[50]; //~ HMD/history with D_spin [MO - 14 November 2014]	

  int num_quants;               // the number of extra quantities for each partner (i.e. contact) modified GM
  int maxtouch;                 // max # of touching partners for my atoms

  int commflag;                 // mode of reverse comm to get ghost info

  class Pair *pair;

  int pgsize,oneatom;           // copy of settings in Neighbor
  MyPage<tagint> *ipage;        // pages of partner atom IDs

  /*~ As before, the number of shear quantities can vary [KH - 9 January 
    2014]*/
  MyPage<double[3]> *dpage3;     // pages of shear history with partners
  MyPage<double[4]> *dpage4;
  MyPage<double[5]> *dpage5;
  MyPage<double[7]> *dpage7;
  MyPage<double[8]> *dpage8;
  MyPage<double[9]> *dpage9;
  MyPage<double[18]> *dpage18;
  MyPage<double[19]> *dpage19;
  MyPage<double[22]> *dpage22;
  MyPage<double[23]> *dpage23;
  // added [MO - 14 November 2014]
  MyPage<double[24]> *dpage24; 
  MyPage<double[25]> *dpage25;
  MyPage<double[26]> *dpage26;	 
  MyPage<double[28]> *dpage28;
  MyPage<double[29]> *dpage29;
  MyPage<double[30]> *dpage30; 
  MyPage<double[46]> *dpage46;
  MyPage<double[50]> *dpage50;

  void pre_exchange_onesided();
  void pre_exchange_newton();
  void pre_exchange_no_newton();
  void allocate_pages();
};

}

#endif
#endif

/* ERROR/WARNING messages:

E: Pair style granular with history requires atoms have IDs

Atoms in the simulation do not have IDs, so history effects
cannot be tracked by the granular pair potential.

E: Shear history overflow, boost neigh_modify one

There are too many neighbors of a single atom.  Use the neigh_modify
command to increase the max number of neighbors allowed for one atom.
You may also want to boost the page size.

*/<|MERGE_RESOLUTION|>--- conflicted
+++ resolved
@@ -28,17 +28,12 @@
 class FixShearHistory : public Fix {
   friend class Neighbor;
   friend class PairGranHookeHistory;
-<<<<<<< HEAD
   friend class PairGranShmHistory; //~ Added this [KH - 23 November 2012]
   friend class PairGranCMHistory; //~ Added this [MO - 05 June 2014]
   friend class PairGranHMDHistory; //~ Added this [MO - 21 July 2014]
   friend class PairGranCMDHistory; //~ Added this [MO - 18 November 2014]
-  friend class PairLineGranHooke;
-  friend class PairTriGranHooke;
-=======
   friend class PairLineGranHookeHistory;
   friend class PairTriGranHookeHistory;
->>>>>>> 627cb5e2
 
  public:
   FixShearHistory(class LAMMPS *, int, char **);
