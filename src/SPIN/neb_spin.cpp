/* ----------------------------------------------------------------------
   LAMMPS - Large-scale Atomic/Molecular Massively Parallel Simulator
   http://lammps.sandia.gov, Sandia National Laboratories
   Steve Plimpton, sjplimp@sandia.gov

   Copyright (2003) Sandia Corporation.  Under the terms of Contract
   DE-AC04-94AL85000 with Sandia Corporation, the U.S. Government retains
   certain rights in this software.  This software is distributed under
   the GNU General Public License.

   See the README file in the top-level LAMMPS directory.
------------------------------------------------------------------------- */

/* ------------------------------------------------------------------------
   Contributing authors: Julien Tranchida (SNL)

   Please cite the related publication:
   Bessarab, P. F., Uzdin, V. M., & Jónsson, H. (2015).
   Method for finding mechanism and activation energy of magnetic transitions,
   applied to skyrmion and antivortex annihilation.
   Computer Physics Communications, 196, 335-347.
------------------------------------------------------------------------- */

#include "neb_spin.h"
#include <mpi.h>
#include <cmath>
#include <cstdlib>
#include <cstring>
#include "citeme.h"
#include "force.h"
#include "universe.h"
#include "atom.h"
#include "update.h"
#include "domain.h"
#include "comm.h"
#include "min.h"
#include "modify.h"
#include "fix.h"
#include "fix_neb_spin.h"
#include "output.h"
#include "thermo.h"
#include "finish.h"
#include "timer.h"
#include "memory.h"
#include "error.h"
<<<<<<< HEAD
#include "math_const.h"
#include "utils.h"
=======
>>>>>>> 64100c58

using namespace LAMMPS_NS;

static const char cite_neb_spin[] =
  "neb/spin command:\n\n"
  "@article{bessarab2015method,\n"
  "title={Method for finding mechanism and activation energy of "
  "magnetic transitions, applied to skyrmion and antivortex "
  "annihilation},\n"
  "author={Bessarab, P.F. and Uzdin, V.M. and J{\'o}nsson, H.},\n"
  "journal={Computer Physics Communications},\n"
  "volume={196},\n"
  "pages={335--347},\n"
  "year={2015},\n"
  "publisher={Elsevier}\n"
  "doi={10.1016/j.cpc.2015.07.001}\n"
  "}\n\n";

#define MAXLINE 256
#define CHUNK 1024
// 8 attributes: tag, spin norm, position (3), spin direction (3)
#define ATTRIBUTE_PERLINE 8

/* ---------------------------------------------------------------------- */

NEBSpin::NEBSpin(LAMMPS *lmp) : Pointers(lmp) {
  if (lmp->citeme) lmp->citeme->add(cite_neb_spin);
}

/* ---------------------------------------------------------------------- */

NEBSpin::~NEBSpin()
{
  MPI_Comm_free(&roots);
  memory->destroy(all);
  delete [] rdist;
}

/* ----------------------------------------------------------------------
   perform NEBSpin on multiple replicas
------------------------------------------------------------------------- */

void NEBSpin::command(int narg, char **arg)
{
  if (domain->box_exist == 0)
    error->all(FLERR,"NEBSpin command before simulation box is defined");

  if (narg < 6) error->universe_all(FLERR,"Illegal NEBSpin command");

  etol = force->numeric(FLERR,arg[0]);
  ttol = force->numeric(FLERR,arg[1]);
  n1steps = force->inumeric(FLERR,arg[2]);
  n2steps = force->inumeric(FLERR,arg[3]);
  nevery = force->inumeric(FLERR,arg[4]);

  // error checks

  if (etol < 0.0) error->all(FLERR,"Illegal NEBSpin command");
  if (ttol < 0.0) error->all(FLERR,"Illegal NEBSpin command");
  if (nevery <= 0) error->universe_all(FLERR,"Illegal NEBSpin command");
  if (n1steps % nevery || n2steps % nevery)
    error->universe_all(FLERR,"Illegal NEBSpin command");

  // replica info

  nreplica = universe->nworlds;
  ireplica = universe->iworld;
  me_universe = universe->me;
  uworld = universe->uworld;
  MPI_Comm_rank(world,&me);

  // check metal units and spin atom/style

  if (!atom->sp_flag)
    error->all(FLERR,"neb/spin requires atom/spin style");
  if (strcmp(update->unit_style,"metal") != 0)
    error->all(FLERR,"neb/spin simulation requires metal unit style");

  // error checks

  if (nreplica == 1) error->all(FLERR,"Cannot use NEBSpin with a single replica");
  if (atom->map_style == 0)
    error->all(FLERR,"Cannot use NEBSpin unless atom map exists");

  // process file-style setting to setup initial configs for all replicas

  if (strcmp(arg[5],"final") == 0) {
    if (narg != 7 && narg !=8) error->universe_all(FLERR,"Illegal NEBSpin command");
    inpfile = arg[6];
    readfile(inpfile,0);
  } else if (strcmp(arg[5],"each") == 0) {
    if (narg != 7 && narg !=8) error->universe_all(FLERR,"Illegal NEBSpin command");
    inpfile = arg[6];
    readfile(inpfile,1);
  } else if (strcmp(arg[5],"none") == 0) {
    if (narg != 6 && narg !=7) error->universe_all(FLERR,"Illegal NEBSpin command");
  } else error->universe_all(FLERR,"Illegal NEBSpin command");

  verbose=false;
  if (strcmp(arg[narg-1],"verbose") == 0) verbose=true;

  run();
}

/* ----------------------------------------------------------------------
   run NEBSpin on multiple replicas
------------------------------------------------------------------------- */

void NEBSpin::run()
{
  // create MPI communicator for root proc from each world

  int color;
  if (me == 0) color = 0;
  else color = 1;
  MPI_Comm_split(uworld,color,0,&roots);

  // search for neb_spin fix, allocate it

  int ineb;
  for (ineb = 0; ineb < modify->nfix; ineb++)
    if (strcmp(modify->fix[ineb]->style,"neb/spin") == 0) break;
  if (ineb == modify->nfix) error->all(FLERR,"NEBSpin requires use of fix neb/spin");

  fneb = (FixNEBSpin *) modify->fix[ineb];
  if (verbose) numall =7;
  else  numall = 4;
  memory->create(all,nreplica,numall,"neb:all");
  rdist = new double[nreplica];

  // initialize LAMMPS

  update->whichflag = 2;
  update->etol = etol;
  update->ftol = ttol;		// update->ftol is a torque tolerance
  update->multireplica = 1;

  lmp->init();

  // check if correct minimizer is setup

  if (update->minimize->searchflag)
    error->all(FLERR,"NEBSpin requires damped dynamics minimizer");
  if (!utils::strmatch(update->minimize_style,"^spin"))
    error->all(FLERR,"NEBSpin requires a spin minimizer");

  // setup regular NEBSpin minimization

  FILE *uscreen = universe->uscreen;
  FILE *ulogfile = universe->ulogfile;

  if (me_universe == 0 && uscreen)
    fprintf(uscreen,"Setting up regular NEBSpin ...\n");

  update->beginstep = update->firststep = update->ntimestep;
  update->endstep = update->laststep = update->firststep + n1steps;
  update->nsteps = n1steps;
  update->max_eval = n1steps;
  if (update->laststep < 0)
    error->all(FLERR,"Too many timesteps for NEBSpin");

  update->minimize->setup();

  if (me_universe == 0) {
    if (uscreen) {
      if (verbose) {
        fprintf(uscreen,"Step MaxReplicaTorque MaxAtomTorque "
                "GradV0 GradV1 GradVc EBF EBR RDT "
                "RD1 PE1 RD2 PE2 ... RDN PEN "
		"GradV0dottan DN0 ... GradVNdottan DNN\n");
      } else {
        fprintf(uscreen,"Step MaxReplicaTorque MaxAtomTorque "
                "GradV0 GradV1 GradVc EBF EBR RDT RD1 PE1 RD2 PE2 ... "
                "RDN PEN\n");
      }
    }

    if (ulogfile) {
      if (verbose) {
	fprintf(ulogfile,"Step MaxReplicaTorque MaxAtomTorque "
	    "GradV0 GradV1 GradVc EBF EBR RDT "
	    "RD1 PE1 RD2 PE2 ... RDN PEN "
	    "GradV0dottan DN0 ... GradVNdottan DNN\n");
      } else {
        fprintf(ulogfile,"Step MaxReplicaTorque MaxAtomTorque "
                "GradV0 GradV1 GradVc EBF EBR RDT RD1 PE1 RD2 PE2 ... "
                "RDN PEN\n");
      }
    }
  }
  print_status();

  // perform regular NEBSpin for n1steps or until replicas converge
  // retrieve PE values from fix NEBSpin and print every nevery iterations
  // break out of while loop early if converged
  // damped dynamic min styles insure all replicas converge together

  timer->init();
  timer->barrier_start();

  // if(ireplica != 0 && ireplica != nreplica -1)

  while (update->minimize->niter < n1steps) {
    update->minimize->run(nevery);
    print_status();
    if (update->minimize->stop_condition) break;
  }

  timer->barrier_stop();

  update->minimize->cleanup();

  Finish finish(lmp);
  finish.end(1);

  // switch fix NEBSpin to climbing mode
  // top = replica that becomes hill climber

  double vmax = all[0][0];
  int top = 0;
  for (int m = 1; m < nreplica; m++)
    if (vmax < all[m][0]) {
      vmax = all[m][0];
      top = m;
    }

  // setup climbing NEBSpin minimization
  // must reinitialize minimizer so it re-creates its fix MINIMIZE

  if (me_universe == 0 && uscreen)
    fprintf(uscreen,"Setting up climbing ...\n");

  if (me_universe == 0) {
    if (uscreen)
      fprintf(uscreen,"Climbing replica = %d\n",top+1);
    if (ulogfile)
      fprintf(ulogfile,"Climbing replica = %d\n",top+1);
  }

  update->beginstep = update->firststep = update->ntimestep;
  update->endstep = update->laststep = update->firststep + n2steps;
  update->nsteps = n2steps;
  update->max_eval = n2steps;
  if (update->laststep < 0)
    error->all(FLERR,"Too many timesteps");

  update->minimize->init();
  fneb->rclimber = top;
  update->minimize->setup();

  if (me_universe == 0) {
    if (uscreen) {
      if (verbose) {
        fprintf(uscreen,"Step MaxReplicaTorque MaxAtomTorque "
                "GradV0 GradV1 GradVc EBF EBR RDT "
                "RD1 PE1 RD2 PE2 ... RDN PEN "
		"GradV0dottan DN0... GradVNdottan DNN\n");
      } else {
        fprintf(uscreen,"Step MaxReplicaTorque MaxAtomTorque "
                "GradV0 GradV1 GradVc "
                "EBF EBR RDT "
                "RD1 PE1 RD2 PE2 ... RDN PEN\n");
      }
    }
    if (ulogfile) {
      if (verbose) {
	fprintf(ulogfile,"Step MaxReplicaTorque MaxAtomTorque "
	    "GradV0 GradV1 GradVc EBF EBR RDT "
	    "RD1 PE1 RD2 PE2 ... RDN PEN "
	    "GradV0dottan DN0 ... GradVNdottan DNN\n");
      } else {
        fprintf(ulogfile,"Step MaxReplicaTorque MaxAtomTorque "
                "GradV0 GradV1 GradVc "
                "EBF EBR RDT "
                "RD1 PE1 RD2 PE2 ... RDN PEN\n");
      }
    }
  }
  print_status();

  // perform climbing NEBSpin for n2steps or until replicas converge
  // retrieve PE values from fix NEBSpin and print every nevery iterations
  // break induced if converged
  // damped dynamic min styles insure all replicas converge together

  timer->init();
  timer->barrier_start();

  while (update->minimize->niter < n2steps) {
    update->minimize->run(nevery);
    print_status();
    if (update->minimize->stop_condition) break;
  }

  timer->barrier_stop();

  update->minimize->cleanup();

  finish.end(1);

  update->whichflag = 0;
  update->multireplica = 0;
  update->firststep = update->laststep = 0;
  update->beginstep = update->endstep = 0;
}

/* ----------------------------------------------------------------------
   read initial config atom coords from file
   flag = 0
   only first replica opens file and reads it
   first replica bcasts lines to all replicas
   final replica stores coords
   intermediate replicas interpolate from coords
   new coord = replica fraction between current and final state
   initial replica does nothing
   flag = 1
   each replica (except first) opens file and reads it
   each replica stores coords
   initial replica does nothing
------------------------------------------------------------------------- */

void NEBSpin::readfile(char *file, int flag)
{
  int i,j,m,nchunk,eofflag,nlines;
  tagint tag;
  char *eof,*start,*next,*buf;
  char line[MAXLINE];
  double xx,yy,zz;
  double musp,spx,spy,spz;

  if (me_universe == 0 && screen)
    fprintf(screen,"Reading NEBSpin coordinate file(s) ...\n");

  // flag = 0, universe root reads header of file, bcast to universe
  // flag = 1, each replica's root reads header of file, bcast to world
  //   but explicitly skip first replica

  if (flag == 0) {
    if (me_universe == 0) {
      open(file);
      while (1) {
        eof = fgets(line,MAXLINE,fp);
        if (eof == NULL) error->one(FLERR,"Unexpected end of neb/spin file");
        start = &line[strspn(line," \t\n\v\f\r")];
        if (*start != '\0' && *start != '#') break;
      }
      sscanf(line,"%d",&nlines);
    }
    MPI_Bcast(&nlines,1,MPI_INT,0,uworld);

  } else {
    if (me == 0) {
      if (ireplica) {
        open(file);
        while (1) {
          eof = fgets(line,MAXLINE,fp);
          if (eof == NULL) error->one(FLERR,"Unexpected end of neb/spin file");
          start = &line[strspn(line," \t\n\v\f\r")];
          if (*start != '\0' && *start != '#') break;
        }
        sscanf(line,"%d",&nlines);
      } else nlines = 0;
    }
    MPI_Bcast(&nlines,1,MPI_INT,0,world);
  }

  char *buffer = new char[CHUNK*MAXLINE];
  char **values = new char*[ATTRIBUTE_PERLINE];

  double fraction = ireplica/(nreplica-1.0);

  double **x = atom->x;
  double **sp = atom->sp;
  double spinit[3],spfinal[3];
  int nlocal = atom->nlocal;

  // loop over chunks of lines read from file
  // two versions of read_lines_from_file() for world vs universe bcast
  // count # of atom coords changed so can check for invalid atom IDs in file

  int ncount = 0;

  int temp_flag,rot_flag;
  temp_flag = rot_flag = 0;
  int nread = 0;
  while (nread < nlines) {
    nchunk = MIN(nlines-nread,CHUNK);
    if (flag == 0)
      eofflag = comm->read_lines_from_file_universe(fp,nchunk,MAXLINE,buffer);
    else
      eofflag = comm->read_lines_from_file(fp,nchunk,MAXLINE,buffer);
    if (eofflag) error->all(FLERR,"Unexpected end of neb/spin file");

    buf = buffer;
    next = strchr(buf,'\n');
    *next = '\0';
    int nwords = atom->count_words(buf);
    *next = '\n';

    if (nwords != ATTRIBUTE_PERLINE)
      error->all(FLERR,"Incorrect atom format in neb/spin file");

    // loop over lines of atom coords
    // tokenize the line into values

    for (i = 0; i < nchunk; i++) {
      next = strchr(buf,'\n');

      values[0] = strtok(buf," \t\n\r\f");
      for (j = 1; j < nwords; j++)
        values[j] = strtok(NULL," \t\n\r\f");

      // adjust spin coord based on replica fraction
      // for flag = 0, interpolate for intermediate and final replicas
      // for flag = 1, replace existing coord with new coord
      // ignore image flags of final x
      // for interpolation:
      //   new x is displacement from old x via minimum image convention
      //   if final x is across periodic boundary:
      //     new x may be outside box
      //     will be remapped back into box when simulation starts
      //     its image flags will then be adjusted

      tag = ATOTAGINT(values[0]);
      m = atom->map(tag);
      if (m >= 0 && m < nlocal) {
        ncount++;
	musp = atof(values[1]);
	xx = atof(values[2]);
        yy = atof(values[3]);
        zz = atof(values[4]);
        spx = atof(values[5]);
        spy = atof(values[6]);
        spz = atof(values[7]);

        if (flag == 0) {

	  spinit[0] = sp[m][0];
	  spinit[1] = sp[m][1];
	  spinit[2] = sp[m][2];
	  spfinal[0] = spx;
	  spfinal[1] = spy;
	  spfinal[2] = spz;

	  // interpolate intermediate spin states

	  sp[m][3] = musp;
	  if (fraction == 0.0) {
	    sp[m][0] = spinit[0];
	    sp[m][1] = spinit[1];
	    sp[m][2] = spinit[2];
	  } else if (fraction == 1.0) {
	    sp[m][0] = spfinal[0];
	    sp[m][1] = spfinal[1];
	    sp[m][2] = spfinal[2];
	  } else {
            temp_flag = initial_rotation(spinit,spfinal,fraction);
            rot_flag = MAX(temp_flag,rot_flag);
	    sp[m][0] = spfinal[0];
	    sp[m][1] = spfinal[1];
	    sp[m][2] = spfinal[2];
	  }
        } else {
          sp[m][3] = musp;
	  x[m][0] = xx;
          x[m][1] = yy;
          x[m][2] = zz;
	  sp[m][0] = spx;
	  sp[m][1] = spy;
	  sp[m][2] = spz;
        }
      }

      buf = next + 1;
    }

    nread += nchunk;
  }

  // warning message if one or more couples (spi,spf) were aligned
  // this breaks Rodrigues' formula, and an arbitrary rotation
  // vector has to be chosen

  if ((rot_flag > 0) && (comm->me == 0))
    error->warning(FLERR,"arbitrary initial rotation of one or more spin(s)");

  // check that all atom IDs in file were found by a proc

  if (flag == 0) {
    int ntotal;
    MPI_Allreduce(&ncount,&ntotal,1,MPI_INT,MPI_SUM,uworld);
    if (ntotal != nreplica*nlines)
      error->universe_all(FLERR,"Invalid atom IDs in neb/spin file");
  } else {
    int ntotal;
    MPI_Allreduce(&ncount,&ntotal,1,MPI_INT,MPI_SUM,world);
    if (ntotal != nlines)
      error->all(FLERR,"Invalid atom IDs in neb/spin file");
  }

  // clean up

  delete [] buffer;
  delete [] values;

  if (flag == 0) {
    if (me_universe == 0) {
      if (compressed) pclose(fp);
      else fclose(fp);
    }
  } else {
    if (me == 0 && ireplica) {
      if (compressed) pclose(fp);
      else fclose(fp);
    }
  }
}

/* ----------------------------------------------------------------------
   initial configuration of intermediate spins using Rodrigues' formula
   interpolates between initial (spi) and final (stored in sploc)
------------------------------------------------------------------------- */

int NEBSpin::initial_rotation(double *spi, double *sploc, double fraction)
{

  // no interpolation for initial and final replica

  if (fraction == 0.0 || fraction == 1.0) return 0;

  int rot_flag = 0;
  double kx,ky,kz;
  double spix,spiy,spiz,spfx,spfy,spfz;
  double kcrossx,kcrossy,kcrossz,knormsq;
  double kdots;
  double spkx,spky,spkz;
  double sidotsf,omega,iknorm,isnorm;

  spix = spi[0];
  spiy = spi[1];
  spiz = spi[2];

  spfx = sploc[0];
  spfy = sploc[1];
  spfz = sploc[2];

  kx = spiy*spfz - spiz*spfy;
  ky = spiz*spfx - spix*spfz;
  kz = spix*spfy - spiy*spfx;

  knormsq = kx*kx+ky*ky+kz*kz;
  sidotsf = spix*spfx + spiy*spfy + spiz*spfz;

  // if knormsq == 0.0, init and final spins are aligned
  // Rodrigues' formula breaks, needs to define another axis k

  if (knormsq == 0.0) {
    if (sidotsf > 0.0) { 	// spins aligned and in same direction
      return 0;
    } else if (sidotsf < 0.0) {	// spins aligned and in opposite directions

      // defining a rotation axis
      // first guess, k = spi x [100]
      // second guess, k = spi x [010]

      if (spiy*spiy + spiz*spiz != 0.0) { // spin not along [100]
	kx = 0.0;
	ky = spiz;
	kz = -spiy;
	knormsq = ky*ky + kz*kz;
      } else if (spix*spix + spiz*spiz != 0.0) { // spin not along [010]
	kx = -spiz;
	ky = 0.0;
	kz = spix;
	knormsq = kx*kx + kz*kz;
      } else error->all(FLERR,"Incorrect initial rotation operation");
      rot_flag = 1;
    }
  }

  // knormsq should not be 0

  if (knormsq == 0.0)
    error->all(FLERR,"Incorrect initial rotation operation");

  // normalize k vector

  iknorm = 1.0/sqrt(knormsq);
  kx *= iknorm;
  ky *= iknorm;
  kz *= iknorm;

  // calc. k x spi and total rotation angle

  kcrossx = ky*spiz - kz*spiy;
  kcrossy = kz*spix - kx*spiz;
  kcrossz = kx*spiy - ky*spix;

  kdots = kx*spix + ky*spiy + kz*spiz;

  omega = acos(sidotsf);
  omega *= fraction;

  // apply Rodrigues' formula

  spkx = spix*cos(omega);
  spky = spiy*cos(omega);
  spkz = spiz*cos(omega);

  spkx += kcrossx*sin(omega);
  spky += kcrossy*sin(omega);
  spkz += kcrossz*sin(omega);

  spkx += kx*kdots*(1.0-cos(omega));
  spky += ky*kdots*(1.0-cos(omega));
  spkz += kz*kdots*(1.0-cos(omega));

  // normalizing resulting spin vector

  isnorm = 1.0/sqrt(spkx*spkx+spky*spky+spkz*spkz);
  if (isnorm == 0.0)
    error->all(FLERR,"Incorrect initial rotation operation");

  spkx *= isnorm;
  spky *= isnorm;
  spkz *= isnorm;

  // returns rotated spin

  sploc[0] = spkx;
  sploc[1] = spky;
  sploc[2] = spkz;

  return rot_flag;
}

/* ----------------------------------------------------------------------
   universe proc 0 opens NEBSpin data file
   test if gzipped
------------------------------------------------------------------------- */

void NEBSpin::open(char *file)
{
  compressed = 0;
  char *suffix = file + strlen(file) - 3;
  if (suffix > file && strcmp(suffix,".gz") == 0) compressed = 1;
  if (!compressed) fp = fopen(file,"r");
  else {
#ifdef LAMMPS_GZIP
    char gunzip[128];
    snprintf(gunzip,128,"gzip -c -d %s",file);

#ifdef _WIN32
    fp = _popen(gunzip,"rb");
#else
    fp = popen(gunzip,"r");
#endif

#else
    error->one(FLERR,"Cannot open gzipped file");
#endif
  }

  if (fp == NULL) {
    char str[128];
    snprintf(str,128,"Cannot open file %s",file);
    error->one(FLERR,str);
  }
}

/* ----------------------------------------------------------------------
   query fix NEBSpin for info on each replica
   universe proc 0 prints current NEBSpin status
------------------------------------------------------------------------- */

void NEBSpin::print_status()
{
  int nlocal = atom->nlocal;
  double tx,ty,tz;
  double tnorm2,local_norm_inf,temp_inf;
  double **sp = atom->sp;
  double **fm = atom->fm;

  // calc. magnetic torques

  tnorm2 = local_norm_inf = temp_inf = 0.0;
  for (int i = 0; i < nlocal; i++) {
    tx = (fm[i][1]*sp[i][2] - fm[i][2]*sp[i][1]);
    ty = (fm[i][2]*sp[i][0] - fm[i][0]*sp[i][2]);
    tz = (fm[i][0]*sp[i][1] - fm[i][1]*sp[i][0]);
    tnorm2 += tx*tx + ty*ty + tz*tz;
    temp_inf = MAX(fabs(tx),fabs(ty));
    temp_inf = MAX(fabs(tz),temp_inf);
    local_norm_inf = MAX(temp_inf,local_norm_inf);
  }

  double fmaxreplica;
  MPI_Allreduce(&tnorm2,&fmaxreplica,1,MPI_DOUBLE,MPI_MAX,roots);

  double fnorminf = 0.0;
  MPI_Allreduce(&local_norm_inf,&fnorminf,1,MPI_DOUBLE,MPI_MAX,world);
  double fmaxatom;
  MPI_Allreduce(&fnorminf,&fmaxatom,1,MPI_DOUBLE,MPI_MAX,roots);

  if (verbose) {
    freplica = new double[nreplica];
    MPI_Allgather(&tnorm2,1,MPI_DOUBLE,&freplica[0],1,MPI_DOUBLE,roots);
    fmaxatomInRepl = new double[nreplica];
    MPI_Allgather(&fnorminf,1,MPI_DOUBLE,&fmaxatomInRepl[0],1,MPI_DOUBLE,roots);
  }

  double one[7];
  one[0] = fneb->veng;
  one[1] = fneb->plen;
  one[2] = fneb->nlen;
  one[3] = fneb->gradlen;

  if (verbose) {
    one[4] = fneb->dotpath;
    one[5] = fneb->dottangrad;
    one[6] = fneb->dotgrad;
  }

  if (output->thermo->normflag) one[0] /= atom->natoms;
  if (me == 0)
    MPI_Allgather(one,numall,MPI_DOUBLE,&all[0][0],numall,MPI_DOUBLE,roots);
  MPI_Bcast(&all[0][0],numall*nreplica,MPI_DOUBLE,0,world);

  rdist[0] = 0.0;
  for (int i = 1; i < nreplica; i++)
    rdist[i] = rdist[i-1] + all[i][1];
  double endpt = rdist[nreplica-1] = rdist[nreplica-2] + all[nreplica-2][2];
  for (int i = 1; i < nreplica; i++)
    rdist[i] /= endpt;

  // look up GradV for the initial, final, and climbing replicas
  // these are identical to fnorm2, but to be safe we
  // take them straight from fix_neb

  double gradvnorm0, gradvnorm1, gradvnormc;

  int irep;
  irep = 0;
  gradvnorm0 = all[irep][3];
  irep = nreplica-1;
  gradvnorm1 = all[irep][3];
  irep = fneb->rclimber;
  if (irep > -1) {
    gradvnormc = all[irep][3];
    ebf = all[irep][0]-all[0][0];
    ebr = all[irep][0]-all[nreplica-1][0];
  } else {
    double vmax = all[0][0];
    int top = 0;
    for (int m = 1; m < nreplica; m++)
      if (vmax < all[m][0]) {
        vmax = all[m][0];
        top = m;
      }
    irep = top;
    gradvnormc = all[irep][3];
    ebf = all[irep][0]-all[0][0];
    ebr = all[irep][0]-all[nreplica-1][0];
  }

  if (me_universe == 0) {
    FILE *uscreen = universe->uscreen;
    FILE *ulogfile = universe->ulogfile;
    if (uscreen) {
      fprintf(uscreen,BIGINT_FORMAT " %12.8g %12.8g ",
              update->ntimestep,fmaxreplica,fmaxatom);
      fprintf(uscreen,"%12.8g %12.8g %12.8g ",
              gradvnorm0,gradvnorm1,gradvnormc);
      fprintf(uscreen,"%12.8g %12.8g %12.8g ",ebf,ebr,endpt);
      for (int i = 0; i < nreplica; i++)
        fprintf(uscreen,"%12.8g %12.8g ",rdist[i],all[i][0]);
      if (verbose) {
	for (int i = 0; i < nreplica-1; i++)
	  fprintf(uscreen,"%12.8g %12.8g ",all[i][2],all[i][5]);
	fprintf(uscreen,"%12.8g %12.8g ",NAN,all[nreplica-1][5]);
      }
      fprintf(uscreen,"\n");
    }

    if (ulogfile) {
      fprintf(ulogfile,BIGINT_FORMAT " %12.8g %12.8g ",
              update->ntimestep,fmaxreplica,fmaxatom);
      fprintf(ulogfile,"%12.8g %12.8g %12.8g ",
              gradvnorm0,gradvnorm1,gradvnormc);
      fprintf(ulogfile,"%12.8g %12.8g %12.8g ",ebf,ebr,endpt);
      for (int i = 0; i < nreplica; i++)
        fprintf(ulogfile,"%12.8g %12.8g ",rdist[i],all[i][0]);
      if (verbose) {
	for (int i = 0; i < nreplica-1; i++)
	  fprintf(ulogfile,"%12.8g %12.8g ",all[i][2],all[i][5]);
	fprintf(ulogfile,"%12.8g %12.8g ",NAN,all[nreplica-1][5]);
      }
      fprintf(ulogfile,"\n");
      fflush(ulogfile);
    }
  }
}<|MERGE_RESOLUTION|>--- conflicted
+++ resolved
@@ -43,11 +43,8 @@
 #include "timer.h"
 #include "memory.h"
 #include "error.h"
-<<<<<<< HEAD
 #include "math_const.h"
 #include "utils.h"
-=======
->>>>>>> 64100c58
 
 using namespace LAMMPS_NS;
 
