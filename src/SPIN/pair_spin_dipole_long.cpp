--- conflicted
+++ resolved
@@ -31,10 +31,7 @@
 #include "modify.h"
 #include "error.h"
 #include "update.h"
-<<<<<<< HEAD
-=======
 #include "utils.h"
->>>>>>> cc2d26f9
 
 using namespace LAMMPS_NS;
 using namespace MathConst;
