/* -*- c++ -*- ----------------------------------------------------------
   LAMMPS - Large-scale Atomic/Molecular Massively Parallel Simulator
   https://lammps.sandia.gov/, Sandia National Laboratories
   Steve Plimpton, sjplimp@sandia.gov

   Copyright (2003) Sandia Corporation.  Under the terms of Contract
   DE-AC04-94AL85000 with Sandia Corporation, the U.S. Government retains
   certain rights in this software.  This software is distributed under
   the GNU General Public License.

   See the README file in the top-level LAMMPS directory.
------------------------------------------------------------------------- */

#ifdef NBIN_CLASS
// clang-format off
NBinStyle(ssa,
          NBinSSA,
<<<<<<< HEAD
          NB_SSA);
// clang-format on
=======
          NB_STANDARD | NB_SSA)

>>>>>>> 12b29493
#else

#ifndef LMP_NBIN_SSA_H
#define LMP_NBIN_SSA_H

#include <cmath>
#include "nbin_standard.h"
#include "error.h"

namespace LAMMPS_NS {

class NBinSSA : public NBinStandard {
 public:

  int gairhead_ssa[8];       // index of 1st ghost atom in each AIR

  // Bounds of the local atoms in the binhead array
  int lbinxlo;               // lowest local bin x-dim coordinate
  int lbinylo;               // lowest local bin y-dim coordinate
  int lbinzlo;               // lowest local bin z-dim coordinate
  int lbinxhi;               // highest local bin x-dim coordinate
  int lbinyhi;               // highest local bin y-dim coordinate
  int lbinzhi;               // highest local bin z-dim coordinate

  NBinSSA(class LAMMPS *);
  ~NBinSSA();

  void bin_atoms_setup(int);
  void bin_atoms();

  double memory_usage();

  inline
  int coord2bin(const double & x,const double & y,const double & z, int &ixo, int &iyo, int &izo) const
  {
    int ix,iy,iz;

    if (!std::isfinite(x) || !std::isfinite(y) || !std::isfinite(z))
      error->one(FLERR,"Non-numeric positions - simulation unstable");

    if (x >= bboxhi_[0])
      ix = static_cast<int> ((x-bboxhi_[0])*bininvx) + nbinx;
    else if (x >= bboxlo_[0]) {
      ix = static_cast<int> ((x-bboxlo_[0])*bininvx);
      ix = MIN(ix,nbinx-1);
    } else
      ix = static_cast<int> ((x-bboxlo_[0])*bininvx) - 1;

    if (y >= bboxhi_[1])
      iy = static_cast<int> ((y-bboxhi_[1])*bininvy) + nbiny;
    else if (y >= bboxlo_[1]) {
      iy = static_cast<int> ((y-bboxlo_[1])*bininvy);
      iy = MIN(iy,nbiny-1);
    } else
      iy = static_cast<int> ((y-bboxlo_[1])*bininvy) - 1;

    if (z >= bboxhi_[2])
      iz = static_cast<int> ((z-bboxhi_[2])*bininvz) + nbinz;
    else if (z >= bboxlo_[2]) {
      iz = static_cast<int> ((z-bboxlo_[2])*bininvz);
      iz = MIN(iz,nbinz-1);
    } else
      iz = static_cast<int> ((z-bboxlo_[2])*bininvz) - 1;

    ixo = ix - mbinxlo;
    iyo = iy - mbinylo;
    izo = iz - mbinzlo;

    return (iz-mbinzlo)*mbiny*mbinx + (iy-mbinylo)*mbinx + (ix-mbinxlo);
  }

 private:
  int coord2ssaAIR(const double *);  // map atom coord to an AIR number
  double bboxlo_[3],bboxhi_[3];

};

}

#endif
#endif

/* ERROR/WARNING messages:

*/<|MERGE_RESOLUTION|>--- conflicted
+++ resolved
@@ -12,16 +12,11 @@
 ------------------------------------------------------------------------- */
 
 #ifdef NBIN_CLASS
-// clang-format off
+
 NBinStyle(ssa,
           NBinSSA,
-<<<<<<< HEAD
-          NB_SSA);
-// clang-format on
-=======
           NB_STANDARD | NB_SSA)
 
->>>>>>> 12b29493
 #else
 
 #ifndef LMP_NBIN_SSA_H
