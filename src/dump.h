--- conflicted
+++ resolved
@@ -140,17 +140,14 @@
   virtual void pack(tagint *) = 0;
   virtual int convert_string(int, double *) {return 0;}
   virtual void write_data(int, double *) = 0;
-<<<<<<< HEAD
 
   //~ The following virtual functions were added [KH - 30 May 2012]
   virtual void write_diameter(int, double *) {};
   virtual void write_extra(int, double *, int) {};
   virtual void write_footer() {};
-
-=======
+  
   void pbc_allocate();
-    
->>>>>>> 4fe10d7d
+  
   void sort();
   static int idcompare(const void *, const void *);
   static int bufcompare(const void *, const void *);
