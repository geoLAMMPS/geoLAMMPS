/* -*- c++ -*- ----------------------------------------------------------
   LAMMPS - Large-scale Atomic/Molecular Massively Parallel Simulator
   http://lammps.sandia.gov, Sandia National Laboratories
   Steve Plimpton, sjplimp@sandia.gov

   Copyright (2003) Sandia Corporation.  Under the terms of Contract
   DE-AC04-94AL85000 with Sandia Corporation, the U.S. Government retains
   certain rights in this software.  This software is distributed under
   the GNU General Public License.

   See the README file in the top-level LAMMPS directory.
------------------------------------------------------------------------- */

/*~ Dump::write had to be modified extensively to allow dump_vtk to work
  properly. This involved replacing the central loop with three separate
  loops, for coordinates, diameters and other data, and allocating twice
  as much memory by means of a buffer copy if dump vtk is active.

  One extra flag was defined (vtkflag) and three virtual functions were
  added [KH - 31 May 2012]*/

#ifndef LMP_DUMP_H
#define LMP_DUMP_H

#include <mpi.h>
#include <stdio.h>
#include "pointers.h"

namespace LAMMPS_NS {

class Dump : protected Pointers {
 public:
  char *id;                  // user-defined name of Dump
  char *style;               // style of Dump
  char *filename;            // user-specified file
  int igroup,groupbit;       // group that Dump is performed on

  int first_flag;            // 0 if no initial dump, 1 if yes initial dump
  int clearstep;             // 1 if dump invokes computes, 0 if not

  int comm_forward;          // size of forward communication (0 if none)
  int comm_reverse;          // size of reverse communication (0 if none)

#if defined(LMP_QSORT)
  // static variable across all Dump objects
  static Dump *dumpptr;         // holds a ptr to Dump currently being used
#endif

  Dump(class LAMMPS *, int, char **);
  virtual ~Dump();
  void init();
  virtual void write();

  virtual int pack_forward_comm(int, int *, double *, int, int *) {return 0;}
  virtual void unpack_forward_comm(int, int, double *) {}
  virtual int pack_reverse_comm(int, int, double *) {return 0;}
  virtual void unpack_reverse_comm(int, int *, double *) {}

  void modify_params(int, char **);
  virtual bigint memory_usage();

 protected:
  int me,nprocs;             // proc info
  int vtkflag;               //~ Added this to indicate dump_vtk active [KH - 30 May 2012]

  int compressed;            // 1 if dump file is written compressed, 0 no
  int binary;                // 1 if dump file is written binary, 0 no
  int multifile;             // 0 = one big file, 1 = one file per timestep
  int multiproc;             // 0 = proc 0 writes for all,
                             // else # of procs writing files
  int nclusterprocs;         // # of procs in my cluster that write to one file
  int filewriter;            // 1 if this proc writes a file, else 0
  int fileproc;              // ID of proc in my cluster who writes to file
  char *multiname;           // filename with % converted to cluster ID
  MPI_Comm clustercomm;      // MPI communicator within my cluster of procs

  int header_flag;           // 0 = item, 2 = xyz
  int flush_flag;            // 0 if no flush, 1 if flush every dump
  int sort_flag;             // 1 if sorted output
  int append_flag;           // 1 if open file in append mode, 0 if not
  int buffer_allow;          // 1 if style allows for buffer_flag, 0 if not
  int buffer_flag;           // 1 if buffer output as one big string, 0 if not
  int padflag;               // timestep padding in filename
  int pbcflag;               // 1 if remap dumped atoms via PBC, 0 if not
  int singlefile_opened;     // 1 = one big file, already opened, else 0
  int sortcol;               // 0 to sort on ID, 1-N on columns
  int sortcolm1;             // sortcol - 1
  int sortorder;             // ASCEND or DESCEND

  char boundstr[9];          // encoding of boundary flags

  char *format;              // format string for the file write
  char *format_default;      // default format string

  char *format_line_user;    // user-specified format strings
  char *format_float_user;
  char *format_int_user;
  char *format_bigint_user;
  char **format_column_user;

  FILE *fp;                  // file to write dump to
  int size_one;              // # of quantities for one atom
  int nme;                   // # of atoms in this dump from me
  int nsme;                  // # of chars in string output from me

  double boxxlo,boxxhi;      // local copies of domain values
  double boxylo,boxyhi;      // lo/hi are bounding box for triclinic
  double boxzlo,boxzhi;
  double boxxy,boxxz,boxyz;

  bigint ntotal;             // total # of per-atom lines in snapshot
  int reorderflag;           // 1 if OK to reorder instead of sort
  int ntotal_reorder;        // # of atoms that must be in snapshot
  int nme_reorder;           // # of atoms I must own in snapshot
  tagint idlo;               // lowest ID I own when reordering

  int maxbuf;                // size of buf
  double *buf;               // memory for atom quantities
  int maxsbuf;               // size of sbuf
  char *sbuf;                // memory for atom quantities in string format

  int maxids;                // size of ids
  int maxsort;               // size of bufsort, idsort, index
  int maxproc;               // size of proclist
  tagint *ids;               // list of atom IDs, if sorting on IDs
  double *bufsort;
  tagint *idsort;
  int *index,*proclist;

  double **xpbc,**vpbc;
  imageint *imagepbc;
  int maxpbc;

  class Irregular *irregular;

  virtual void init_style() = 0;
  virtual void openfile();
  virtual int modify_param(int, char **) {return 0;}
  virtual void write_header(bigint) = 0;
  virtual int count();
  virtual void pack(tagint *) = 0;
  virtual int convert_string(int, double *) {return 0;}
  virtual void write_data(int, double *) = 0;

  //~ The following virtual functions were added [KH - 30 May 2012]
  virtual void write_diameter(int, double *) {};
  virtual void write_extra(int, double *, int) {};
  virtual void write_footer() {};
  
  void pbc_allocate();
<<<<<<< HEAD
  
=======

>>>>>>> 9bd887de
  void sort();
#if defined(LMP_QSORT)
  static int idcompare(const void *, const void *);
  static int bufcompare(const void *, const void *);
  static int bufcompare_reverse(const void *, const void *);
#else
  static int idcompare(const int, const int, void *);
  static int bufcompare(const int, const int, void *);
  static int bufcompare_reverse(const int, const int, void *);
#endif
};

}

#endif

/* ERROR/WARNING messages:

E: Dump file MPI-IO output not allowed with % in filename

This is because a % signifies one file per processor and MPI-IO
creates one large file for all processors.

E: Cannot dump sort when multiple dump files are written

In this mode, each processor dumps its atoms to a file, so
no sorting is allowed.

E: Cannot dump sort on atom IDs with no atom IDs defined

Self-explanatory.

E: Dump sort column is invalid

Self-explanatory.

E: Too many atoms to dump sort

Cannot sort when running with more than 2^31 atoms.

E: Too much per-proc info for dump

Number of local atoms times number of columns must fit in a 32-bit
integer for dump.

E: Too much buffered per-proc info for dump

The size of the buffered string must fit in a 32-bit integer for a
dump.

E: Cannot open gzipped file

LAMMPS was compiled without support for reading and writing gzipped
files through a pipeline to the gzip program with -DLAMMPS_GZIP.

E: Cannot open dump file

Self-explanatory.

E: Illegal ... command

Self-explanatory.  Check the input script syntax and compare to the
documentation for the command.  You can use -echo screen as a
command-line option when running LAMMPS to see the offending line.

E: Dump_modify buffer yes not allowed for this style

Self-explanatory.

E: Cannot use dump_modify fileper without % in dump file name

Self-explanatory.

E: Cannot use dump_modify nfile without % in dump file name

Self-explanatory.

*/<|MERGE_RESOLUTION|>--- conflicted
+++ resolved
@@ -148,11 +148,6 @@
   virtual void write_footer() {};
   
   void pbc_allocate();
-<<<<<<< HEAD
-  
-=======
-
->>>>>>> 9bd887de
   void sort();
 #if defined(LMP_QSORT)
   static int idcompare(const void *, const void *);
