--- conflicted
+++ resolved
@@ -25,7 +25,6 @@
 #include "modify.h"
 #include "memory.h"
 #include "error.h"
-#include <stdlib.h>  //added in GM
 
 using namespace LAMMPS_NS;
 using namespace FixConst;
@@ -41,11 +40,6 @@
 
   restart_peratom = 1;
   create_attribute = 1;
-
-  /*~ Read in the number of shear quantities if available 
-    [KH - 21 November 2012]*/
-  if (narg == 4) num_quants = force->inumeric(FLERR,arg[3]); // added in GM
-  else num_quants = 3; //~ Assume the default value of 3 instead
 
   newton_pair = force->newton_pair;
 
@@ -60,66 +54,18 @@
                                        // variable-size history communicated via
                                        // reverse_comm_fix_variable()
 
-  //~ Added error message [KH - 11 May 2017]
-  if (newton_pair)
-    error->all(FLERR,"newton on code not yet written in FixShearHistory or NeighGran");
-  
   // perform initial allocation of atom-based arrays
   // register with atom class
 
   npartner = NULL;
   partner = NULL;
-
-  //~ Number of shear quantities can vary [KH - 9 January 2014]
-  /*~~ shearpartner5 is added [MO - 4 June 2014] ~~*/ 
-  shearpartner3 = NULL;
-  shearpartner4 = NULL;
-  shearpartner5 = NULL;
-  shearpartner7 = NULL;
-  shearpartner8 = NULL;
-  shearpartner9 = NULL;
-  shearpartner18 = NULL;
-  shearpartner19 = NULL;
-  shearpartner22 = NULL;
-  shearpartner23 = NULL;
-  // added [MO - 14 November 2014]
-  shearpartner24 = NULL;
-  shearpartner25 = NULL;
-  shearpartner26 = NULL;
-  shearpartner28 = NULL;
-  shearpartner29 = NULL;
-  shearpartner30 = NULL;
-  shearpartner46 = NULL;
-  shearpartner50 = NULL;
-
+  shearpartner = NULL;
   grow_arrays(atom->nmax);
   atom->add_callback(0);
   atom->add_callback(1);
 
   ipage = NULL;
-
-  //~ Also the case here [KH - 9 January 2014]
-  /*~~ dpage5 is added [MO - 4 June 2014] ~~*/ 
-  dpage3 = NULL;
-  dpage4 = NULL;
-  dpage5 = NULL;
-  dpage7 = NULL;
-  dpage8 = NULL;
-  dpage9 = NULL;
-  dpage18 = NULL;
-  dpage19 = NULL;
-  dpage22 = NULL;
-  dpage23 = NULL;
-  // added [MO - 14 November 2014]
-  dpage24 = NULL;
-  dpage25 = NULL;
-  dpage26 = NULL;
-  dpage28 = NULL;
-  dpage29 = NULL;
-  dpage30 = NULL;
-  dpage46 = NULL;
-  dpage50 = NULL;
-
+  dpage = NULL;
   pgsize = oneatom = 0;
 
   // initialize npartner to 0 so neighbor list creation is OK the 1st time
@@ -144,48 +90,9 @@
 
   memory->destroy(npartner);
   memory->sfree(partner);
-
-  memory->sfree(shearpartner3); //~ [KH - 9 January 2014]
-  memory->sfree(shearpartner4);
-  memory->sfree(shearpartner5); /*~~ 5 is added [MO - 4 June 2014] ~~*/ 
-  memory->sfree(shearpartner7);
-  memory->sfree(shearpartner8);
-  memory->sfree(shearpartner9);
-  memory->sfree(shearpartner18);
-  memory->sfree(shearpartner19);
-  memory->sfree(shearpartner22);
-  memory->sfree(shearpartner23);
-  // added [MO - 14 November 2014]
-  memory->sfree(shearpartner24);
-  memory->sfree(shearpartner25);
-  memory->sfree(shearpartner26);
-  memory->sfree(shearpartner28);
-  memory->sfree(shearpartner29);
-  memory->sfree(shearpartner30);
-  memory->sfree(shearpartner46);
-  memory->sfree(shearpartner50);
-
+  memory->sfree(shearpartner);
   delete [] ipage;
-
-  delete [] dpage3; //~ [KH - 9 January 2014]
-  delete [] dpage4;
-  delete [] dpage5; /*~~ 5 is added [MO - 4 June 2014] ~~*/ 
-  delete [] dpage7;
-  delete [] dpage8;
-  delete [] dpage9; /*~~ 9 is added [MO - 5 June 2014] ~~*/ 
-  delete [] dpage18;
-  delete [] dpage19;
-  delete [] dpage22;
-  delete [] dpage23;
-  // 8 lines are added [MO - 14 November 2014]
-  delete [] dpage24;
-  delete [] dpage25;
-  delete [] dpage26;
-  delete [] dpage28;
-  delete [] dpage29;
-  delete [] dpage30;
-  delete [] dpage46;
-  delete [] dpage50;
+  delete [] dpage;
 }
 
 /* ---------------------------------------------------------------------- */
@@ -203,12 +110,7 @@
 void FixShearHistory::init()
 {
   if (atom->tag_enable == 0)
-<<<<<<< HEAD
-    error->all(FLERR,
-               "Pair style granular with history requires atoms have IDs");
-=======
     error->all(FLERR,"Granular shear history requires atoms have IDs");
->>>>>>> abcdc12a
 
   allocate_pages();
 }
@@ -227,138 +129,16 @@
 
   if (create) {
     delete [] ipage;
+    delete [] dpage;
+
     pgsize = neighbor->pgsize;
     oneatom = neighbor->oneatom;
     int nmypage = comm->nthreads;
     ipage = new MyPage<tagint>[nmypage];
-<<<<<<< HEAD
-
-    for (int i = 0; i < nmypage; i++)
-      ipage[i].init(oneatom,pgsize);
-
-    /*~ Use a switch-case structure to pick the correct
-      dpage pointer depending on the value of num_quants
-      [KH - 9 January 2014]*/
-    switch (num_quants) {
-   
-    case 4: //~ 4 is the most likely num_quants
-      delete [] dpage4;
-      dpage4 = new MyPage<double[4]>[nmypage];
-      for (int i = 0; i < nmypage; i++)
-	dpage4[i].init(oneatom,pgsize);
-      break;
-    case 3: //~ 3 is next most likely
-      delete [] dpage3;
-      dpage3 = new MyPage<double[3]>[nmypage];
-      for (int i = 0; i < nmypage; i++)
-	dpage3[i].init(oneatom,pgsize);
-      break;
-    case 5: /*~~ 5 is added for the CM model [MO - 4 June 2014] ~~*/
-      delete [] dpage5;
-      dpage5 = new MyPage<double[5]>[nmypage];
-      for (int i = 0; i < nmypage; i++)
-	dpage5[i].init(oneatom,pgsize);
-      break;
-    case 18:
-      delete [] dpage18;
-      dpage18 = new MyPage<double[18]>[nmypage];
-      for (int i = 0; i < nmypage; i++)
-	dpage18[i].init(oneatom,pgsize);
-      break;
-    case 19:
-      delete [] dpage19;
-      dpage19 = new MyPage<double[19]>[nmypage];
-      for (int i = 0; i < nmypage; i++)
-	dpage19[i].init(oneatom,pgsize);
-      break;
-    case 8:
-      delete [] dpage8;
-      dpage8 = new MyPage<double[8]>[nmypage];
-      for (int i = 0; i < nmypage; i++)
-	dpage8[i].init(oneatom,pgsize);
-      break;
-    case 9: /*~~ 9 is added for the CM model [MO - 5 June 2014] ~~*/
-      delete [] dpage9;
-      dpage9 = new MyPage<double[9]>[nmypage];
-      for (int i = 0; i < nmypage; i++)
-	dpage9[i].init(oneatom,pgsize);
-      break;
-    case 7:
-      delete [] dpage7;
-      dpage7 = new MyPage<double[7]>[nmypage];
-      for (int i = 0; i < nmypage; i++)
-	dpage7[i].init(oneatom,pgsize);
-      break;
-    case 22:
-      delete [] dpage22;
-      dpage22 = new MyPage<double[22]>[nmypage];
-      for (int i = 0; i < nmypage; i++)
-	dpage22[i].init(oneatom,pgsize);
-      break;
-    case 23:
-      delete [] dpage23;
-      dpage23 = new MyPage<double[23]>[nmypage];
-      for (int i = 0; i < nmypage; i++)
-	dpage23[i].init(oneatom,pgsize);
-      break;
-      // 6 cases are added [MO - 14 November 2014]
-    case 24: 
-      delete [] dpage24;
-      dpage24 = new MyPage<double[24]>[nmypage];
-      for (int i = 0; i < nmypage; i++)
-	dpage24[i].init(oneatom,pgsize);
-      break;
-    case 25:
-      delete [] dpage25;
-      dpage25 = new MyPage<double[25]>[nmypage];
-      for (int i = 0; i < nmypage; i++)
-	dpage25[i].init(oneatom,pgsize);
-      break;
-    case 26:
-      delete [] dpage26;
-      dpage26 = new MyPage<double[26]>[nmypage];
-      for (int i = 0; i < nmypage; i++)
-	dpage26[i].init(oneatom,pgsize);
-      break;
-    case 46: 
-      delete [] dpage46;
-      dpage46 = new MyPage<double[46]>[nmypage];
-      for (int i = 0; i < nmypage; i++)
-	dpage46[i].init(oneatom,pgsize);
-      break;
-    case 28:
-      delete [] dpage28;
-      dpage28 = new MyPage<double[28]>[nmypage];
-      for (int i = 0; i < nmypage; i++)
-	dpage28[i].init(oneatom,pgsize);
-      break;
-    case 29: 
-      delete [] dpage29;
-      dpage29 = new MyPage<double[29]>[nmypage];
-      for (int i = 0; i < nmypage; i++)
-	dpage29[i].init(oneatom,pgsize);
-      break;
-    case 30: 
-      delete [] dpage30;
-      dpage30 = new MyPage<double[30]>[nmypage];
-      for (int i = 0; i < nmypage; i++)
-	dpage30[i].init(oneatom,pgsize);
-      break;
-    case 50:
-      delete [] dpage50;
-      dpage50 = new MyPage<double[50]>[nmypage];
-      for (int i = 0; i < nmypage; i++)
-	dpage50[i].init(oneatom,pgsize);
-      break;
-    default:
-      //~ If no cases matched, there is a problem
-      error->all(FLERR,"Incorrect number of shear quantities");
-=======
     dpage = new MyPage<double>[nmypage];
     for (int i = 0; i < nmypage; i++) {
       ipage[i].init(oneatom,pgsize);
       dpage[i].init(dnum*oneatom,dnum*pgsize);
->>>>>>> abcdc12a
     }
   }
 }
@@ -409,7 +189,7 @@
   for (i = 0; i < nlocal_neigh; i++) npartner[i] = 0;
 
   ipage->reset();
-  dpage3->reset();
+  dpage->reset();
 
   // 1st loop over neighbor list, I = sphere, J = tri
   // only calculate npartner for owned spheres
@@ -439,13 +219,8 @@
     i = ilist[ii];
     n = npartner[i];
     partner[i] = ipage->get(n);
-<<<<<<< HEAD
-    shearpartner3[i] = dpage3->get(n);
-    if (partner[i] == NULL || shearpartner3[i] == NULL)
-=======
     shearpartner[i] = dpage->get(dnum*n);
     if (partner[i] == NULL || shearpartner[i] == NULL)
->>>>>>> abcdc12a
       error->one(FLERR,"Shear history overflow, boost neigh_modify one");
   }
 
@@ -469,13 +244,7 @@
         j &= NEIGHMASK;
         m = npartner[i];
         partner[i][m] = tag[j];
-<<<<<<< HEAD
-        shearpartner3[i][m][0] = shear[0];
-        shearpartner3[i][m][1] = shear[1];
-        shearpartner3[i][m][2] = shear[2];
-=======
         memcpy(&shearpartner[i][dnum*m],shear,dnumbytes);
->>>>>>> abcdc12a
         npartner[i]++;
       }
     }
@@ -517,7 +286,7 @@
   for (i = 0; i < nall_neigh; i++) npartner[i] = 0;
 
   ipage->reset();
-  dpage3->reset();
+  dpage->reset();
 
   // 1st loop over neighbor list
   // calculate npartner for owned+ghost atoms
@@ -558,13 +327,8 @@
     i = ilist[ii];
     n = npartner[i];
     partner[i] = ipage->get(n);
-<<<<<<< HEAD
-    shearpartner3[i] = dpage3->get(n);
-    if (partner[i] == NULL || shearpartner3[i] == NULL) {
-=======
     shearpartner[i] = dpage->get(dnum*n);
     if (partner[i] == NULL || shearpartner[i] == NULL) {
->>>>>>> abcdc12a
       error->one(FLERR,"Shear history overflow, boost neigh_modify one");
     }
   }
@@ -572,13 +336,8 @@
   for (i = nlocal_neigh; i < nall_neigh; i++) {
     n = npartner[i];
     partner[i] = ipage->get(n);
-<<<<<<< HEAD
-    shearpartner3[i] = dpage3->get(n);
-    if (partner[i] == NULL || shearpartner3[i] == NULL) {
-=======
     shearpartner[i] = dpage->get(dnum*n);
     if (partner[i] == NULL || shearpartner[i] == NULL) {
->>>>>>> abcdc12a
       error->one(FLERR,"Shear history overflow, boost neigh_modify one");
     }
   }
@@ -603,22 +362,22 @@
         j &= NEIGHMASK;
         m = npartner[i]++;
         partner[i][m] = tag[j];
-<<<<<<< HEAD
-        shearpartner3[i][m][0] = shear[0];
-        shearpartner3[i][m][1] = shear[1];
-        shearpartner3[i][m][2] = shear[2];
-        m = npartner[j]++;
-        partner[j][m] = tag[i];
-        shearpartner3[j][m][0] = -shear[0];
-        shearpartner3[j][m][1] = -shear[1];
-        shearpartner3[j][m][2] = -shear[2];
-=======
         memcpy(&shearpartner[i][dnum*m],shear,dnumbytes);
         m = npartner[j]++;
         partner[j][m] = tag[i];
         shearj = &shearpartner[j][dnum*m];
         for (n = 0; n < dnum; n++) shearj[n] = -shear[n];
->>>>>>> abcdc12a
+
+	/*~ Force signs of traced energy terms to always be
+	  positive [KH - 23 May 2017]*/
+	if (dnum == 7 || dnum == 22) //~ hooke/hertz + history
+	  for (n = 3; n < 7; n++) shearj[n] = shear[n];
+	else if (dnum == 8 || dnum == 23 || dnum == 28) //~ shm
+	  for (n = 4; n < 8; n++) shearj[n] = shear[n];
+	else if (dnum == 9 || dnum == 29) //~ CM
+	  for (n = 5; n < 9; n++) shearj[n] = shear[n];
+	else if (dnum == 30 || dnum == 50) //~ HMD
+	  for (n = 26; n < 30; n++) shearj[n] = shear[n];
       }
     }
   }
@@ -666,62 +425,7 @@
   for (i = 0; i < nlocal_neigh; i++) npartner[i] = 0;
 
   ipage->reset();
-
-  //~ Use a switch-case structure [KH - 9 January 2014]
-  switch (num_quants) {
-  case 4: //~ 4 is the most likely num_quants
-    dpage4->reset();
-    break;
-  case 3: //~ 3 is next most likely
-    dpage3->reset();
-  case 5: /*~~ 5 is added for the CM model [MO - 4 June 2014] ~~*/
-    dpage5->reset();
-    break;
-  case 18:
-    dpage18->reset();
-    break;
-  case 19:
-    dpage19->reset();
-  case 8:
-    dpage8->reset();
-    break;
-  case 9:
-    dpage9->reset();
-    break;
-  case 7:
-    dpage7->reset();
-    break;
-  case 22:
-    dpage22->reset();
-    break;
-  case 23:
-    dpage23->reset();
-    break;
-  // Added [MO - 14 November 2014]
-  case 24:
-    dpage24->reset();
-    break;
-  case 25:
-    dpage25->reset();
-  case 26:
-    dpage26->reset();
-    break;
-  case 46:
-    dpage46->reset();
-    break;
-  case 28:
-    dpage28->reset();
-    break;
-  case 29:
-    dpage29->reset();
-    break;
-  case 30:
-    dpage30->reset();
-    break;
-  case 50:
-    dpage50->reset();
-    break;
-  }
+  dpage->reset();
 
   // 1st loop over neighbor list
   // calculate npartner for owned atoms
@@ -752,190 +456,6 @@
   }
 
   // get page chunks to store atom IDs and shear history for owned atoms
-<<<<<<< HEAD
-  /*~ Use a switch-case structure at the highest level, rather than
-    inside the for loop, for maximum efficiency [KH - 9 January 2014]*/
-  switch (num_quants) {
-  case 4: //~ 4 is the most likely num_quants
-    for (ii = 0; ii < inum; ii++) {
-      i = ilist[ii];
-      n = npartner[i];
-      partner[i] = ipage->get(n);
-      shearpartner4[i] = dpage4->get(n);
-      if (partner[i] == NULL || shearpartner4[i] == NULL)
-	error->one(FLERR,"Shear history overflow, boost neigh_modify one");
-    }
-    break;
-  case 3: //~ 3 is next most likely
-    for (ii = 0; ii < inum; ii++) {
-      i = ilist[ii];
-      n = npartner[i];
-      partner[i] = ipage->get(n);
-      shearpartner3[i] = dpage3->get(n);
-      if (partner[i] == NULL || shearpartner3[i] == NULL)
-	error->one(FLERR,"Shear history overflow, boost neigh_modify one");
-    }
-   case 5: /*~~ 5 is added for the CM model [MO - 4 June 2014] ~~*/
-    for (ii = 0; ii < inum; ii++) {
-      i = ilist[ii];
-      n = npartner[i];
-      partner[i] = ipage->get(n);
-      shearpartner5[i] = dpage5->get(n);
-      if (partner[i] == NULL || shearpartner5[i] == NULL)
-	error->one(FLERR,"Shear history overflow, boost neigh_modify one");
-    }
-    break;
-  case 18:
-    for (ii = 0; ii < inum; ii++) {
-      i = ilist[ii];
-      n = npartner[i];
-      partner[i] = ipage->get(n);
-      shearpartner18[i] = dpage18->get(n);
-      if (partner[i] == NULL || shearpartner18[i] == NULL)
-	error->one(FLERR,"Shear history overflow, boost neigh_modify one");
-    }
-    break;
-  case 19:
-    for (ii = 0; ii < inum; ii++) {
-      i = ilist[ii];
-      n = npartner[i];
-      partner[i] = ipage->get(n);
-      shearpartner19[i] = dpage19->get(n);
-      if (partner[i] == NULL || shearpartner19[i] == NULL)
-	error->one(FLERR,"Shear history overflow, boost neigh_modify one");
-    }
-    break;
-  case 8:
-    for (ii = 0; ii < inum; ii++) {
-      i = ilist[ii];
-      n = npartner[i];
-      partner[i] = ipage->get(n);
-      shearpartner8[i] = dpage8->get(n);
-      if (partner[i] == NULL || shearpartner8[i] == NULL)
-	error->one(FLERR,"Shear history overflow, boost neigh_modify one");
-    }
-    break;
-  case 9:
-    for (ii = 0; ii < inum; ii++) {
-      i = ilist[ii];
-      n = npartner[i];
-      partner[i] = ipage->get(n);
-      shearpartner9[i] = dpage9->get(n);
-      if (partner[i] == NULL || shearpartner9[i] == NULL)
-	error->one(FLERR,"Shear history overflow, boost neigh_modify one");
-    }
-    break;
-  case 7:
-    for (ii = 0; ii < inum; ii++) {
-      i = ilist[ii];
-      n = npartner[i];
-      partner[i] = ipage->get(n);
-      shearpartner7[i] = dpage7->get(n);
-      if (partner[i] == NULL || shearpartner7[i] == NULL)
-	error->one(FLERR,"Shear history overflow, boost neigh_modify one");
-    }
-    break;
-  case 22:
-    for (ii = 0; ii < inum; ii++) {
-      i = ilist[ii];
-      n = npartner[i];
-      partner[i] = ipage->get(n);
-      shearpartner22[i] = dpage22->get(n);
-      if (partner[i] == NULL || shearpartner22[i] == NULL)
-	error->one(FLERR,"Shear history overflow, boost neigh_modify one");
-    }
-    break;
-  case 23:
-    for (ii = 0; ii < inum; ii++) {
-      i = ilist[ii];
-      n = npartner[i];
-      partner[i] = ipage->get(n);
-      shearpartner23[i] = dpage23->get(n);
-      if (partner[i] == NULL || shearpartner23[i] == NULL)
-	error->one(FLERR,"Shear history overflow, boost neigh_modify one");
-    }
-    break;
-  // Added [MO - 14 November 2014]
-  case 24:
-    for (ii = 0; ii < inum; ii++) {
-      i = ilist[ii];
-      n = npartner[i];
-      partner[i] = ipage->get(n);
-      shearpartner24[i] = dpage24->get(n);
-      if (partner[i] == NULL || shearpartner24[i] == NULL)
-	error->one(FLERR,"Shear history overflow, boost neigh_modify one");
-    }
-    break;
-  case 25:
-    for (ii = 0; ii < inum; ii++) {
-      i = ilist[ii];
-      n = npartner[i];
-      partner[i] = ipage->get(n);
-      shearpartner25[i] = dpage25->get(n);
-      if (partner[i] == NULL || shearpartner25[i] == NULL)
-	error->one(FLERR,"Shear history overflow, boost neigh_modify one");
-    }
-    break;
-  case 26:
-    for (ii = 0; ii < inum; ii++) {
-      i = ilist[ii];
-      n = npartner[i];
-      partner[i] = ipage->get(n);
-      shearpartner26[i] = dpage26->get(n);
-      if (partner[i] == NULL || shearpartner26[i] == NULL)
-	error->one(FLERR,"Shear history overflow, boost neigh_modify one");
-    }
-    break;
-  case 46:
-    for (ii = 0; ii < inum; ii++) {
-      i = ilist[ii];
-      n = npartner[i];
-      partner[i] = ipage->get(n);
-      shearpartner46[i] = dpage46->get(n);
-      if (partner[i] == NULL || shearpartner46[i] == NULL)
-	error->one(FLERR,"Shear history overflow, boost neigh_modify one");
-    }
-    break;
-  case 28:
-    for (ii = 0; ii < inum; ii++) {
-      i = ilist[ii];
-      n = npartner[i];
-      partner[i] = ipage->get(n);
-      shearpartner28[i] = dpage28->get(n);
-      if (partner[i] == NULL || shearpartner28[i] == NULL)
-	error->one(FLERR,"Shear history overflow, boost neigh_modify one");
-    }
-    break;
-  case 29:
-    for (ii = 0; ii < inum; ii++) {
-      i = ilist[ii];
-      n = npartner[i];
-      partner[i] = ipage->get(n);
-      shearpartner29[i] = dpage29->get(n);
-      if (partner[i] == NULL || shearpartner29[i] == NULL)
-	error->one(FLERR,"Shear history overflow, boost neigh_modify one");
-    }
-    break;
-  case 30:
-    for (ii = 0; ii < inum; ii++) {
-      i = ilist[ii];
-      n = npartner[i];
-      partner[i] = ipage->get(n);
-      shearpartner30[i] = dpage30->get(n);
-      if (partner[i] == NULL || shearpartner30[i] == NULL)
-	error->one(FLERR,"Shear history overflow, boost neigh_modify one");
-    }
-    break;
-  case 50:
-    for (ii = 0; ii < inum; ii++) {
-      i = ilist[ii];
-      n = npartner[i];
-      partner[i] = ipage->get(n);
-      shearpartner50[i] = dpage50->get(n);
-      if (partner[i] == NULL || shearpartner50[i] == NULL)
-	error->one(FLERR,"Shear history overflow, boost neigh_modify one");
-    }
-=======
 
   for (ii = 0; ii < inum; ii++) {
     i = ilist[ii];
@@ -944,7 +464,6 @@
     shearpartner[i] = dpage->get(dnum*n);
     if (partner[i] == NULL || shearpartner[i] == NULL)
       error->one(FLERR,"Shear history overflow, boost neigh_modify one");
->>>>>>> abcdc12a
   }
 
   // 2nd loop over neighbor list
@@ -953,613 +472,6 @@
 
   for (i = 0; i < nlocal_neigh; i++) npartner[i] = 0;
 
-<<<<<<< HEAD
-  /*~ As before, use a switch-case structure at the highest level
-    [KH - 9 January 2014]*/
-  switch (num_quants) {
-  case 4: //~ 4 is the most likely num_quants
-    for (ii = 0; ii < inum; ii++) {
-      i = ilist[ii];
-      jlist = firstneigh[i];
-      allshear = firstshear[i];
-      jnum = numneigh[i];
-      touch = firsttouch[i];
-      
-      for (jj = 0; jj < jnum; jj++) {
-	if (touch[jj]) {
-	  shear = &allshear[4*jj];
-	  j = jlist[jj];
-	  j &= NEIGHMASK;
-	  m = npartner[i];
-	  partner[i][m] = tag[j];
-	  for (int kk = 0; kk < 4; kk++)
-	    shearpartner4[i][m][kk] = shear[kk];
-	  npartner[i]++;
-	  if (j < nlocal_neigh) {
-	    m = npartner[j];
-	    partner[j][m] = tag[i];
-	    for (int kk = 0; kk < 4; kk++) {
-	      /*~ Modified this when the rolling resistance shear
-		parameters were stored in the shear array [KH - 5
-		November 2013]*/
-	      shearpartner4[j][m][kk] = -shear[kk];
-	    }
-	    npartner[j]++;
-	  }
-	}
-      }
-    }
-    break;
-  case 3: //~ 3 is next most likely
-    for (ii = 0; ii < inum; ii++) {
-      i = ilist[ii];
-      jlist = firstneigh[i];
-      allshear = firstshear[i];
-      jnum = numneigh[i];
-      touch = firsttouch[i];
-
-      for (jj = 0; jj < jnum; jj++) {
-	if (touch[jj]) {
-	  shear = &allshear[3*jj];
-	  j = jlist[jj];
-	  j &= NEIGHMASK;
-	  m = npartner[i];
-	  partner[i][m] = tag[j];
-	  for (int kk = 0; kk < 3; kk++)
-	    shearpartner3[i][m][kk] = shear[kk];
-	  npartner[i]++;
-	  if (j < nlocal_neigh) {
-	    m = npartner[j];
-	    partner[j][m] = tag[i];
-	    for (int kk = 0; kk < 3; kk++)
-	      shearpartner3[j][m][kk] = -shear[kk];
-	    npartner[j]++;
-	  }
-	}
-      }
-    }
-    break;
-  case 5: /*~~ 5 is added for the CM model [MO - 4 June 2014] ~~*/
-    for (ii = 0; ii < inum; ii++) {
-      i = ilist[ii];
-      jlist = firstneigh[i];
-      allshear = firstshear[i];
-      jnum = numneigh[i];
-      touch = firsttouch[i];
-
-      for (jj = 0; jj < jnum; jj++) {
-	if (touch[jj]) {
-	  shear = &allshear[5*jj];
-	  j = jlist[jj];
-	  j &= NEIGHMASK;
-	  m = npartner[i];
-	  partner[i][m] = tag[j];
-	  for (int kk = 0; kk < 5; kk++)
-	    shearpartner5[i][m][kk] = shear[kk];
-	  npartner[i]++;
-	  if (j < nlocal_neigh) {
-	    m = npartner[j];
-	    partner[j][m] = tag[i];
-	    for (int kk = 0; kk < 5; kk++) 
-	      shearpartner5[j][m][kk] = -shear[kk];
-	    npartner[j]++;
-	  }
-	}
-      }
-    }
-    break;
-  case 18:  // hertz(3) + rolling(15)
-    for (ii = 0; ii < inum; ii++) {
-      i = ilist[ii];
-      jlist = firstneigh[i];
-      allshear = firstshear[i];
-      jnum = numneigh[i];
-      touch = firsttouch[i];
-
-      for (jj = 0; jj < jnum; jj++) {
-	if (touch[jj]) {
-	  shear = &allshear[18*jj];
-	  j = jlist[jj];
-	  j &= NEIGHMASK;
-	  m = npartner[i];
-	  partner[i][m] = tag[j];
-	  for (int kk = 0; kk < 18; kk++)
-	    shearpartner18[i][m][kk] = shear[kk];
-	  npartner[i]++;
-	  if (j < nlocal_neigh) {
-	    m = npartner[j];
-	    partner[j][m] = tag[i];
-	    for (int kk = 0; kk < 18; kk++)
-	      shearpartner18[j][m][kk] = -shear[kk];
-	    npartner[j]++;
-	  }
-	}
-      }
-    }
-    break;
-  case 19:  // shm(4) + rolling(15)
-    for (ii = 0; ii < inum; ii++) {
-      i = ilist[ii];
-      jlist = firstneigh[i];
-      allshear = firstshear[i];
-      jnum = numneigh[i];
-      touch = firsttouch[i];
-
-      for (jj = 0; jj < jnum; jj++) {
-	if (touch[jj]) {
-	  shear = &allshear[19*jj];
-	  j = jlist[jj];
-	  j &= NEIGHMASK;
-	  m = npartner[i];
-	  partner[i][m] = tag[j];
-	  for (int kk = 0; kk < 19; kk++)
-	    shearpartner19[i][m][kk] = shear[kk];
-	  npartner[i]++;
-	  if (j < nlocal_neigh) {
-	    m = npartner[j];
-	    partner[j][m] = tag[i];
-	    for (int kk = 0; kk < 19; kk++)
-	      shearpartner19[j][m][kk] = -shear[kk];
-	    npartner[j]++;
-	  }
-	}
-      }
-    }
-    break;
-  case 8:  // shm(4) + energy(4)
-    for (ii = 0; ii < inum; ii++) {
-      i = ilist[ii];
-      jlist = firstneigh[i];
-      allshear = firstshear[i];
-      jnum = numneigh[i];
-      touch = firsttouch[i];
-
-      for (jj = 0; jj < jnum; jj++) {
-	if (touch[jj]) {
-	  shear = &allshear[8*jj];
-	  j = jlist[jj];
-	  j &= NEIGHMASK;
-	  m = npartner[i];
-	  partner[i][m] = tag[j];
-	  for (int kk = 0; kk < 8; kk++)
-	    shearpartner8[i][m][kk] = shear[kk];
-	  npartner[i]++;
-	  if (j < nlocal_neigh) {
-	    m = npartner[j];
-	    partner[j][m] = tag[i];
-
-	    /*~ This was modified to prevent energy terms
-	      becoming negative which is not sensible
-	      [KH - 11 March 2014]*/
-	    for (int kk = 0; kk < 4; kk++)
-	      shearpartner8[j][m][kk] = -shear[kk];
-
-	    for (int kk = 4; kk < 8; kk++)
-	      shearpartner8[j][m][kk] = shear[kk]; //~ Positive
-	    npartner[j]++;
-	  }
-	}
-      }
-    }
-    break;
-  case 7:
-    for (ii = 0; ii < inum; ii++) {
-      i = ilist[ii];
-      jlist = firstneigh[i];
-      allshear = firstshear[i];
-      jnum = numneigh[i];
-      touch = firsttouch[i];
-
-      for (jj = 0; jj < jnum; jj++) {
-	if (touch[jj]) {
-	  shear = &allshear[7*jj];
-	  j = jlist[jj];
-	  j &= NEIGHMASK;
-	  m = npartner[i];
-	  partner[i][m] = tag[j];
-	  for (int kk = 0; kk < 7; kk++)
-	    shearpartner7[i][m][kk] = shear[kk];
-	  npartner[i]++;
-	  if (j < nlocal_neigh) {
-	    m = npartner[j];
-	    partner[j][m] = tag[i];
-
-	    /*~ This was modified to prevent energy terms
-	      becoming negative which is not sensible
-	      [KH - 11 March 2014]*/
-	    for (int kk = 0; kk < 3; kk++)
-	      shearpartner7[j][m][kk] = -shear[kk];
-
-	    for (int kk = 3; kk < 7; kk++)
-	      shearpartner7[j][m][kk] = shear[kk]; //~ Positive
-	    npartner[j]++;
-	  }
-	}
-      }
-    }
-    break;  
-  case 9: // CM(5) + energy(4)
-    for (ii = 0; ii < inum; ii++) {
-      i = ilist[ii];
-      jlist = firstneigh[i];
-      allshear = firstshear[i];
-      jnum = numneigh[i];
-      touch = firsttouch[i];
-
-      for (jj = 0; jj < jnum; jj++) {
-	if (touch[jj]) {
-	  shear = &allshear[9*jj];
-	  j = jlist[jj];
-	  j &= NEIGHMASK;
-	  m = npartner[i];
-	  partner[i][m] = tag[j];
-	  for (int kk = 0; kk < 9; kk++)
-	    shearpartner9[i][m][kk] = shear[kk];
-	  npartner[i]++;
-	  if (j < nlocal_neigh) {
-	    m = npartner[j];
-	    partner[j][m] = tag[i];
-
-	    /*~ This was modified to prevent energy terms
-	      becoming negative which is not sensible
-	      [KH - 11 March 2014]*/
-	    for (int kk = 0; kk < 5; kk++)
-	      shearpartner9[j][m][kk] = -shear[kk];
-
-	    for (int kk = 5; kk < 9; kk++)
-	      shearpartner9[j][m][kk] = shear[kk]; //~ Positive
-	    npartner[j]++;
-	  }
-	}
-      }
-    }
-    break;
-  case 22:
-    for (ii = 0; ii < inum; ii++) {
-      i = ilist[ii];
-      jlist = firstneigh[i];
-      allshear = firstshear[i];
-      jnum = numneigh[i];
-      touch = firsttouch[i];
-
-      for (jj = 0; jj < jnum; jj++) {
-	if (touch[jj]) {
-	  shear = &allshear[22*jj];
-	  j = jlist[jj];
-	  j &= NEIGHMASK;
-	  m = npartner[i];
-	  partner[i][m] = tag[j];
-	  for (int kk = 0; kk < 22; kk++)
-	    shearpartner22[i][m][kk] = shear[kk];
-	  npartner[i]++;
-	  if (j < nlocal_neigh) {
-	    m = npartner[j];
-	    partner[j][m] = tag[i];
-
-	    /*~ This was modified to prevent energy terms
-	      becoming negative which is not sensible
-	      [KH - 11 March 2014]*/
-	    for (int kk = 0; kk < 3; kk++)
-	      shearpartner22[j][m][kk] = -shear[kk];
-
-	    for (int kk = 3; kk < 7; kk++)
-	      shearpartner22[j][m][kk] = shear[kk]; //~ Positive
-
-	    for (int kk = 7; kk < 22; kk++)
-	      shearpartner22[j][m][kk] = -shear[kk];
-	    npartner[j]++;
-	  }
-	}
-      }
-    }
-    break;
-  case 23:  // shm(4) + energy(4) + rolling(15)
-    for (ii = 0; ii < inum; ii++) {
-      i = ilist[ii];
-      jlist = firstneigh[i];
-      allshear = firstshear[i];
-      jnum = numneigh[i];
-      touch = firsttouch[i];
-      
-      for (jj = 0; jj < jnum; jj++) {
-	if (touch[jj]) {
-	  shear = &allshear[23*jj];
-	  j = jlist[jj];
-	  j &= NEIGHMASK;
-	  m = npartner[i];
-	  partner[i][m] = tag[j];
-	  for (int kk = 0; kk < 23; kk++)
-	    shearpartner23[i][m][kk] = shear[kk];
-	  npartner[i]++;
-	  if (j < nlocal_neigh) {
-	    m = npartner[j];
-	    partner[j][m] = tag[i];
-	    
-	    /*~ This was modified to prevent energy terms
-	      becoming negative which is not sensible
-	      [KH - 11 March 2014]*/
-	    for (int kk = 0; kk < 4; kk++)
-	      shearpartner23[j][m][kk] = -shear[kk];
-	    
-	    for (int kk = 4; kk < 8; kk++)
-	      shearpartner23[j][m][kk] = shear[kk]; //~ Positive
-	    
-	    for (int kk = 8; kk < 23; kk++)
-	      shearpartner23[j][m][kk] = -shear[kk];
-	    npartner[j]++;
-	  }
-	}
-      }
-    }
-    break;
-    // Added [MO - 14 November 2014]
-  case 24: // shm(4) + D_spin(20)
-    for (ii = 0; ii < inum; ii++) {
-      i = ilist[ii];
-      jlist = firstneigh[i];
-      allshear = firstshear[i];
-      jnum = numneigh[i];
-      touch = firsttouch[i];
-      
-      for (jj = 0; jj < jnum; jj++) {
-	if (touch[jj]) {
-	  shear = &allshear[24*jj];
-	  j = jlist[jj];
-	  j &= NEIGHMASK;
-	  m = npartner[i];
-	  partner[i][m] = tag[j];
-	  for (int kk = 0; kk < 24; kk++)
-	    shearpartner24[i][m][kk] = shear[kk];
-	  npartner[i]++;
-	  if (j < nlocal_neigh) {
-	    m = npartner[j];
-	    partner[j][m] = tag[i];
-	    for (int kk = 0; kk < 24; kk++)
-	      shearpartner24[j][m][kk] = -shear[kk];
-	    npartner[j]++;
-	  }
-	}
-      }
-    }
-    break;
-  case 25: // CM(5) + D_spin(20)
-    for (ii = 0; ii < inum; ii++) {
-      i = ilist[ii];
-      jlist = firstneigh[i];
-      allshear = firstshear[i];
-      jnum = numneigh[i];
-      touch = firsttouch[i];
-      
-      for (jj = 0; jj < jnum; jj++) {
-	if (touch[jj]) {
-	  shear = &allshear[25*jj];
-	  j = jlist[jj];
-	  j &= NEIGHMASK;
-	  m = npartner[i];
-	  partner[i][m] = tag[j];
-	  for (int kk = 0; kk < 25; kk++)
-	    shearpartner25[i][m][kk] = shear[kk];
-	  npartner[i]++;
-	  if (j < nlocal_neigh) {
-	    m = npartner[j];
-	    partner[j][m] = tag[i];
-	    for (int kk = 0; kk < 25; kk++)
-	      shearpartner25[j][m][kk] = -shear[kk];
-	    npartner[j]++;
-	  }
-	}
-      }
-    }
-    break;
-   case 26: // HMD(26)
-    for (ii = 0; ii < inum; ii++) {
-      i = ilist[ii];
-      jlist = firstneigh[i];
-      allshear = firstshear[i];
-      jnum = numneigh[i];
-      touch = firsttouch[i];
-
-      for (jj = 0; jj < jnum; jj++) {
-	if (touch[jj]) {
-	  shear = &allshear[26*jj];
-	  j = jlist[jj];
-	  j &= NEIGHMASK;
-	  m = npartner[i];
-	  partner[i][m] = tag[j];
-	  for (int kk = 0; kk < 26; kk++)
-	    shearpartner26[i][m][kk] = shear[kk];
-	  npartner[i]++;
-	  if (j < nlocal_neigh) {
-	    m = npartner[j];
-	    partner[j][m] = tag[i];
-	    for (int kk = 0; kk < 26; kk++)
-	      shearpartner26[j][m][kk] = -shear[kk];
-	    npartner[j]++;
-	  }
-	}
-      }
-    }
-    break;    
-  case 46: // HMD(26) + D_spin(20)
-    for (ii = 0; ii < inum; ii++) {
-      i = ilist[ii];
-      jlist = firstneigh[i];
-      allshear = firstshear[i];
-      jnum = numneigh[i];
-      touch = firsttouch[i];
-
-      for (jj = 0; jj < jnum; jj++) {
-	if (touch[jj]) {
-	  shear = &allshear[46*jj];
-	  j = jlist[jj];
-	  j &= NEIGHMASK;
-	  m = npartner[i];
-	  partner[i][m] = tag[j];
-	  for (int kk = 0; kk < 46; kk++)
-	    shearpartner46[i][m][kk] = shear[kk];
-	  npartner[i]++;
-	  if (j < nlocal_neigh) {
-	    m = npartner[j];
-	    partner[j][m] = tag[i];
-	    for (int kk = 0; kk < 46; kk++)
-	      shearpartner46[j][m][kk] = -shear[kk];
-	    npartner[j]++;
-	  }
-	}
-      }
-    }
-    break;
-  case 28: // shm(4) + energy(4) + D_spim(20)
-    for (ii = 0; ii < inum; ii++) {
-      i = ilist[ii];
-      jlist = firstneigh[i];
-      allshear = firstshear[i];
-      jnum = numneigh[i];
-      touch = firsttouch[i];
-      
-      for (jj = 0; jj < jnum; jj++) {
-	if (touch[jj]) {
-	  shear = &allshear[28*jj];
-	  j = jlist[jj];
-	  j &= NEIGHMASK;
-	  m = npartner[i];
-	  partner[i][m] = tag[j];
-	  for (int kk = 0; kk < 28; kk++)
-	    shearpartner28[i][m][kk] = shear[kk];
-	  npartner[i]++;
-	  if (j < nlocal_neigh) {
-	    m = npartner[j];
-	    partner[j][m] = tag[i];
-	    
-	    /*~ This was modified to prevent energy terms
-	      becoming negative which is not sensible
-	      [KH - 11 March 2014]*/
-	    for (int kk = 0; kk < 4; kk++)
-	      shearpartner28[j][m][kk] = -shear[kk];
-	    
-	    for (int kk = 4; kk < 8; kk++)
-	      shearpartner28[j][m][kk] = shear[kk]; //~ Positive
-	    
-	    for (int kk = 8; kk < 28; kk++)
-	      shearpartner28[j][m][kk] = -shear[kk];
-	    npartner[j]++;
-	  }
-	}
-      }
-    }
-    break;
-  case 29: // CM(5) + energy(4) + D_spim(20)
-    for (ii = 0; ii < inum; ii++) {
-      i = ilist[ii];
-      jlist = firstneigh[i];
-      allshear = firstshear[i];
-      jnum = numneigh[i];
-      touch = firsttouch[i];
-      
-      for (jj = 0; jj < jnum; jj++) {
-	if (touch[jj]) {
-	  shear = &allshear[29*jj];
-	  j = jlist[jj];
-	  j &= NEIGHMASK;
-	  m = npartner[i];
-	  partner[i][m] = tag[j];
-	  for (int kk = 0; kk < 29; kk++)
-	    shearpartner29[i][m][kk] = shear[kk];
-	  npartner[i]++;
-	  if (j < nlocal_neigh) {
-	    m = npartner[j];
-	    partner[j][m] = tag[i];
-	    
-	    /*~ This was modified to prevent energy terms
-	      becoming negative which is not sensible
-	      [KH - 11 March 2014]*/
-	    for (int kk = 0; kk < 5; kk++)
-	      shearpartner29[j][m][kk] = -shear[kk];
-	    
-	    for (int kk = 5; kk < 9; kk++)
-	      shearpartner29[j][m][kk] = shear[kk]; //~ Positive
-	    
-	    for (int kk = 9; kk < 29; kk++)
-	      shearpartner29[j][m][kk] = -shear[kk];
-	    npartner[j]++;
-	  }
-	}
-      }
-    }
-    break;
-  case 30: // HMD(26) + energy(4)
-    for (ii = 0; ii < inum; ii++) {
-      i = ilist[ii];
-      jlist = firstneigh[i];
-      allshear = firstshear[i];
-      jnum = numneigh[i];
-      touch = firsttouch[i];
-      
-      for (jj = 0; jj < jnum; jj++) {
-	if (touch[jj]) {
-	  shear = &allshear[30*jj];
-	  j = jlist[jj];
-	  j &= NEIGHMASK;
-	  m = npartner[i];
-	  partner[i][m] = tag[j];
-	  for (int kk = 0; kk < 30; kk++)
-	    shearpartner30[i][m][kk] = shear[kk];
-	  npartner[i]++;
-	  if (j < nlocal_neigh) {
-	    m = npartner[j];
-	    partner[j][m] = tag[i];
-	    
-	    /*~ This was modified to prevent energy terms
-	      becoming negative which is not sensible
-	      [KH - 11 March 2014]*/
-	    for (int kk = 0; kk < 26; kk++)
-	      shearpartner30[j][m][kk] = -shear[kk];
-	    
-	    for (int kk = 26; kk < 30; kk++)
-	      shearpartner30[j][m][kk] = shear[kk]; //~ Positive
-	     npartner[j]++;
-	  }
-	}
-      }
-    }
-    break;
-  case 50: // HMD(26) + energy(4) + D_spim(20)
-    for (ii = 0; ii < inum; ii++) {
-      i = ilist[ii];
-      jlist = firstneigh[i];
-      allshear = firstshear[i];
-      jnum = numneigh[i];
-      touch = firsttouch[i];
-      
-      for (jj = 0; jj < jnum; jj++) {
-	if (touch[jj]) {
-	  shear = &allshear[50*jj];
-	  j = jlist[jj];
-	  j &= NEIGHMASK;
-	  m = npartner[i];
-	  partner[i][m] = tag[j];
-	  for (int kk = 0; kk < 50; kk++)
-	    shearpartner50[i][m][kk] = shear[kk];
-	  npartner[i]++;
-	  if (j < nlocal_neigh) {
-	    m = npartner[j];
-	    partner[j][m] = tag[i];
-	    
-	    /*~ This was modified to prevent energy terms
-	      becoming negative which is not sensible
-	      [KH - 11 March 2014]*/
-	    for (int kk = 0; kk < 26; kk++)
-	      shearpartner50[j][m][kk] = -shear[kk];
-	    
-	    for (int kk = 26; kk < 30; kk++)
-	      shearpartner50[j][m][kk] = shear[kk]; //~ Positive
-	    
-	    for (int kk = 30; kk < 50; kk++)
-	      shearpartner50[j][m][kk] = -shear[kk];
-	    npartner[j]++;
-	  }
-	}
-=======
   for (ii = 0; ii < inum; ii++) {
     i = ilist[ii];
     jlist = firstneigh[i];
@@ -1580,23 +492,28 @@
           partner[j][m] = tag[i];
           shearj = &shearpartner[j][dnum*m];
           for (n = 0; n < dnum; n++) shearj[n] = -shear[n];
+
+	  /*~ Force signs of traced energy terms to always be
+	    positive [KH - 23 May 2017]*/
+	  if (dnum == 7 || dnum == 22) //~ hooke/hertz + history
+	    for (n = 3; n < 7; n++) shearj[n] = shear[n];
+	  else if (dnum == 8 || dnum == 23 || dnum == 28) //~ shm
+	    for (n = 4; n < 8; n++) shearj[n] = shear[n];
+	  else if (dnum == 9 || dnum == 29) //~ CM
+	    for (n = 5; n < 9; n++) shearj[n] = shear[n];
+	  else if (dnum == 30 || dnum == 50) //~ HMD
+	    for (n = 26; n < 30; n++) shearj[n] = shear[n];
         }
->>>>>>> abcdc12a
       }
     }
-    break;  
   }
 
   // set maxtouch = max # of partners of any owned atom
   // bump up comm->maxexchange_fix if necessary
-  //~ Hard-coded 4 replaced with (num_quants+1) [KH - 9 January 2014]
+  
   maxtouch = 0;
   for (i = 0; i < nlocal_neigh; i++) maxtouch = MAX(maxtouch,npartner[i]);
-<<<<<<< HEAD
-  comm->maxexchange_fix = MAX(comm->maxexchange_fix,(num_quants+1)*maxtouch+1);
-=======
   comm->maxexchange_fix = MAX(comm->maxexchange_fix,(dnum+1)*maxtouch+1);
->>>>>>> abcdc12a
 
   // zero npartner values from previous nlocal_neigh to current nlocal
 
@@ -1632,66 +549,7 @@
   int nmypage = comm->nthreads;
   for (int i = 0; i < nmypage; i++) {
     bytes += ipage[i].size();
-
-    /*~ Added a switch-case structure to prevent seg faults
-      [KH - 9 January 2014]*/
-    switch (num_quants) {
-    case 4: //~ 4 is the most likely num_quants
-      bytes += dpage4[i].size();
-      break;
-    case 3: //~ 3 is next most likely
-      bytes += dpage3[i].size();
-      break;
-    case 5: /*~~ 5 is added for the CM model [MO - 4 June 2014] ~~*/
-      bytes += dpage5[i].size();
-      break;
-    case 18:
-      bytes += dpage18[i].size();
-      break;
-    case 19:
-      bytes += dpage19[i].size();
-      break;
-    case 8:
-      bytes += dpage8[i].size();
-      break;
-    case 9:
-      bytes += dpage9[i].size();
-      break;
-    case 7:
-      bytes += dpage7[i].size();
-      break;
-    case 22:
-      bytes += dpage22[i].size();
-      break;
-    case 23:
-      bytes += dpage23[i].size();
-      break;
-      // Added [MO - November 2014]
-    case 24:
-      bytes += dpage24[i].size();
-      break;
-    case 25:
-      bytes += dpage25[i].size();
-      break;
-    case 26:
-      bytes += dpage26[i].size();
-      break;
-    case 28:
-      bytes += dpage28[i].size();
-      break;
-    case 29:
-      bytes += dpage29[i].size();
-      break;
-    case 30:
-      bytes += dpage30[i].size();
-      break;
-    case 46:
-      bytes += dpage46[i].size();
-      break;
-    case 50:
-      bytes += dpage50[i].size();
-      break;
-    }
+    bytes += dpage[i].size();
   }
 
   return bytes;
@@ -1706,128 +564,9 @@
   memory->grow(npartner,nmax,"shear_history:npartner");
   partner = (tagint **) memory->srealloc(partner,nmax*sizeof(tagint *),
                                          "shear_history:partner");
-<<<<<<< HEAD
-  
-  //~  Added more typedefs [KH - 9 January 2014]
-  typedef double (*sptype3)[3];
-  typedef double (*sptype4)[4];
-  typedef double (*sptype5)[5]; /*~~ 5 is added for the CM model [MO - 4 June 2014] ~~*/
-  typedef double (*sptype7)[7];
-  typedef double (*sptype8)[8];
-  typedef double (*sptype9)[9];
-  typedef double (*sptype18)[18];
-  typedef double (*sptype19)[19];
-  typedef double (*sptype22)[22];
-  typedef double (*sptype23)[23];
-  // Added [MO - 14 November 2014]
-  typedef double (*sptype24)[24];
-  typedef double (*sptype25)[25];
-  typedef double (*sptype26)[26];
-  typedef double (*sptype28)[28];
-  typedef double (*sptype29)[29];
-  typedef double (*sptype30)[30];
-  typedef double (*sptype46)[46];
-  typedef double (*sptype50)[50];
-  
-  //~ Use a switch-case structure [KH - 9 January 2014]
-  switch (num_quants) {
-  case 4: //~ 4 is the most likely num_quants
-    shearpartner4 = (sptype4 *) 
-      memory->srealloc(shearpartner4,nmax*sizeof(sptype4),
-		       "shear_history:shearpartner4");
-    break;
-  case 3: //~ 3 is next most likely
-    shearpartner3 = (sptype3 *) 
-      memory->srealloc(shearpartner3,nmax*sizeof(sptype3),
-		       "shear_history:shearpartner3");
-    break;
-  case 5: /*~~ 5 is added for the CM model [MO - 4 June 2014] ~~*/
-    shearpartner5 = (sptype5 *) 
-      memory->srealloc(shearpartner5,nmax*sizeof(sptype5),
-		       "shear_history:shearpartner5");
-    break;
-  case 18:
-    shearpartner18 = (sptype18 *) 
-      memory->srealloc(shearpartner18,nmax*sizeof(sptype18),
-		       "shear_history:shearpartner18");
-    break;
-  case 19:
-    shearpartner19 = (sptype19 *) 
-      memory->srealloc(shearpartner19,nmax*sizeof(sptype19),
-		       "shear_history:shearpartner19");
-    break;
-  case 8:
-    shearpartner8 = (sptype8 *) 
-      memory->srealloc(shearpartner8,nmax*sizeof(sptype8),
-		       "shear_history:shearpartner8");
-    break;
-  case 9:
-    shearpartner9 = (sptype9 *) 
-      memory->srealloc(shearpartner9,nmax*sizeof(sptype9),
-		       "shear_history:shearpartner9");
-    break;
-  case 7:
-    shearpartner7 = (sptype7 *) 
-      memory->srealloc(shearpartner7,nmax*sizeof(sptype7),
-		       "shear_history:shearpartner7");
-    break;
-  case 22:
-    shearpartner22 = (sptype22 *) 
-      memory->srealloc(shearpartner22,nmax*sizeof(sptype22),
-		       "shear_history:shearpartner22");
-    break;
-  case 23:
-    shearpartner23 = (sptype23 *) 
-      memory->srealloc(shearpartner23,nmax*sizeof(sptype23),
-		       "shear_history:shearpartner23");
-    break;
-  // Added [MO - 14 November 2014]
-  case 24:
-    shearpartner24 = (sptype24 *) 
-      memory->srealloc(shearpartner24,nmax*sizeof(sptype24),
-		       "shear_history:shearpartner24");
-    break;
-  case 25:
-    shearpartner25 = (sptype25 *) 
-      memory->srealloc(shearpartner25,nmax*sizeof(sptype25),
-		       "shear_history:shearpartner25");
-    break;
-  case 26:
-    shearpartner26 = (sptype26 *) 
-      memory->srealloc(shearpartner26,nmax*sizeof(sptype26),
-		       "shear_history:shearpartner26");
-    break;
-  case 46:
-    shearpartner46 = (sptype46 *) 
-      memory->srealloc(shearpartner46,nmax*sizeof(sptype46),
-		       "shear_history:shearpartner46");
-    break;
-  case 28:
-    shearpartner28 = (sptype28 *) 
-      memory->srealloc(shearpartner28,nmax*sizeof(sptype28),
-		       "shear_history:shearpartner28");
-    break;
-  case 29:
-    shearpartner29 = (sptype29 *) 
-      memory->srealloc(shearpartner29,nmax*sizeof(sptype29),
-		       "shear_history:shearpartner29");
-    break;
-  case 30:
-    shearpartner30 = (sptype30 *) 
-      memory->srealloc(shearpartner30,nmax*sizeof(sptype30),
-		       "shear_history:shearpartner30");
-    break;
-  case 50:
-    shearpartner50 = (sptype50 *) 
-      memory->srealloc(shearpartner50,nmax*sizeof(sptype50),
-		       "shear_history:shearpartner50");
-    break;
-  }
-=======
   shearpartner = (double **) memory->srealloc(shearpartner,
                                               nmax*sizeof(double *),
                                               "shear_history:shearpartner");
->>>>>>> abcdc12a
 }
 
 /* ----------------------------------------------------------------------
@@ -1844,65 +583,7 @@
 
   npartner[j] = npartner[i];
   partner[j] = partner[i];
-
-  //~ Use a switch-case structure [KH - 9 January 2014]
-  switch (num_quants) {
-  case 4: //~ 4 is the most likely num_quants
-    shearpartner4[j] = shearpartner4[i];
-    break;
-  case 3:
-    shearpartner3[j] = shearpartner3[i];
-    break; 
-  case 5: /*~~ 5 is added for the CM model [MO - 4 June 2014] ~~*/
-    shearpartner5[j] = shearpartner5[i];
-    break;
-  case 18:
-    shearpartner18[j] = shearpartner18[i];
-    break;
-  case 19:
-    shearpartner19[j] = shearpartner19[i];
-    break;
-  case 8:
-    shearpartner8[j] = shearpartner8[i];
-    break;
-  case 9:
-    shearpartner9[j] = shearpartner9[i];
-    break;
-  case 7:
-    shearpartner7[j] = shearpartner7[i];
-    break;
-  case 22:
-    shearpartner22[j] = shearpartner22[i];
-    break;
-  case 23:
-    shearpartner23[j] = shearpartner23[i];
-    break;
-  // Added [MO - 14 November 2014] 
-  case 24:
-    shearpartner24[j] = shearpartner24[i];
-    break;
-  case 25:
-    shearpartner25[j] = shearpartner25[i];
-    break;
-  case 26:
-    shearpartner26[j] = shearpartner26[i];
-    break;
-  case 46:
-    shearpartner46[j] = shearpartner46[i];
-    break;
-  case 28:
-    shearpartner28[j] = shearpartner28[i];
-    break;
-  case 29:
-    shearpartner29[j] = shearpartner29[i];
-    break;
-  case 30:
-    shearpartner30[j] = shearpartner30[i];
-    break;
-  case 50:
-    shearpartner50[j] = shearpartner50[i];
-    break;
-  }
+  shearpartner[j] = shearpartner[i];
 }
 
 /* ----------------------------------------------------------------------
@@ -1926,7 +607,7 @@
   last = first + n;
 
   for (i = first; i < last; i++)
-    m += 1 + (num_quants+1)*npartner[i];
+    m += 1 + 4*npartner[i];
 
   return m;
 }
@@ -1949,141 +630,10 @@
   } else if (commflag == PERPARTNER) {
     for (i = first; i < last; i++) {
       buf[m++] = npartner[i];
-<<<<<<< HEAD
-
-      switch (num_quants) {
-      case 4: //~ 4 is the most likely num_quants
-	for (int k = 0; k < npartner[i]; k++) {
-	  buf[m++] = partner[i][k];
-	  for (int l = 0; l < 4; l++)
-	    buf[m++] = shearpartner4[i][k][l];
-	}
-	break;
-      case 3:
-	for (int k = 0; k < npartner[i]; k++) {
-	  buf[m++] = partner[i][k];
-	  for (int l = 0; l < 3; l++)
-	    buf[m++] = shearpartner3[i][k][l];
-	}
-	break;
-      case 5:
-	for (int k = 0; k < npartner[i]; k++) {
-	  buf[m++] = partner[i][k];
-	  for (int l = 0; l < 5; l++)
-	    buf[m++] = shearpartner5[i][k][l];
-	}
-	break;
-      case 7:
-	for (int k = 0; k < npartner[i]; k++) {
-	  buf[m++] = partner[i][k];
-	  for (int l = 0; l < 7; l++)
-	    buf[m++] = shearpartner7[i][k][l];
-	}
-	break;
-      case 8:
-	for (int k = 0; k < npartner[i]; k++) {
-	  buf[m++] = partner[i][k];
-	  for (int l = 0; l < 8; l++)
-	    buf[m++] = shearpartner8[i][k][l];
-	}
-	break;
-      case 9:
-	for (int k = 0; k < npartner[i]; k++) {
-	  buf[m++] = partner[i][k];
-	  for (int l = 0; l < 9; l++)
-	    buf[m++] = shearpartner9[i][k][l];
-	}
-	break;
-      case 18:
-	for (int k = 0; k < npartner[i]; k++) {
-	  buf[m++] = partner[i][k];
-	  for (int l = 0; l < 18; l++)
-	    buf[m++] = shearpartner18[i][k][l];
-	}
-	break;
-      case 19:
-	for (int k = 0; k < npartner[i]; k++) {
-	  buf[m++] = partner[i][k];
-	  for (int l = 0; l < 19; l++)
-	    buf[m++] = shearpartner19[i][k][l];
-	}
-	break;
-      case 22:
-	for (int k = 0; k < npartner[i]; k++) {
-	  buf[m++] = partner[i][k];
-	  for (int l = 0; l < 22; l++)
-	    buf[m++] = shearpartner22[i][k][l];
-	}
-	break;
-      case 23:
-	for (int k = 0; k < npartner[i]; k++) {
-	  buf[m++] = partner[i][k];
-	  for (int l = 0; l < 23; l++)
-	    buf[m++] = shearpartner23[i][k][l];
-	}
-	break;
-      case 24:
-	for (int k = 0; k < npartner[i]; k++) {
-	  buf[m++] = partner[i][k];
-	  for (int l = 0; l < 24; l++)
-	    buf[m++] = shearpartner24[i][k][l];
-	}
-	break;
-      case 25:
-	for (int k = 0; k < npartner[i]; k++) {
-	  buf[m++] = partner[i][k];
-	  for (int l = 0; l < 25; l++)
-	    buf[m++] = shearpartner25[i][k][l];
-	}
-	break;
-      case 26:
-	for (int k = 0; k < npartner[i]; k++) {
-	  buf[m++] = partner[i][k];
-	  for (int l = 0; l < 26; l++)
-	    buf[m++] = shearpartner26[i][k][l];
-	}
-	break;
-      case 28:
-	for (int k = 0; k < npartner[i]; k++) {
-	  buf[m++] = partner[i][k];
-	  for (int l = 0; l < 28; l++)
-	    buf[m++] = shearpartner28[i][k][l];
-	}
-	break;
-      case 29:
-	for (int k = 0; k < npartner[i]; k++) {
-	  buf[m++] = partner[i][k];
-	  for (int l = 0; l < 29; l++)
-	    buf[m++] = shearpartner29[i][k][l];
-	}
-	break;
-      case 30:
-	for (int k = 0; k < npartner[i]; k++) {
-	  buf[m++] = partner[i][k];
-	  for (int l = 0; l < 30; l++)
-	    buf[m++] = shearpartner30[i][k][l];
-	}
-	break;
-      case 46:
-	for (int k = 0; k < npartner[i]; k++) {
-	  buf[m++] = partner[i][k];
-	  for (int l = 0; l < 46; l++)
-	    buf[m++] = shearpartner46[i][k][l];
-	}
-	break;
-      case 50:
-	for (int k = 0; k < npartner[i]; k++) {
-	  buf[m++] = partner[i][k];
-	  for (int l = 0; l < 50; l++)
-	    buf[m++] = shearpartner50[i][k][l];
-	}
-	break;
-=======
       for (int k = 0; k < npartner[i]; k++) {
         buf[m++] = partner[i][k];
         memcpy(&buf[m],&shearpartner[i][dnum*k],dnumbytes);
         m += dnum;
->>>>>>> abcdc12a
       }
     }
   }
@@ -2113,86 +663,8 @@
       for (int k = 0; k < ncount; k++) {
         kk = npartner[j]++;
         partner[j][kk] = static_cast<tagint> (buf[m++]);
-<<<<<<< HEAD
-	
-	switch (num_quants) {
-	case 4: //~ 4 is the most likely num_quants
-	  for (int l = 0; l < 4; l++)
-	    shearpartner4[j][kk][l] = buf[m++];
-	  break;
-	case 3:
-	  for (int l = 0; l < 3; l++)
-	    shearpartner3[j][kk][l] = buf[m++];
-	  break;
-	case 5:
-	  for (int l = 0; l < 5; l++)
-	    shearpartner5[j][kk][l] = buf[m++];
-	  break;
-	case 7:
-	  for (int l = 0; l < 7; l++)
-	    shearpartner7[j][kk][l] = buf[m++];
-	  break;
-	case 8:
-	  for (int l = 0; l < 8; l++)
-	    shearpartner8[j][kk][l] = buf[m++];
-	  break;
-	case 9:
-	  for (int l = 0; l < 9; l++)
-	    shearpartner9[j][kk][l] = buf[m++];
-	  break;
-	case 18:
-	  for (int l = 0; l < 18; l++)
-	    shearpartner18[j][kk][l] = buf[m++];
-	  break;
-	case 19:
-	  for (int l = 0; l < 19; l++)
-	    shearpartner19[j][kk][l] = buf[m++];
-	  break;
-	case 22:
-	  for (int l = 0; l < 22; l++)
-	    shearpartner22[j][kk][l] = buf[m++];
-	  break;
-	case 23:
-	  for (int l = 0; l < 23; l++)
-	    shearpartner23[j][kk][l] = buf[m++];
-	  break;
-	case 24:
-	  for (int l = 0; l < 24; l++)
-	    shearpartner24[j][kk][l] = buf[m++];
-	  break;
-	case 25:
-	  for (int l = 0; l < 25; l++)
-	    shearpartner25[j][kk][l] = buf[m++];
-	  break;
-	case 26:
-	  for (int l = 0; l < 26; l++)
-	    shearpartner26[j][kk][l] = buf[m++];
-	  break;
-	case 28:
-	  for (int l = 0; l < 28; l++)
-	    shearpartner28[j][kk][l] = buf[m++];
-	  break;
-	case 29:
-	  for (int l = 0; l < 29; l++)
-	    shearpartner29[j][kk][l] = buf[m++];
-	  break;
-	case 30:
-	  for (int l = 0; l < 30; l++)
-	    shearpartner30[j][kk][l] = buf[m++];
-	  break;
-	case 46:
-	  for (int l = 0; l < 46; l++)
-	    shearpartner46[j][kk][l] = buf[m++];
-	  break;
-	case 50:
-	  for (int l = 0; l < 50; l++)
-	    shearpartner50[j][kk][l] = buf[m++];
-	  break;
-	}
-=======
         memcpy(&shearpartner[j][dnum*kk],&buf[m],dnumbytes);
         m += dnum;
->>>>>>> abcdc12a
       }
     }
   }
@@ -2209,143 +681,10 @@
 
   int m = 0;
   buf[m++] = npartner[i];
-<<<<<<< HEAD
-
-  //~ Use a switch-case structure [KH - 9 January 2014]
-  switch (num_quants) {
-  case 4: //~ 4 is the most likely num_quants
-    for (int n = 0; n < npartner[i]; n++) {
-      buf[m++] = partner[i][n];
-      for (int k = 0; k < 4; k++)
-	buf[m++] = shearpartner4[i][n][k];
-    }
-    break;
-  case 3:
-    for (int n = 0; n < npartner[i]; n++) {
-      buf[m++] = partner[i][n];
-      for (int k = 0; k < 3; k++)
-	buf[m++] = shearpartner3[i][n][k];
-    }
-    break;
-  case 5: /*~~ 5 is added for the CM model [MO - 4 June 2014] ~~*/
-    for (int n = 0; n < npartner[i]; n++) {
-      buf[m++] = partner[i][n];
-      for (int k = 0; k < 5; k++)
-	buf[m++] = shearpartner5[i][n][k];
-    }
-    break;
-  case 18:
-    for (int n = 0; n < npartner[i]; n++) {
-      buf[m++] = partner[i][n];
-      for (int k = 0; k < 18; k++)
-	buf[m++] = shearpartner18[i][n][k];
-    }
-    break;
-  case 19:
-    for (int n = 0; n < npartner[i]; n++) {
-      buf[m++] = partner[i][n];
-      for (int k = 0; k < 19; k++)
-	buf[m++] = shearpartner19[i][n][k];
-    }
-    break;
-  case 8:
-    for (int n = 0; n < npartner[i]; n++) {
-      buf[m++] = partner[i][n];
-      for (int k = 0; k < 8; k++)
-	buf[m++] = shearpartner8[i][n][k];
-    }
-    break;
-  case 9:
-    for (int n = 0; n < npartner[i]; n++) {
-      buf[m++] = partner[i][n];
-      for (int k = 0; k < 9; k++)
-	buf[m++] = shearpartner9[i][n][k];
-    }
-    break;
-  case 7:
-    for (int n = 0; n < npartner[i]; n++) {
-      buf[m++] = partner[i][n];
-      for (int k = 0; k < 7; k++)
-	buf[m++] = shearpartner7[i][n][k];
-    }
-    break;
-  case 22:
-    for (int n = 0; n < npartner[i]; n++) {
-      buf[m++] = partner[i][n];
-      for (int k = 0; k < 22; k++)
-	buf[m++] = shearpartner22[i][n][k];
-    }
-    break;
-  case 23:
-    for (int n = 0; n < npartner[i]; n++) {
-      buf[m++] = partner[i][n];
-      for (int k = 0; k < 23; k++)
-	buf[m++] = shearpartner23[i][n][k];
-    }
-    break;
-  // Added [MO - 14 November 2014]
-  case 24:
-    for (int n = 0; n < npartner[i]; n++) {
-      buf[m++] = partner[i][n];
-      for (int k = 0; k < 24; k++)
-	buf[m++] = shearpartner24[i][n][k];
-    }
-    break;
- case 25:
-    for (int n = 0; n < npartner[i]; n++) {
-      buf[m++] = partner[i][n];
-      for (int k = 0; k < 25; k++)
-	buf[m++] = shearpartner25[i][n][k];
-    }
-    break;
- case 26:
-    for (int n = 0; n < npartner[i]; n++) {
-      buf[m++] = partner[i][n];
-      for (int k = 0; k < 26; k++)
-	buf[m++] = shearpartner26[i][n][k];
-    }
-    break;
- case 46:
-    for (int n = 0; n < npartner[i]; n++) {
-      buf[m++] = partner[i][n];
-      for (int k = 0; k < 46; k++)
-	buf[m++] = shearpartner46[i][n][k];
-    }
-    break;
- case 28:
-    for (int n = 0; n < npartner[i]; n++) {
-      buf[m++] = partner[i][n];
-      for (int k = 0; k < 28; k++)
-	buf[m++] = shearpartner28[i][n][k];
-    }
-    break;
- case 29:
-    for (int n = 0; n < npartner[i]; n++) {
-      buf[m++] = partner[i][n];
-      for (int k = 0; k < 29; k++)
-	buf[m++] = shearpartner29[i][n][k];
-    }
-    break;
- case 30:
-    for (int n = 0; n < npartner[i]; n++) {
-      buf[m++] = partner[i][n];
-      for (int k = 0; k < 30; k++)
-	buf[m++] = shearpartner30[i][n][k];
-    }
-    break;
- case 50:
-    for (int n = 0; n < npartner[i]; n++) {
-      buf[m++] = partner[i][n];
-      for (int k = 0; k < 50; k++)
-	buf[m++] = shearpartner50[i][n][k];
-    }
-    break;
-=======
   for (int n = 0; n < npartner[i]; n++) {
     buf[m++] = partner[i][n];
     memcpy(&buf[m],&shearpartner[i][dnum*n],dnumbytes);
     m += dnum;
->>>>>>> abcdc12a
   }
   return m;
 }
@@ -2362,162 +701,11 @@
   npartner[nlocal] = static_cast<int> (buf[m++]);
   maxtouch = MAX(maxtouch,npartner[nlocal]);
   partner[nlocal] = ipage->get(npartner[nlocal]);
-<<<<<<< HEAD
-
-  //~ Use a switch-case structure [KH - 9 January 2014]
-  switch (num_quants) {
-  case 4: //~ 4 is the most likely num_quants
-    shearpartner4[nlocal] = dpage4->get(npartner[nlocal]);
-    for (int n = 0; n < npartner[nlocal]; n++) {
-      partner[nlocal][n] = static_cast<tagint> (buf[m++]);
-      for (int k = 0; k < 4; k++)
-	shearpartner4[nlocal][n][k] = buf[m++];
-    }
-    break;
-  case 3:
-    shearpartner3[nlocal] = dpage3->get(npartner[nlocal]);
-    for (int n = 0; n < npartner[nlocal]; n++) {
-      partner[nlocal][n] = static_cast<tagint> (buf[m++]);
-      for (int k = 0; k < 3; k++)
-	shearpartner3[nlocal][n][k] = buf[m++];
-    }
-    break;
-  case 5: /*~~ 5 is added for the CM model [MO - 4 June 2014] ~~*/
-    shearpartner5[nlocal] = dpage5->get(npartner[nlocal]);
-    for (int n = 0; n < npartner[nlocal]; n++) {
-      partner[nlocal][n] = static_cast<tagint> (buf[m++]);
-      for (int k = 0; k < 5; k++)
-	shearpartner5[nlocal][n][k] = buf[m++];
-    }
-    break;
-  case 18:
-    shearpartner18[nlocal] = dpage18->get(npartner[nlocal]);
-    for (int n = 0; n < npartner[nlocal]; n++) {
-      partner[nlocal][n] = static_cast<tagint> (buf[m++]);
-      for (int k = 0; k < 18; k++)
-	shearpartner18[nlocal][n][k] = buf[m++];
-    }
-    break;
-  case 19:
-    shearpartner19[nlocal] = dpage19->get(npartner[nlocal]);
-    for (int n = 0; n < npartner[nlocal]; n++) {
-      partner[nlocal][n] = static_cast<tagint> (buf[m++]);
-      for (int k = 0; k < 19; k++)
-	shearpartner19[nlocal][n][k] = buf[m++];
-    }
-    break; 
-  case 8:
-    shearpartner8[nlocal] = dpage8->get(npartner[nlocal]);
-    for (int n = 0; n < npartner[nlocal]; n++) {
-      partner[nlocal][n] = static_cast<tagint> (buf[m++]);
-      for (int k = 0; k < 8; k++)
-	shearpartner8[nlocal][n][k] = buf[m++];
-    }
-    break;
-  case 9:
-    shearpartner9[nlocal] = dpage9->get(npartner[nlocal]);
-    for (int n = 0; n < npartner[nlocal]; n++) {
-      partner[nlocal][n] = static_cast<tagint> (buf[m++]);
-      for (int k = 0; k < 9; k++)
-	shearpartner9[nlocal][n][k] = buf[m++];
-    }
-    break;
-  case 7:
-    shearpartner7[nlocal] = dpage7->get(npartner[nlocal]);
-    for (int n = 0; n < npartner[nlocal]; n++) {
-      partner[nlocal][n] = static_cast<tagint> (buf[m++]);
-      for (int k = 0; k < 7; k++)
-	shearpartner7[nlocal][n][k] = buf[m++];
-    }
-    break;
-  case 22:
-    shearpartner22[nlocal] = dpage22->get(npartner[nlocal]);
-    for (int n = 0; n < npartner[nlocal]; n++) {
-      partner[nlocal][n] = static_cast<tagint> (buf[m++]);
-      for (int k = 0; k < 22; k++)
-	shearpartner22[nlocal][n][k] = buf[m++];
-    }
-    break;
-  case 23:
-    shearpartner23[nlocal] = dpage23->get(npartner[nlocal]);
-    for (int n = 0; n < npartner[nlocal]; n++) {
-      partner[nlocal][n] = static_cast<tagint> (buf[m++]);
-      for (int k = 0; k < 23; k++)
-	shearpartner23[nlocal][n][k] = buf[m++];
-    }
-    break;
-   // Added [MO - 14 November 2014]
-  case 24:
-    shearpartner24[nlocal] = dpage24->get(npartner[nlocal]);
-    for (int n = 0; n < npartner[nlocal]; n++) {
-      partner[nlocal][n] = static_cast<tagint> (buf[m++]);
-      for (int k = 0; k < 24; k++)
-	shearpartner24[nlocal][n][k] = buf[m++];
-    }
-    break;
-  case 25:
-    shearpartner25[nlocal] = dpage25->get(npartner[nlocal]);
-    for (int n = 0; n < npartner[nlocal]; n++) {
-      partner[nlocal][n] = static_cast<tagint> (buf[m++]);
-      for (int k = 0; k < 2; k++)
-	shearpartner25[nlocal][n][k] = buf[m++];
-    }
-    break;
-  case 26:
-    shearpartner26[nlocal] = dpage26->get(npartner[nlocal]);
-    for (int n = 0; n < npartner[nlocal]; n++) {
-      partner[nlocal][n] = static_cast<tagint> (buf[m++]);
-      for (int k = 0; k < 26; k++)
-	shearpartner26[nlocal][n][k] = buf[m++];
-    }
-    break;
-  case 46:
-    shearpartner46[nlocal] = dpage46->get(npartner[nlocal]);
-    for (int n = 0; n < npartner[nlocal]; n++) {
-      partner[nlocal][n] = static_cast<tagint> (buf[m++]);
-      for (int k = 0; k < 46; k++)
-	shearpartner46[nlocal][n][k] = buf[m++];
-    }
-    break;
-  case 28:
-    shearpartner28[nlocal] = dpage28->get(npartner[nlocal]);
-    for (int n = 0; n < npartner[nlocal]; n++) {
-      partner[nlocal][n] = static_cast<tagint> (buf[m++]);
-      for (int k = 0; k < 28; k++)
-	shearpartner28[nlocal][n][k] = buf[m++];
-    }
-    break;
-  case 29:
-    shearpartner29[nlocal] = dpage29->get(npartner[nlocal]);
-    for (int n = 0; n < npartner[nlocal]; n++) {
-      partner[nlocal][n] = static_cast<tagint> (buf[m++]);
-      for (int k = 0; k < 29; k++)
-	shearpartner29[nlocal][n][k] = buf[m++];
-    }
-    break;
-  case 30:
-    shearpartner30[nlocal] = dpage30->get(npartner[nlocal]);
-    for (int n = 0; n < npartner[nlocal]; n++) {
-      partner[nlocal][n] = static_cast<tagint> (buf[m++]);
-      for (int k = 0; k < 30; k++)
-	shearpartner30[nlocal][n][k] = buf[m++];
-    }
-    break;
-  case 50:
-    shearpartner50[nlocal] = dpage50->get(npartner[nlocal]);
-    for (int n = 0; n < npartner[nlocal]; n++) {
-      partner[nlocal][n] = static_cast<tagint> (buf[m++]);
-      for (int k = 0; k < 50; k++)
-	shearpartner50[nlocal][n][k] = buf[m++];
-    }
-    break;
-=======
   shearpartner[nlocal] = dpage->get(dnum*npartner[nlocal]);
   for (int n = 0; n < npartner[nlocal]; n++) {
     partner[nlocal][n] = static_cast<tagint> (buf[m++]);
     memcpy(&shearpartner[nlocal][dnum*n],&buf[m],dnumbytes);
     m += dnum;
->>>>>>> abcdc12a
   }
   return m;
 }
@@ -2529,145 +717,12 @@
 int FixShearHistory::pack_restart(int i, double *buf)
 {
   int m = 0;
-  buf[m++] = (num_quants+1)*npartner[i] + 2; // changed from 4 to num_quants+1 , modified GM
+  buf[m++] = 4*npartner[i] + 2;
   buf[m++] = npartner[i];
-<<<<<<< HEAD
-
-  //~ Use a switch-case structure [KH - 9 January 2014]
-  switch (num_quants) {
-  case 4: //~ 4 is the most likely num_quants
-    for (int n = 0; n < npartner[i]; n++) {
-      buf[m++] = partner[i][n];
-      for (int k = 0; k < 4; k++)
-	buf[m++] = shearpartner4[i][n][k];
-    }
-    break;
-  case 3:
-    for (int n = 0; n < npartner[i]; n++) {
-      buf[m++] = partner[i][n];
-      for (int k = 0; k < 3; k++)
-	buf[m++] = shearpartner3[i][n][k];
-    }
-    break;
-  case 5: /*~~ 5 is added for the CM model [MO - 4 June 2014] ~~*/
-    for (int n = 0; n < npartner[i]; n++) {
-      buf[m++] = partner[i][n];
-      for (int k = 0; k < 5; k++)
-	buf[m++] = shearpartner5[i][n][k];
-    }
-    break;
-  case 18:
-    for (int n = 0; n < npartner[i]; n++) {
-      buf[m++] = partner[i][n];
-      for (int k = 0; k < 18; k++)
-	buf[m++] = shearpartner18[i][n][k];
-    }
-    break;
-  case 19:
-    for (int n = 0; n < npartner[i]; n++) {
-      buf[m++] = partner[i][n];
-      for (int k = 0; k < 19; k++)
-	buf[m++] = shearpartner19[i][n][k];
-    }
-    break;
-  case 8:
-    for (int n = 0; n < npartner[i]; n++) {
-      buf[m++] = partner[i][n];
-      for (int k = 0; k < 8; k++)
-	buf[m++] = shearpartner8[i][n][k];
-    }
-    break;
-  case 9:
-    for (int n = 0; n < npartner[i]; n++) {
-      buf[m++] = partner[i][n];
-      for (int k = 0; k < 9; k++)
-	buf[m++] = shearpartner9[i][n][k];
-    }
-    break;
-  case 7:
-    for (int n = 0; n < npartner[i]; n++) {
-      buf[m++] = partner[i][n];
-      for (int k = 0; k < 7; k++)
-	buf[m++] = shearpartner7[i][n][k];
-    }
-    break;
-  case 22:
-    for (int n = 0; n < npartner[i]; n++) {
-      buf[m++] = partner[i][n];
-      for (int k = 0; k < 22; k++)
-	buf[m++] = shearpartner22[i][n][k];
-    }
-    break;
-  case 23:
-    for (int n = 0; n < npartner[i]; n++) {
-      buf[m++] = partner[i][n];
-      for (int k = 0; k < 23; k++)
-	buf[m++] = shearpartner23[i][n][k];
-    }
-    break;
-  // Added [MO - 14 November 2014] 
-  case 24:
-    for (int n = 0; n < npartner[i]; n++) {
-      buf[m++] = partner[i][n];
-      for (int k = 0; k < 24; k++)
-	buf[m++] = shearpartner24[i][n][k];
-    }
-    break;
- case 25:
-    for (int n = 0; n < npartner[i]; n++) {
-      buf[m++] = partner[i][n];
-      for (int k = 0; k < 25; k++)
-	buf[m++] = shearpartner25[i][n][k];
-    }
-    break;
- case 26:
-    for (int n = 0; n < npartner[i]; n++) {
-      buf[m++] = partner[i][n];
-      for (int k = 0; k < 26; k++)
-	buf[m++] = shearpartner26[i][n][k];
-    }
-    break;
- case 46:
-    for (int n = 0; n < npartner[i]; n++) {
-      buf[m++] = partner[i][n];
-      for (int k = 0; k < 46; k++)
-	buf[m++] = shearpartner46[i][n][k];
-    }
-    break;
- case 28:
-    for (int n = 0; n < npartner[i]; n++) {
-      buf[m++] = partner[i][n];
-      for (int k = 0; k < 28; k++)
-	buf[m++] = shearpartner28[i][n][k];
-    }
-    break;
- case 29:
-    for (int n = 0; n < npartner[i]; n++) {
-      buf[m++] = partner[i][n];
-      for (int k = 0; k < 29; k++)
-	buf[m++] = shearpartner29[i][n][k];
-    }
-    break;
- case 30:
-    for (int n = 0; n < npartner[i]; n++) {
-      buf[m++] = partner[i][n];
-      for (int k = 0; k < 30; k++)
-	buf[m++] = shearpartner30[i][n][k];
-    }
-    break;
- case 50:
-    for (int n = 0; n < npartner[i]; n++) {
-      buf[m++] = partner[i][n];
-      for (int k = 0; k < 50; k++)
-	buf[m++] = shearpartner50[i][n][k];
-    }
-    break;
-=======
   for (int n = 0; n < npartner[i]; n++) {
     buf[m++] = partner[i][n];
     memcpy(&buf[m],&shearpartner[i][dnum*n],dnumbytes);
     m += dnum;
->>>>>>> abcdc12a
   }
   return m;
 }
@@ -2695,161 +750,11 @@
   npartner[nlocal] = static_cast<int> (extra[nlocal][m++]);
   maxtouch = MAX(maxtouch,npartner[nlocal]);
   partner[nlocal] = ipage->get(npartner[nlocal]);
-<<<<<<< HEAD
-
-  //~ Use a switch-case structure [KH - 9 January 2014]
-  switch (num_quants) {
-  case 4: //~ 4 is the most likely num_quants
-    shearpartner4[nlocal] = dpage4->get(npartner[nlocal]);
-    for (int n = 0; n < npartner[nlocal]; n++) {
-      partner[nlocal][n] = static_cast<tagint> (extra[nlocal][m++]);
-      for (int k = 0; k < 4; k++)
-	shearpartner4[nlocal][n][k] = extra[nlocal][m++];
-    }
-    break;
-  case 3:
-    shearpartner3[nlocal] = dpage3->get(npartner[nlocal]);
-    for (int n = 0; n < npartner[nlocal]; n++) {
-      partner[nlocal][n] = static_cast<tagint> (extra[nlocal][m++]);
-      for (int k = 0; k < 3; k++)
-	shearpartner3[nlocal][n][k] = extra[nlocal][m++];
-    }
-    break;
-  case 5: /*~~ 5 is added for the CM model [MO - 4 June 2014] ~~*/
-    shearpartner5[nlocal] = dpage5->get(npartner[nlocal]);
-    for (int n = 0; n < npartner[nlocal]; n++) {
-      partner[nlocal][n] = static_cast<tagint> (extra[nlocal][m++]);
-      for (int k = 0; k < 5; k++)
-	shearpartner5[nlocal][n][k] = extra[nlocal][m++];
-    }
-    break;
-  case 18:
-    shearpartner18[nlocal] = dpage18->get(npartner[nlocal]);
-    for (int n = 0; n < npartner[nlocal]; n++) {
-      partner[nlocal][n] = static_cast<tagint> (extra[nlocal][m++]);
-      for (int k = 0; k < 18; k++)
-	shearpartner18[nlocal][n][k] = extra[nlocal][m++];
-    }
-    break;
-  case 19:
-    shearpartner19[nlocal] = dpage19->get(npartner[nlocal]);
-    for (int n = 0; n < npartner[nlocal]; n++) {
-      partner[nlocal][n] = static_cast<tagint> (extra[nlocal][m++]);
-      for (int k = 0; k < 19; k++)
-	shearpartner19[nlocal][n][k] = extra[nlocal][m++];
-    }
-    break;
-  case 8:
-    shearpartner8[nlocal] = dpage8->get(npartner[nlocal]);
-    for (int n = 0; n < npartner[nlocal]; n++) {
-      partner[nlocal][n] = static_cast<tagint> (extra[nlocal][m++]);
-      for (int k = 0; k < 8; k++)
-	shearpartner8[nlocal][n][k] = extra[nlocal][m++];
-    }
-    break;
-  case 9:
-    shearpartner9[nlocal] = dpage9->get(npartner[nlocal]);
-    for (int n = 0; n < npartner[nlocal]; n++) {
-      partner[nlocal][n] = static_cast<tagint> (extra[nlocal][m++]);
-      for (int k = 0; k < 9; k++)
-	shearpartner9[nlocal][n][k] = extra[nlocal][m++];
-    }
-    break;
-  case 7:
-    shearpartner7[nlocal] = dpage7->get(npartner[nlocal]);
-    for (int n = 0; n < npartner[nlocal]; n++) {
-      partner[nlocal][n] = static_cast<tagint> (extra[nlocal][m++]);
-      for (int k = 0; k < 7; k++)
-	shearpartner7[nlocal][n][k] = extra[nlocal][m++];
-    }
-    break;
-  case 22:
-    shearpartner22[nlocal] = dpage22->get(npartner[nlocal]);
-    for (int n = 0; n < npartner[nlocal]; n++) {
-      partner[nlocal][n] = static_cast<tagint> (extra[nlocal][m++]);
-      for (int k = 0; k < 22; k++)
-	shearpartner22[nlocal][n][k] = extra[nlocal][m++];
-    }
-    break;
-  case 23:
-    shearpartner23[nlocal] = dpage23->get(npartner[nlocal]);
-    for (int n = 0; n < npartner[nlocal]; n++) {
-      partner[nlocal][n] = static_cast<tagint> (extra[nlocal][m++]);
-      for (int k = 0; k < 23; k++)
-	shearpartner23[nlocal][n][k] = extra[nlocal][m++];
-    }
-    break;
-  // Added [MO - 14 November 2014]
-  case 24:
-    shearpartner24[nlocal] = dpage24->get(npartner[nlocal]);
-    for (int n = 0; n < npartner[nlocal]; n++) {
-      partner[nlocal][n] = static_cast<tagint> (extra[nlocal][m++]);
-      for (int k = 0; k < 24; k++)
-	shearpartner24[nlocal][n][k] = extra[nlocal][m++];
-    }
-    break;
-  case 25:
-    shearpartner25[nlocal] = dpage25->get(npartner[nlocal]);
-    for (int n = 0; n < npartner[nlocal]; n++) {
-      partner[nlocal][n] = static_cast<tagint> (extra[nlocal][m++]);
-      for (int k = 0; k < 25; k++)
-	shearpartner25[nlocal][n][k] = extra[nlocal][m++];
-    }
-    break;
-case 26:
-    shearpartner26[nlocal] = dpage26->get(npartner[nlocal]);
-    for (int n = 0; n < npartner[nlocal]; n++) {
-      partner[nlocal][n] = static_cast<tagint> (extra[nlocal][m++]);
-      for (int k = 0; k < 26; k++)
-	shearpartner26[nlocal][n][k] = extra[nlocal][m++];
-    }
-    break;case 46:
-    shearpartner46[nlocal] = dpage46->get(npartner[nlocal]);
-    for (int n = 0; n < npartner[nlocal]; n++) {
-      partner[nlocal][n] = static_cast<tagint> (extra[nlocal][m++]);
-      for (int k = 0; k < 46; k++)
-	shearpartner46[nlocal][n][k] = extra[nlocal][m++];
-    }
-    break;
-case 28:
-    shearpartner28[nlocal] = dpage28->get(npartner[nlocal]);
-    for (int n = 0; n < npartner[nlocal]; n++) {
-      partner[nlocal][n] = static_cast<tagint> (extra[nlocal][m++]);
-      for (int k = 0; k < 28; k++)
-	shearpartner28[nlocal][n][k] = extra[nlocal][m++];
-    }
-    break;
-case 29:
-    shearpartner29[nlocal] = dpage29->get(npartner[nlocal]);
-    for (int n = 0; n < npartner[nlocal]; n++) {
-      partner[nlocal][n] = static_cast<tagint> (extra[nlocal][m++]);
-      for (int k = 0; k < 29; k++)
-	shearpartner29[nlocal][n][k] = extra[nlocal][m++];
-    }
-    break;
-case 30:
-    shearpartner30[nlocal] = dpage30->get(npartner[nlocal]);
-    for (int n = 0; n < npartner[nlocal]; n++) {
-      partner[nlocal][n] = static_cast<tagint> (extra[nlocal][m++]);
-      for (int k = 0; k < 30; k++)
-	shearpartner30[nlocal][n][k] = extra[nlocal][m++];
-    }
-    break;
-case 50:
-    shearpartner50[nlocal] = dpage50->get(npartner[nlocal]);
-    for (int n = 0; n < npartner[nlocal]; n++) {
-      partner[nlocal][n] = static_cast<tagint> (extra[nlocal][m++]);
-      for (int k = 0; k < 50; k++)
-	shearpartner50[nlocal][n][k] = extra[nlocal][m++];
-    }
-    break;
-=======
   shearpartner[nlocal] = dpage->get(dnum*npartner[nlocal]);
   for (int n = 0; n < npartner[nlocal]; n++) {
     partner[nlocal][n] = static_cast<tagint> (extra[nlocal][m++]);
     memcpy(&shearpartner[nlocal][dnum*n],&extra[nlocal][m],dnumbytes);
     m += dnum;
->>>>>>> abcdc12a
   }
 }
 
@@ -2863,11 +768,7 @@
 
   int maxtouch_all;
   MPI_Allreduce(&maxtouch,&maxtouch_all,1,MPI_INT,MPI_MAX,world);
-<<<<<<< HEAD
-  return (num_quants+1)*maxtouch_all + 2; //~ [KH - 8 January 2014]
-=======
   return (dnum+1)*maxtouch_all + 2;
->>>>>>> abcdc12a
 }
 
 /* ----------------------------------------------------------------------
@@ -2876,9 +777,5 @@
 
 int FixShearHistory::size_restart(int nlocal)
 {
-<<<<<<< HEAD
-  return (num_quants+1)*npartner[nlocal] + 2; // changed from 4 to num_quants+1 , modified GM
-=======
   return (dnum+1)*npartner[nlocal] + 2;
->>>>>>> abcdc12a
 }