/* -*- c++ -*- ----------------------------------------------------------
   LAMMPS - Large-scale Atomic/Molecular Massively Parallel Simulator
   http://lammps.sandia.gov, Sandia National Laboratories
   Steve Plimpton, sjplimp@sandia.gov

   Copyright (2003) Sandia Corporation.  Under the terms of Contract
   DE-AC04-94AL85000 with Sandia Corporation, the U.S. Government retains
   certain rights in this software.  This software is distributed under
   the GNU General Public License.

   See the README file in the top-level LAMMPS directory.
------------------------------------------------------------------------- */

#ifdef FIX_CLASS

FixStyle(viscous,FixViscous)

#else

#ifndef LMP_FIX_VISCOUS_H
#define LMP_FIX_VISCOUS_H

#include "fix.h"

namespace LAMMPS_NS {

class FixViscous : public Fix {
 public:
  FixViscous(class LAMMPS *, int, char **);
  virtual ~FixViscous();
  int setmask();
  void init();
  void setup(int);
  void min_setup(int);
  void post_force(int);
  void post_force_respa(int, int, int);
  void min_post_force(int);
  void *extract(const char *, int &); //~ To fetch energy [KH - 9 April 2014]
  void write_restart(FILE *); //~ To store energy in restart file
  void restart(char *);

 protected:
  double *gamma;
<<<<<<< HEAD
  int nlevels_respa;

  int energy_calc; //~ 0 if energy not computed; else 1 [KH - 9 April 2014]
  double energy_dissip; //~ Energy dissipated by damping
  double dissipated_energy(double); //~ Function to calculate dissipation
=======
  int ilevel_respa;
>>>>>>> ac8a2dd3
};

}

#endif
#endif

/* ERROR/WARNING messages:

E: Illegal ... command

Self-explanatory.  Check the input script syntax and compare to the
documentation for the command.  You can use -echo screen as a
command-line option when running LAMMPS to see the offending line.

*/<|MERGE_RESOLUTION|>--- conflicted
+++ resolved
@@ -41,15 +41,11 @@
 
  protected:
   double *gamma;
-<<<<<<< HEAD
-  int nlevels_respa;
+  int ilevel_respa;
 
   int energy_calc; //~ 0 if energy not computed; else 1 [KH - 9 April 2014]
   double energy_dissip; //~ Energy dissipated by damping
   double dissipated_energy(double); //~ Function to calculate dissipation
-=======
-  int ilevel_respa;
->>>>>>> ac8a2dd3
 };
 
 }
