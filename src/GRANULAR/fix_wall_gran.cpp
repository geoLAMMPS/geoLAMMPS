--- conflicted
+++ resolved
@@ -32,7 +32,7 @@
 #include "input.h"
 #include "variable.h"
 #include "error.h"
-<<<<<<< HEAD
+#include "neighbor.h"
 #include "math_extra.h" //~ These five header files needed for rolling resistance model [KH - 5 November 2013]
 #include "fix_old_omega.h"
 #include "math_special.h"
@@ -42,9 +42,6 @@
 #include "compute.h"
 #include "compute_energy_gran.h"
 #include "integrate.h" // Added [KH - 26 May 2017]
-=======
-#include "neighbor.h"
->>>>>>> d8676f2a
 
 using namespace LAMMPS_NS;
 using namespace FixConst;
