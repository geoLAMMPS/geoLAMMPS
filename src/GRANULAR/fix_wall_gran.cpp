--- conflicted
+++ resolved
@@ -1438,16 +1438,7 @@
   vr2 = v[1] - vwall[1];
   vr3 = v[2] - vwall[2];
 
-<<<<<<< HEAD
   // normal component
-=======
-void FixWallGran::copy_arrays(int i, int j, int /*delflag*/)
-{
-  if (history)
-    for (int m = 0; m < sheardim; m++)
-      shearone[j][m] = shearone[i][m];
-}
->>>>>>> b1a10ba5
 
   vnnr = vr1*dx + vr2*dy + vr3*dz;
   vn1 = dx*vnnr / rsq;
@@ -3365,7 +3356,7 @@
    copy values within local atom-based arrays
 ------------------------------------------------------------------------- */
 
-void FixWallGran::copy_arrays(int i, int j, int delflag)
+void FixWallGran::copy_arrays(int i, int j, int /*delflag*/)
 {
   if (history)
     for (int m = 0; m < sheardim; m++)
