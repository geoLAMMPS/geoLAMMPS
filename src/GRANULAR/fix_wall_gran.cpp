--- conflicted
+++ resolved
@@ -67,7 +67,6 @@
 
   // wall/particle coefficients
 
-<<<<<<< HEAD
   //~ Make special allowances for shm pairstyle [KH - 30 October 2013]
   double Geq, Poiseq;
   if (force->pair_match("gran/shm/history",1)) {
@@ -75,10 +74,15 @@
     Poiseq = force->numeric(FLERR,arg[4]);
     xmu = force->numeric(FLERR,arg[5]);
 
-    if (Geq < 0.0 || Poiseq < 0.0 || xmu < 0.0 || Poiseq > 0.5) error->all(FLERR,"Illegal shm pair parameter values in fix wall gran");
+    if (Geq < 0.0 || Poiseq < 0.0 || Poiseq > 0.5)
+      error->all(FLERR,"Illegal shm pair parameter values in fix wall gran");
 
     kn = 4.0*Geq / (3.0*(1.0-Poiseq));
     kt = 4.0*Geq / (2.0-Poiseq);
+
+    //~ Set dummy values for the remaining variables [KH - 9 January 2014]
+    gamman = gammat = 0.0;
+    dampflag = 0;
   } else {
     kn = force->numeric(FLERR,arg[3]);
     if (strcmp(arg[4],"NULL") == 0) kt = kn * 2.0/7.0;
@@ -92,11 +96,10 @@
     dampflag = force->inumeric(FLERR,arg[8]);
     if (dampflag == 0) gammat = 0.0;
   }
-=======
+
   if (kn < 0.0 || kt < 0.0 || gamman < 0.0 || gammat < 0.0 ||
       xmu < 0.0 || xmu > 10000.0 || dampflag < 0 || dampflag > 1)
     error->all(FLERR,"Illegal fix wall/gran command");
->>>>>>> aef69acc
 
   // convert Kn and Kt from pressure units to force/distance^2 if Hertzian
 
