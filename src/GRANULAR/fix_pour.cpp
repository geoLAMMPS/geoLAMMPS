--- conflicted
+++ resolved
@@ -34,11 +34,10 @@
 using namespace LAMMPS_NS;
 using namespace FixConst;
 using namespace MathConst;
-enum{UNIFORM,GAUSS};
 
 #define EPSILON 0.001
 
-enum{ONE,RANGE,POLY};
+enum{ONE,RANGE,POLY,GAUSS};
 
 /* ---------------------------------------------------------------------- */
 
@@ -63,16 +62,12 @@
   // option defaults
 
   int iregion = -1;
-<<<<<<< HEAD
-  rad_distr = 0;
   radius_lo = radius_hi = 0.5;
   meanrad = 0.5;
   stdevrad = 0.0;
-=======
   dstyle = ONE;
   radius_max = radius_one = 0.5;
   radius_poly = frac_poly = NULL;
->>>>>>> a8825138
   density_lo = density_hi = 1.0;
   volfrac = 0.25;
   maxattempt = 50;
@@ -90,22 +85,6 @@
       iarg += 2;
 
     } else if (strcmp(arg[iarg],"diam") == 0) {
-<<<<<<< HEAD
-      if (iarg+3 > narg) error->all(FLERR,"Illegal fix pour command");
-      if (strcmp(arg[iarg+3],"gaussian") == 0) {
-        meanrad = 0.5 * atof(arg[iarg+1]);
-        stdevrad = 0.5 * atof(arg[iarg+2]);
-        radius_hi = meanrad; //so that volume_one is calculated OK..
-        rad_distr = GAUSS;
-        iarg += 4; //one extra argument
-      } else {
-        radius_lo = 0.5 * atof(arg[iarg+1]);
-        radius_hi = 0.5 * atof(arg[iarg+2]);
-        rad_distr = UNIFORM;
-        iarg += 3;
-        if (strcmp(arg[iarg+3],"uniform") == 0) iarg += 1; // optional uniform argument
-      }
-=======
       if (iarg+2 > narg) error->all(FLERR,"Illegal fix pour command");
       if (strcmp(arg[iarg+1],"one") == 0) {
         if (iarg+3 > narg) error->all(FLERR,"Illegal fix pour command");
@@ -113,6 +92,13 @@
         radius_one = 0.5 * atof(arg[iarg+2]);
         radius_max = radius_one;
         iarg += 3;
+      } else if (strcmp(arg[iarg+1],"gaussian") == 0) {
+	if (iarg+4 > narg) error->all(FLERR,"Illegal fix pour command");
+        meanrad = 0.5 * atof(arg[iarg+2]);
+        stdevrad = 0.5 * atof(arg[iarg+3]);
+        radius_hi = meanrad; //so that volume_one is calculated OK..
+        dstyle = GAUSS;
+        iarg += 4; //one extra argument
       } else if (strcmp(arg[iarg+1],"range") == 0) {
         if (iarg+4 > narg) error->all(FLERR,"Illegal fix pour command");
         dstyle = RANGE;
@@ -145,8 +131,6 @@
           error->all(FLERR,"Fix pour polydisperse fractions do not sum to 1.0");
         }
       } else error->all(FLERR,"Illegal fix pour command");
-
->>>>>>> a8825138
     } else if (strcmp(arg[iarg],"dens") == 0) {
       if (iarg+3 > narg) error->all(FLERR,"Illegal fix pour command");
       density_lo = atof(arg[iarg+1]);
@@ -472,12 +456,9 @@
   while (nnear < ntotal) {
     rn = random->uniform();
     h = hi_current - rn*rn * (hi_current-lo_current);
-<<<<<<< HEAD
-    if (rad_distr == GAUSS)  radtmp = random->gaussian() * stdevrad + meanrad;
-    else radtmp = radius_lo + random->uniform() * (radius_hi-radius_lo);
-=======
+
     radtmp = radius_sample();
->>>>>>> a8825138
+
     success = 0;
     while (attempt < max) {
       attempt++;
@@ -669,6 +650,7 @@
   if (dstyle == ONE) return radius_one;
   if (dstyle == RANGE) return radius_lo + 
                          random->uniform()*(radius_hi-radius_lo);
+  if (dstyle == GAUSS) return random->gaussian() * stdevrad + meanrad;
 
   double value = random->uniform();
 
