/* ----------------------------------------------------------------------
   LAMMPS - Large-scale Atomic/Molecular Massively Parallel Simulator
   http://lammps.sandia.gov, Sandia National Laboratories
   Steve Plimpton, sjplimp@sandia.gov

   Copyright (2003) Sandia Corporation.  Under the terms of Contract
   DE-AC04-94AL85000 with Sandia Corporation, the U.S. Government retains
   certain rights in this software.  This software is distributed under
   the GNU General Public License.

   See the README file in the top-level LAMMPS directory.
------------------------------------------------------------------------- */

/* ----------------------------------------------------------------------
   Contributing authors: Leo Silbert (SNL), Gary Grest (SNL)
------------------------------------------------------------------------- */

#include "math.h"
#include "stdio.h"
#include "stdlib.h"
#include "string.h"
#include "pair_gran_hooke_history.h"
#include "atom.h"
#include "atom_vec.h"
#include "domain.h"
#include "force.h"
#include "update.h"
#include "modify.h"
#include "fix.h"
#include "fix_pour.h"
#include "fix_deposit.h"
#include "fix_shear_history.h"
#include "comm.h"
#include "neighbor.h"
#include "neigh_list.h"
#include "neigh_request.h"
#include "memory.h"
#include "error.h"
#include "math_extra.h" //~ For rolling resistance [KH - 23 October 2013]
#include "fix_old_omega.h" //~ And these three too [KH - 6 November 2013]
#include "math_special.h"
#include "mpi.h"

using namespace LAMMPS_NS;

/* ---------------------------------------------------------------------- */

PairGranHookeHistory::PairGranHookeHistory(LAMMPS *lmp) : Pair(lmp)
{
  single_enable = 1;
  no_virial_fdotr_compute = 1;
  history = 1;
  fix_history = NULL;
  suffix = NULL;

  /*~ Modified for rolling resistance model. The last 25(!) entries 
    in svector will be unused if rolling resistance model is inactive
    [KH - 30 October 2013]*/
  single_extra = 39;
  svector = new double[single_extra]; //~ Changed to single_extra [KH - 25 October 2013]

  computeflag = 0;
  neighprev = 0;

  /*~ Initialise two integers used to limit the numbers of warnings 
    about failures to calculate contact stiffnesses in the rolling 
    resistance model [KH - 5 November 2013]*/
  lastwarning[0] = lastwarning[1] = -1000000;

  nmax = 0;
  mass_rigid = NULL;

  // set comm size needed by this Pair if used with fix rigid

  comm_forward = 1;
}

/* ---------------------------------------------------------------------- */

PairGranHookeHistory::~PairGranHookeHistory()
{
  delete [] svector;
  if (fix_history) modify->delete_fix("SHEAR_HISTORY");
  if (suffix) delete[] suffix;

  if (allocated) {
    memory->destroy(setflag);
    memory->destroy(cutsq);

    delete [] onerad_dynamic;
    delete [] onerad_frozen;
    delete [] maxrad_dynamic;
    delete [] maxrad_frozen;
  }

  /*~ Delete the fix allocated for the rolling resistance model [KH -
    24 October 2013]*/
  if (rolling) modify->delete_fix("pair_oldomega");

  memory->destroy(mass_rigid);
}

/* ---------------------------------------------------------------------- */

void PairGranHookeHistory::compute(int eflag, int vflag)
{
  int i,j,ii,jj,inum,jnum,itype,jtype;
  double xtmp,ytmp,ztmp,delx,dely,delz,fx,fy,fz;
  double radi,radj,radsum,rsq,r,rinv,rsqinv;
  double vr1,vr2,vr3,vnnr,vn1,vn2,vn3,vt1,vt2,vt3;
  double wr1,wr2,wr3;
  double vtr1,vtr2,vtr3,vrel;
  double mi,mj,meff,damp,ccel,tor1,tor2,tor3;
  double fn,fs,fs1,fs2,fs3;
  double shsqmag,shsqnew,shratio,rsht;
  int *ilist,*jlist,*numneigh,**firstneigh;
  int *touch,**firsttouch;
  double *shear,*allshear,**firstshear;

  if (eflag || vflag) ev_setup(eflag,vflag);
  else evflag = vflag_fdotr = 0;

  computeflag = 1;
  int shearupdate = 1;
  if (update->setupflag) shearupdate = 0;

  // update rigid body info for owned & ghost atoms if using FixRigid masses
  // body[i] = which body atom I is in, -1 if none
  // mass_body = mass of each rigid body

  if (fix_rigid && neighbor->ago == 0) {
    int tmp;
    int *body = (int *) fix_rigid->extract("body",tmp);
    double *mass_body = (double *) fix_rigid->extract("masstotal",tmp);
    if (atom->nmax > nmax) {
      memory->destroy(mass_rigid);
      nmax = atom->nmax;
      memory->create(mass_rigid,nmax,"pair:mass_rigid");
    }
    int nlocal = atom->nlocal;
    for (i = 0; i < nlocal; i++)
      if (body[i] >= 0) mass_rigid[i] = mass_body[body[i]];
      else mass_rigid[i] = 0.0;
    comm->forward_comm_pair(this);
  }

  double **x = atom->x;
  double **v = atom->v;
  double **f = atom->f;
  double **omega = atom->omega;
  double **torque = atom->torque;
  double *radius = atom->radius;
  double *rmass = atom->rmass;
  double *mass = atom->mass;
  int *type = atom->type;
  int *mask = atom->mask;
  int nlocal = atom->nlocal;
  double deltan,cri,crj;

  inum = list->inum;
  ilist = list->ilist;
  numneigh = list->numneigh;
  firstneigh = list->firstneigh;
  firsttouch = listgranhistory->firstneigh;
  firstshear = listgranhistory->firstdouble;

  /*~ The following piece of code was added to determine whether or not
    any periodic boundaries, if present, are moving either via fix_
    multistress or fix_deform [KH - 9 November 2011]*/
  int velmapflag = 0;

  if (domain->xperiodic || domain->yperiodic || domain->zperiodic) {
    for (int q = 0; q < modify->nfix; q++)
      if (strcmp(modify->fix[q]->style,"multistress") == 0) {
	ierates = modify->fix[q]->param_export();
	velmapflag = 1;
	break;
      }
  
    if (velmapflag == 0)
      for (int q = 0; q < modify->nfix; q++) {
	if (strcmp(modify->fix[q]->style,"deform") == 0) {
	  ierates = modify->fix[q]->param_export();
	  velmapflag = 1;
	  break;
	}
      }
  }

  /*~ The number of shear quantities is 16 if rolling resistance
    is active [KH - 24 October 2013]*/
  int numshearquants = 3 + 13*rolling;

  // loop over neighbors of my atoms

  for (ii = 0; ii < inum; ii++) {
    i = ilist[ii];
    xtmp = x[i][0];
    ytmp = x[i][1];
    ztmp = x[i][2];
    radi = radius[i];
    touch = firsttouch[i];
    allshear = firstshear[i];
    jlist = firstneigh[i];
    jnum = numneigh[i];

    for (jj = 0; jj < jnum; jj++) {
      j = jlist[jj];
      j &= NEIGHMASK;

      delx = xtmp - x[j][0];
      dely = ytmp - x[j][1];
      delz = ztmp - x[j][2];
      rsq = delx*delx + dely*dely + delz*delz;
      radj = radius[j];
      radsum = radi + radj;

      if (rsq >= radsum*radsum) {

        // unset non-touching neighbors

        touch[jj] = 0;
        shear = &allshear[numshearquants*jj];
	for (int q = 0; q < numshearquants; q++)
	  shear[q] = 0.0; //~ Added the 'for' loop [KH - 23 October 2013]

      } else {
        r = sqrt(rsq);
        rinv = 1.0/r;
        rsqinv = 1.0/rsq;
        deltan = radsum-r;
        cri = radi-0.5*deltan;
        crj = radj-0.5*deltan;

        // relative translational velocity

        vr1 = v[i][0] - v[j][0];
        vr2 = v[i][1] - v[j][1];
        vr3 = v[i][2] - v[j][2];

	/*~ These relative velocity components have to be updated for the
	  periodic boundaries [KH - 14 November 2011]*/
	if (velmapflag == 1) {
	  vr1 += (ierates[0]*delx + ierates[3]*dely + ierates[4]*delz);
	  vr2 += (ierates[3]*delx + ierates[1]*dely + ierates[5]*delz);
	  vr3 += (ierates[4]*delx + ierates[5]*dely + ierates[2]*delz);
	}

        // normal component

        vnnr = vr1*delx + vr2*dely + vr3*delz;
        vn1 = delx*vnnr * rsqinv;
        vn2 = dely*vnnr * rsqinv;
        vn3 = delz*vnnr * rsqinv;

        // tangential component

        vt1 = vr1 - vn1;
        vt2 = vr2 - vn2;
        vt3 = vr3 - vn3;

        // relative rotational velocity

	wr1 = (cri*omega[i][0] + crj*omega[j][0]) * rinv;
	wr2 = (cri*omega[i][1] + crj*omega[j][1]) * rinv;
	wr3 = (cri*omega[i][2] + crj*omega[j][2]) * rinv;

        // meff = effective mass of pair of particles
        // if I or J part of rigid body, use body mass
        // if I or J is frozen, meff is other particle

        if (rmass) {
          mi = rmass[i];
          mj = rmass[j];
        } else {
          mi = mass[type[i]];
          mj = mass[type[j]];
        }
        if (fix_rigid) {
          if (mass_rigid[i] > 0.0) mi = mass_rigid[i];
          if (mass_rigid[j] > 0.0) mj = mass_rigid[j];
        }

        meff = mi*mj / (mi+mj);
        if (mask[i] & freeze_group_bit) meff = mj;
        if (mask[j] & freeze_group_bit) meff = mi;

        // normal forces = Hookian contact + normal velocity damping

        damp = meff*gamman*vnnr*rsqinv;
        ccel = kn*(radsum-r)*rinv - damp;

        // relative velocities

        vtr1 = vt1 - (delz*wr2-dely*wr3);
        vtr2 = vt2 - (delx*wr3-delz*wr1);
        vtr3 = vt3 - (dely*wr1-delx*wr2);
        vrel = vtr1*vtr1 + vtr2*vtr2 + vtr3*vtr3;
        vrel = sqrt(vrel);

        // shear history effects

        touch[jj] = 1;
        shear = &allshear[numshearquants*jj];

        if (shearupdate) {
          shear[0] += vtr1*dt;
          shear[1] += vtr2*dt;
          shear[2] += vtr3*dt;
        }
        shsqmag = shear[0]*shear[0] + shear[1]*shear[1] + shear[2]*shear[2];

        // rotate shear displacements

        rsht = shear[0]*delx + shear[1]*dely + shear[2]*delz;
        rsht *= rsqinv;
        if (shearupdate) {
          shear[0] -= rsht*delx;
          shear[1] -= rsht*dely;
          shear[2] -= rsht*delz;
          shsqnew = shear[0]*shear[0] + shear[1]*shear[1] + shear[2]*shear[2];
          if (shsqnew!=0.0) {
              shratio=sqrt(shsqmag/shsqnew);
              shear[0] *= shratio; // conserve shear length
              shear[1] *= shratio;
              shear[2] *= shratio;
          }
        }

        // tangential forces = shear + tangential velocity damping

        fs1 = - (kt*shear[0] + meff*gammat*vtr1);
        fs2 = - (kt*shear[1] + meff*gammat*vtr2);
        fs3 = - (kt*shear[2] + meff*gammat*vtr3);

        // rescale frictional displacements and forces if needed

        fs = sqrt(fs1*fs1 + fs2*fs2 + fs3*fs3);
        fn = xmu * fabs(ccel*r);

        if (fs > fn) {
          if (fs != 0.0) {
            shear[0] = (fn/fs) * (shear[0] + meff*gammat*vtr1/kt) -
              meff*gammat*vtr1/kt;
            shear[1] = (fn/fs) * (shear[1] + meff*gammat*vtr2/kt) -
              meff*gammat*vtr2/kt;
            shear[2] = (fn/fs) * (shear[2] + meff*gammat*vtr3/kt) -
              meff*gammat*vtr3/kt;
            fs1 *= fn/fs;
            fs2 *= fn/fs;
            fs3 *= fn/fs;
          } else fs1 = fs2 = fs3 = 0.0;
        }

        // forces & torques

        fx = delx*ccel + fs1;
        fy = dely*ccel + fs2;
        fz = delz*ccel + fs3;
        f[i][0] += fx;
        f[i][1] += fy;
        f[i][2] += fz;

        tor1 = rinv * (dely*fs3 - delz*fs2);
        tor2 = rinv * (delz*fs1 - delx*fs3);
        tor3 = rinv * (delx*fs2 - dely*fs1);
	torque[i][0] -= cri*tor1;
	torque[i][1] -= cri*tor2;
	torque[i][2] -= cri*tor3;

        if (j < nlocal) {
          f[j][0] -= fx;
          f[j][1] -= fy;
          f[j][2] -= fz;
	  torque[j][0] -= crj*tor1;
	  torque[j][1] -= crj*tor2;
	  torque[j][2] -= crj*tor3;
        }

	//~ Call function for rolling resistance model [KH - 25 October 2013]
	double dur[3], dus[3], localdM[3], globaldM[3]; //~ Pass by reference
	if (rolling && shearupdate) {
	  /*~ The first '0' indicates that the rolling_resistance function is
	    called by the compute rather than the single function*/
	  rolling_resistance(0,i,j,numshearquants,delx,dely,delz,r,rinv,ccel,
			     fn,kt,torque,shear,dur,dus,localdM,globaldM);
	}

        if (evflag) ev_tally_gran(i,j,nlocal,fx,fy,fz,x[i][0],x[i][1],x[i][2],
                                 radius[i],x[j][0],x[j][1],x[j][2],radius[j]);
      }
    }
  }
}

/* ----------------------------------------------------------------------
   allocate all arrays
------------------------------------------------------------------------- */

void PairGranHookeHistory::allocate()
{
  allocated = 1;
  int n = atom->ntypes;

  memory->create(setflag,n+1,n+1,"pair:setflag");
  for (int i = 1; i <= n; i++)
    for (int j = i; j <= n; j++)
      setflag[i][j] = 0;

  memory->create(cutsq,n+1,n+1,"pair:cutsq");

  onerad_dynamic = new double[n+1];
  onerad_frozen = new double[n+1];
  maxrad_dynamic = new double[n+1];
  maxrad_frozen = new double[n+1];
}

/* ----------------------------------------------------------------------
   global settings
------------------------------------------------------------------------- */

void PairGranHookeHistory::settings(int narg, char **arg)
{
  if (narg != 6) error->all(FLERR,"Illegal pair_style command");

  kn = force->numeric(FLERR,arg[0]);
  if (strcmp(arg[1],"NULL") == 0) kt = kn * 2.0/7.0;
  else kt = force->numeric(FLERR,arg[1]);

  gamman = force->numeric(FLERR,arg[2]);
  if (strcmp(arg[3],"NULL") == 0) gammat = 0.5 * gamman;
  else gammat = force->numeric(FLERR,arg[3]);

  xmu = force->numeric(FLERR,arg[4]);
  dampflag = force->inumeric(FLERR,arg[5]);
  if (dampflag == 0) gammat = 0.0;

  if (kn < 0.0 || kt < 0.0 || gamman < 0.0 || gammat < 0.0 ||
<<<<<<< HEAD
      xmu < 0.0 || dampflag < 0 || dampflag > 1)
=======
      xmu < 0.0 || xmu > 10000.0 || dampflag < 0 || dampflag > 1)
>>>>>>> aef69acc
    error->all(FLERR,"Illegal pair_style command");
}

/* ----------------------------------------------------------------------
   set coeffs for one or more type pairs
------------------------------------------------------------------------- */

void PairGranHookeHistory::coeff(int narg, char **arg)
{
  if (narg > 2) error->all(FLERR,"Incorrect args for pair coefficients");
  if (!allocated) allocate();

  int ilo,ihi,jlo,jhi;
  force->bounds(arg[0],atom->ntypes,ilo,ihi);
  force->bounds(arg[1],atom->ntypes,jlo,jhi);

  int count = 0;
  for (int i = ilo; i <= ihi; i++) {
    for (int j = MAX(jlo,i); j <= jhi; j++) {
      setflag[i][j] = 1;
      count++;
    }
  }

  if (count == 0) error->all(FLERR,"Incorrect args for pair coefficients");
}

/* ----------------------------------------------------------------------
   init specific to this pair style
------------------------------------------------------------------------- */

void PairGranHookeHistory::init_style()
{
  int i;

  // error and warning checks

  if (!atom->sphere_flag)
    error->all(FLERR,"Pair granular requires atom style sphere");
  if (comm->ghost_velocity == 0)
    error->all(FLERR,"Pair granular requires ghost atoms store velocity");

  // need a granular neigh list and optionally a granular history neigh list

  int irequest = neighbor->request(this);
  neighbor->requests[irequest]->half = 0;
  neighbor->requests[irequest]->gran = 1;
  if (history) {
    irequest = neighbor->request(this);
    neighbor->requests[irequest]->id = 1;
    neighbor->requests[irequest]->half = 0;
    neighbor->requests[irequest]->granhistory = 1;

    /*~ Have 16 shear quantities if rolling resistance is included
      [KH - 24 October 2013]*/
    if (rolling) neighbor->requests[irequest]->dnum = 16;
    else neighbor->requests[irequest]->dnum = 3;
  }

  dt = update->dt;

  // if shear history is stored:
  // check if newton flag is valid
  // if first init, create Fix needed for storing shear history

  if (history && force->newton_pair == 1)
    error->all(FLERR,
               "Pair granular with shear history requires newton pair off");

  if (history && fix_history == NULL) {
    /*~ Even though the default of 3 is sufficient without rolling
      resistance, it is cleaner to always specify the number of
      shear quantities (optional last arg) [KH - 23 October 2013]*/

    char **fixarg = new char*[4]; //~ Increased from 3 to 4
    fixarg[0] = (char *) "SHEAR_HISTORY";
    fixarg[1] = (char *) "all";
    fixarg[2] = (char *) "SHEAR_HISTORY";
    if (rolling) fixarg[3] = (char *) "16"; //~ Added this condition
    else fixarg[3] = (char *) "3";
    modify->add_fix(4,fixarg,suffix); //~ Increased to 4
    delete [] fixarg;
    fix_history = (FixShearHistory *) modify->fix[modify->nfix-1];
    fix_history->pair = this;
  }

  /*~ If rolling resistance is active, implicitly set up a fix,
    fix_old_omega, to store values of omega from the preceding
    timestep [KH - 24 October 2013]*/
  if (rolling) add_old_omega_fix();

  // check for FixFreeze and set freeze_group_bit

  for (i = 0; i < modify->nfix; i++)
    if (strcmp(modify->fix[i]->style,"freeze") == 0) break;
  if (i < modify->nfix) freeze_group_bit = modify->fix[i]->groupbit;
  else freeze_group_bit = 0;

  // check for FixPour and set pour_type and pour_maxrad

  int pour_type = 0;
  double pour_maxrad = 0.0;
  for (i = 0; i < modify->nfix; i++)
    if (strcmp(modify->fix[i]->style,"pour") == 0) break;
  if (i < modify->nfix) {
    pour_type = ((FixPour *) modify->fix[i])->ntype;
    pour_maxrad = ((FixPour *) modify->fix[i])->radius_max;
  }

  // check for FixDeposit and set deposit_type and deposit_maxrad

  int deposit_type = 0;
  double deposit_maxrad = 0.0;
  for (i = 0; i < modify->nfix; i++)
    if (strcmp(modify->fix[i]->style,"deposit") == 0) break;
  if (i < modify->nfix) {
    deposit_type = ((FixDeposit *) modify->fix[i])->ntype;
    deposit_maxrad = 0.5;
  }

  // check for FixRigid

  fix_rigid = NULL;
  for (i = 0; i < modify->nfix; i++)
    if (modify->fix[i]->rigid_flag) break;
  if (i < modify->nfix) fix_rigid = modify->fix[i];

  // set maxrad_dynamic and maxrad_frozen for each type
  // include future FixPour and FixDeposit particles as dynamic

  for (i = 1; i <= atom->ntypes; i++)
    onerad_dynamic[i] = onerad_frozen[i] = 0.0;
  if (pour_type) onerad_dynamic[pour_type] = pour_maxrad;
  if (deposit_type) onerad_dynamic[deposit_type] = 
                      MAX(onerad_dynamic[deposit_type],deposit_maxrad);

  double *radius = atom->radius;
  int *mask = atom->mask;
  int *type = atom->type;
  int nlocal = atom->nlocal;

  for (i = 0; i < nlocal; i++)
    if (mask[i] & freeze_group_bit)
      onerad_frozen[type[i]] = MAX(onerad_frozen[type[i]],radius[i]);
    else
      onerad_dynamic[type[i]] = MAX(onerad_dynamic[type[i]],radius[i]);

  MPI_Allreduce(&onerad_dynamic[1],&maxrad_dynamic[1],atom->ntypes,
                MPI_DOUBLE,MPI_MAX,world);
  MPI_Allreduce(&onerad_frozen[1],&maxrad_frozen[1],atom->ntypes,
                MPI_DOUBLE,MPI_MAX,world);
}

/* ----------------------------------------------------------------------
   neighbor callback to inform pair style of neighbor list to use
   optional granular history list
------------------------------------------------------------------------- */

void PairGranHookeHistory::init_list(int id, NeighList *ptr)
{
  if (id == 0) list = ptr;
  else if (id == 1) listgranhistory = ptr;
}

/* ----------------------------------------------------------------------
   init for one type pair i,j and corresponding j,i
------------------------------------------------------------------------- */

double PairGranHookeHistory::init_one(int i, int j)
{
  if (!allocated) allocate();

  // cutoff = sum of max I,J radii for
  // dynamic/dynamic & dynamic/frozen interactions, but not frozen/frozen

  double cutoff = maxrad_dynamic[i]+maxrad_dynamic[j];
  cutoff = MAX(cutoff,maxrad_frozen[i]+maxrad_dynamic[j]);
  cutoff = MAX(cutoff,maxrad_dynamic[i]+maxrad_frozen[j]);
  return cutoff;
}

/* ----------------------------------------------------------------------
  proc 0 writes to restart file
------------------------------------------------------------------------- */

void PairGranHookeHistory::write_restart(FILE *fp)
{
  write_restart_settings(fp);

  int i,j;
  for (i = 1; i <= atom->ntypes; i++)
    for (j = i; j <= atom->ntypes; j++)
      fwrite(&setflag[i][j],sizeof(int),1,fp);
}

/* ----------------------------------------------------------------------
  proc 0 reads from restart file, bcasts
------------------------------------------------------------------------- */

void PairGranHookeHistory::read_restart(FILE *fp)
{
  read_restart_settings(fp);
  allocate();

  int i,j;
  int me = comm->me;
  for (i = 1; i <= atom->ntypes; i++)
    for (j = i; j <= atom->ntypes; j++) {
      if (me == 0) fread(&setflag[i][j],sizeof(int),1,fp);
      MPI_Bcast(&setflag[i][j],1,MPI_INT,0,world);
    }
}

/* ----------------------------------------------------------------------
  proc 0 writes to restart file
------------------------------------------------------------------------- */

void PairGranHookeHistory::write_restart_settings(FILE *fp)
{
  fwrite(&kn,sizeof(double),1,fp);
  fwrite(&kt,sizeof(double),1,fp);
  fwrite(&gamman,sizeof(double),1,fp);
  fwrite(&gammat,sizeof(double),1,fp);
  fwrite(&xmu,sizeof(double),1,fp);
  fwrite(&dampflag,sizeof(int),1,fp);
}

/* ----------------------------------------------------------------------
  proc 0 reads from restart file, bcasts
------------------------------------------------------------------------- */

void PairGranHookeHistory::read_restart_settings(FILE *fp)
{
  if (comm->me == 0) {
    fread(&kn,sizeof(double),1,fp);
    fread(&kt,sizeof(double),1,fp);
    fread(&gamman,sizeof(double),1,fp);
    fread(&gammat,sizeof(double),1,fp);
    fread(&xmu,sizeof(double),1,fp);
    fread(&dampflag,sizeof(int),1,fp);
  }
  MPI_Bcast(&kn,1,MPI_DOUBLE,0,world);
  MPI_Bcast(&kt,1,MPI_DOUBLE,0,world);
  MPI_Bcast(&gamman,1,MPI_DOUBLE,0,world);
  MPI_Bcast(&gammat,1,MPI_DOUBLE,0,world);
  MPI_Bcast(&xmu,1,MPI_DOUBLE,0,world);
  MPI_Bcast(&dampflag,1,MPI_INT,0,world);
}

/* ---------------------------------------------------------------------- */

void PairGranHookeHistory::reset_dt()
{
  dt = update->dt;
}

/* ---------------------------------------------------------------------- */

double PairGranHookeHistory::single(int i, int j, int itype, int jtype,
                                    double rsq,
                                    double factor_coul, double factor_lj,
                                    double &fforce)
{
  double radi,radj,radsum;
  double r,rinv,rsqinv,delx,dely,delz;
  double vr1,vr2,vr3,vnnr,vn1,vn2,vn3,vt1,vt2,vt3,wr1,wr2,wr3;
  double mi,mj,meff,damp,ccel,polyhertz;
  double vtr1,vtr2,vtr3,vrel;
  double fs1,fs2,fs3,fs,fn;
  double deltan,cri,crj;

  double *radius = atom->radius;
  radi = radius[i];
  radj = radius[j];
  radsum = radi + radj;

  double **x = atom->x;
  int *tag = atom->tag; //~ Write out the atom tags

  if (rsq >= radsum*radsum) {
    fforce = 0.0;
    svector[0] = svector[1] = svector[2] = svector[3] = 0.0;
    //~ The tags, radii etc. will not be zero [KH - 10 January 2013]
    svector[4] = tag[i];
    svector[5] = tag[j];
    for (int q = 0; q < 3; q++)
      svector[q+6] = x[i][q];
    svector[9] = radi;
    for (int q = 0; q < 3; q++)
      svector[q+10] = x[j][q];
    svector[13] = radj;

    /*~ Add for the rolling resistance model [KH - 25 October 2013]
      Order: dUr[*], accumulated dUr[*], dUs[*], accumulated dUs[*], 
      localdM[*], accumulated localdM[*], globaldM[*], accumulated 
      globaldM[*],ksbar*/
    if (rolling)
      for (int q = 0; q < 25; q++) svector[q+14] = 0.0;

    return 0.0;
  }

  r = sqrt(rsq);
  rinv = 1.0/r;
  rsqinv = 1.0/rsq;
  deltan = radsum-r;
  cri = radi-0.5*deltan;
  crj = radj-0.5*deltan; 

  // relative translational velocity

  double **v = atom->v;
  vr1 = v[i][0] - v[j][0];
  vr2 = v[i][1] - v[j][1];
  vr3 = v[i][2] - v[j][2];

  // normal component

  delx = x[i][0] - x[j][0];
  dely = x[i][1] - x[j][1];
  delz = x[i][2] - x[j][2];

  //~ Add in the periodic boundary updating code [KH - 13 December 2012]
  if ((domain->xperiodic || domain->yperiodic || domain->zperiodic) &&
      domain->box_change == 1) {
    vr1 += (ierates[0]*delx + ierates[3]*dely + ierates[4]*delz);
    vr2 += (ierates[3]*delx + ierates[1]*dely + ierates[5]*delz);
    vr3 += (ierates[4]*delx + ierates[5]*dely + ierates[2]*delz);
  }

  vnnr = vr1*delx + vr2*dely + vr3*delz;
  vn1 = delx*vnnr * rsqinv;
  vn2 = dely*vnnr * rsqinv;
  vn3 = delz*vnnr * rsqinv;

  // tangential component

  vt1 = vr1 - vn1;
  vt2 = vr2 - vn2;
  vt3 = vr3 - vn3;

  // relative rotational velocity

  double **omega = atom->omega;
  wr1 = (cri*omega[i][0] + crj*omega[j][0]) * rinv;
  wr2 = (cri*omega[i][1] + crj*omega[j][1]) * rinv;
  wr3 = (cri*omega[i][2] + crj*omega[j][2]) * rinv;

  // meff = effective mass of pair of particles
  // if I or J part of rigid body, use body mass
  // if I or J is frozen, meff is other particle

  double *rmass = atom->rmass;
  double *mass = atom->mass;
  int *type = atom->type;
  int *mask = atom->mask;

  if (rmass) {
    mi = rmass[i];
    mj = rmass[j];
  } else {
    mi = mass[type[i]];
    mj = mass[type[j]];
  }
  if (fix_rigid) {
    // NOTE: insure mass_rigid is current for owned+ghost atoms?
    if (mass_rigid[i] > 0.0) mi = mass_rigid[i];
    if (mass_rigid[j] > 0.0) mj = mass_rigid[j];
  }

  meff = mi*mj / (mi+mj);
  if (mask[i] & freeze_group_bit) meff = mj;
  if (mask[j] & freeze_group_bit) meff = mi;

  // normal forces = Hookian contact + normal velocity damping

  damp = meff*gamman*vnnr*rsqinv;
  ccel = kn*(radsum-r)*rinv - damp;

  // relative velocities

  vtr1 = vt1 - (delz*wr2-dely*wr3);
  vtr2 = vt2 - (delx*wr3-delz*wr1);
  vtr3 = vt3 - (dely*wr1-delx*wr2);
  vrel = vtr1*vtr1 + vtr2*vtr2 + vtr3*vtr3;
  vrel = sqrt(vrel);

  // shear history effects
  // neighprev = index of found neigh on previous call
  // search entire jnum list of neighbors of I for neighbor J
  // start from neighprev, since will typically be next neighbor
  // reset neighprev to 0 as necessary

  int *jlist = list->firstneigh[i];
  int jnum = list->numneigh[i];
  int *touch = list->listgranhistory->firstneigh[i];
  double *allshear = list->listgranhistory->firstdouble[i];

  for (int jj = 0; jj < jnum; jj++) {
    neighprev++;
    if (neighprev >= jnum) neighprev = 0;
    if (touch[neighprev] == j) break;
  }

  /*~ The number of shear quantities is 16 if rolling resistance
    is active [KH - 25 October 2013]*/
  int numshearquants = 3 + 13*rolling;
  double *shear = &allshear[numshearquants*neighprev];

  // rotate shear displacements - not needed- shear already updated by compute!

  // tangential forces = shear + tangential velocity damping

  fs1 = - (kt*shear[0] + meff*gammat*vtr1);
  fs2 = - (kt*shear[1] + meff*gammat*vtr2);
  fs3 = - (kt*shear[2] + meff*gammat*vtr3);

  // rescale frictional displacements and forces if needed

  fs = sqrt(fs1*fs1 + fs2*fs2 + fs3*fs3);
  fn = xmu * fabs(ccel*r);

  if (fs > fn) {
    if (fs != 0.0) {
      fs1 *= fn/fs;
      fs2 *= fn/fs;
      fs3 *= fn/fs;
      fs *= fn/fs;
    } else fs1 = fs2 = fs3 = fs = 0.0;
  }

  //~ Call function for rolling resistance model [KH - 30 October 2013]
  double dur[3], dus[3], localdM[3], globaldM[3]; //~ Pass by reference
  double **torque = atom->torque;
  if (rolling) {
    /*~ The first '1' indicates that the rolling_resistance function is
      called by the single function rather than the compute*/
    rolling_resistance(1,i,j,numshearquants,delx,dely,delz,r,rinv,ccel,
		       fn,kt,torque,shear,dur,dus,localdM,globaldM);
  }

  /*~ Some of the following are included only for convenience as
    the data could instead be obtained from a dump of the sphere
    coordinates [KH - 13 December 2011]*/
  fforce = ccel;
  svector[0] = fs1;
  svector[1] = fs2;
  svector[2] = fs3;
  svector[3] = ccel;
  svector[4] = tag[i];
  svector[5] = tag[j];
  for (int q = 0; q < 3; q++)
    svector[q+6] = x[i][q];
  svector[9] = radi;
  for (int q = 0; q < 3; q++)
    svector[q+10] = x[j][q];
  svector[13] = radj;

  //~ Add for the rolling resistance model [KH - 30 October 2013]
  if (rolling) {
    for (int q = 0; q < 3; q++) {
      svector[q+14] = dur[q];
      svector[q+17] = shear[q+3];
      svector[q+20] = dus[q];
      svector[q+23] = shear[q+6];
      svector[q+26] = localdM[q];
      svector[q+29] = shear[q+9];
      svector[q+32] = globaldM[q];
      svector[q+35] = shear[q+12];
    }
    svector[38] = shear[numshearquants-1];
  }

  return 0.0;
}

/* ---------------------------------------------------------------------- */

int PairGranHookeHistory::pack_comm(int n, int *list,
                                    double *buf, int pbc_flag, int *pbc)
{
  int i,j,m;

  m = 0;
  for (i = 0; i < n; i++) {
    j = list[i];
    buf[m++] = mass_rigid[j];
  }
  return 1;
}

/* ---------------------------------------------------------------------- */

void PairGranHookeHistory::unpack_comm(int n, int first, double *buf)
{
  int i,m,last;

  m = 0;
  last = first + n;
  for (i = first; i < last; i++)
    mass_rigid[i] = buf[m++];
}

/* ---------------------------------------------------------------------- */

void *PairGranHookeHistory::extract(const char *str, int &dim)
{
  dim = 0;
  if (strcmp(str,"computeflag") == 0) return (void *) &computeflag;
  else if (strcmp(str,"list") == 0) return (void *) list;
  else if (strcmp(str,"listgranhistory") == 0) return (void *) listgranhistory;
  else if (strcmp(str,"rolling") == 0) return (void *) &rolling;
  else if (strcmp(str,"model_type") == 0) return (void *) &model_type;
  else if (strcmp(str,"rolling_delta") == 0) return (void *) &rolling_delta;
  return NULL;
}

/* ---------------------------------------------------------------------- */

void PairGranHookeHistory::rolling_resistance(int issingle, int i, int j, int numshearq, double delx, double dely, double delz, double r, double rinv, double ccel, double maxshear, double effectivekt, double **torque, double *shear, double *dur, double *dus, double *localdM, double *globaldM)
{
  /*~ This rolling resistance model was developed by Xin Huang during
    the summer and autumn of 2013. Note that the last slot in 'shear'
    stores the last non-zero value of equivalent area tangential
    contact stiffness; the three preceding slots store the
    accumulated global rolling and twisting resistances; the three
    before those store the local accumulated resistances and the six 
    slots before those store the accumulated local dur and dus values.

    'issingle' indicates whether this function is called by the
    pairstyle compute or the single function. If the latter, don't
    update the torque or any other accumulated quantities.

    The input 'model_type' flag gives combinations of options using
    prime numbers. For example, if options a, b and c are assigned the
    integers 2, 3 and 5 (first 3 primes), then model_type == 6 means
    that a and b are active but not c; model_type == 10 means that a and
    c are active but not b; and model_type == 1 means that no options
    are active.

    Defaults: 
    * Option B for maximum twisting resistance (i.e., the maximum shear
      stress (periphery) induced by twisting torque equals to the shear 
      stress limit)
    * Common radius calculated from definition of Ai et al. (2012)
    
    List of available options:
    2  | Option C for maximum twisting resistance (i.e., all the shear 
         stresses induced by twisting torque equal to the shear stress 
	 limit 
    3  | Use common radius defined by Iwashita and Oda (1998, 2000)
    5  | Use common radius defined by Jiang et al. (2005)
    7  | Disable rolling resistance part of model
    11 | Disable twisting resistance part of model
  */

  /*~ If rolling_delta == 0, the rolling resistance model does nothing.
    For efficiency, set the relevant columns of the shear array to zero
    and exit from this function prematurely. Also set the increments,
    passed to this function by reference, to zero. As rolling_delta is a
    double, not an integer, compare with a tolerance*/
  double tolerance = 1.0e-20;
  if (rolling_delta < tolerance) {
    for (int q = 0; q < 13; q++) shear[numshearq-13+q] = 0.0;

    for (int q = 0; q < 3; q++)
      dur[q] = dus[q] = localdM[q] = globaldM[q] = 0.0;

    return;
  }

  /*~ Components of the unit vector along the contact normal. In the
    following, particle 1 is analogous to particle j and particle 2
    is taken as particle i. Hence since del* is calculated as (i-j),
    the signs are correct in the calculation of nx, ny and nz.*/
  double nx = delx*rinv;
  double ny = dely*rinv;
  double nz = delz*rinv;

  //~ nz == cos(theta): the rotation angle
  /*~ Calculate the four components of the unit quaternion, q. Compare
    with a tolerance to ensure no division by zero problems*/
  double sinthetaovertwo, recipmagnxny;
  sinthetaovertwo = sqrt(0.5*(1.0 - nz));
  if (nx < 0.0) sinthetaovertwo *= -1.0;

  recipmagnxny = 1.0/sqrt(nx*nx + ny*ny); //~ Potential division by zero
  if (nx*nx < tolerance && ny*ny < tolerance) recipmagnxny = tolerance;

  double q[4];
  q[0] = sqrt(0.5*(1.0 + nz)); //~ = cos(theta)/2
  q[1] = -sinthetaovertwo*ny*recipmagnxny;
  q[2] = sinthetaovertwo*nx*recipmagnxny;
  q[3] = 0.0;
  
  //~ Compute the rotation matrix, T, from this quaternion
  double T[3][3];
  MathExtra::quat_to_mat(q,T);

  /*~ Calculate the common radius for which several options are 
    available*/
  double commonradius,radsum,oneoverradsum;
  double *radius = atom->radius;
  radsum = radius[i] + radius[j];
  oneoverradsum = 1.0/radsum;

  //~ Default common radius defined by Ai et al. (2012)
  commonradius = radius[i]*radius[j]*oneoverradsum;

  //~ Use common radius defined by Iwashita and Oda (1998, 2000)
  if (model_type % 3 == 0) commonradius = 0.5*radsum;

  /*~ Use common radius defined by Jiang et al. (2005) which is twice
    the definition of Ai et al. (2012)*/
  if (model_type % 5 == 0) {
    if (model_type % 3 == 0)
      error->all(FLERR,"Cannot have two definitions of common radius active simultaneously");
    commonradius *= 2.0;
  }

  /*~ Obtain the omega values for the previous timestep from 
    FixOldOmega. This array also contains the corresponding x,
    y and z positions of the particle centroids (in columns 4
    to 6)*/
  double **oldomegas = ((FixOldOmega *) deffix)->oldomegas;
  double globaloldomegai[3], globaloldomegaj[3];
  
  for (int q = 0; q < 3; q++) {
    globaloldomegai[q] = oldomegas[i][q];
    globaloldomegaj[q] = oldomegas[j][q];
  }
  
  /*~ Transfer the old omega values to the local coordinate system
    using the rotation matrix T*/
  double localoldomegai[3], localoldomegaj[3];

  MathExtra::matvec(T,globaloldomegai,localoldomegai);
  MathExtra::matvec(T,globaloldomegaj,localoldomegaj);

  //~ Use a similar procedure for the difference in coordinates
  double globaldiffcoords[3], localdiffcoords[3];
  for (int q = 0; q < 3; q++)
    globaldiffcoords[q] = oldomegas[i][q+3] - oldomegas[j][q+3];
  MathExtra::matvec(T,globaldiffcoords,localdiffcoords);

  //~ Now find relative rotations, dthetar, in three directions 
  double PI, beta, dalpha, da[3], db[3], dthetar[3];
  
  /*~ beta is calculated using the difference of local z coordinates.
    Note that beta is evaluated as 'nan' if the argument is outside
    the range +/- 1, so check for this and round if necessary*/
  beta = asin(oneoverradsum*localdiffcoords[2]);
  if (fabs(localdiffcoords[2]) > radsum)
    beta = asin(localdiffcoords[2]/fabs(localdiffcoords[2])); //~ Retain sign

  PI = 4.0*atan(1.0);
  dalpha = 0.5*PI - beta;

  //~ X-Z projection
  da[0] = radius[j]*(localoldomegaj[0]*dt - dalpha);
  db[0] = radius[i]*(localoldomegai[0]*dt - dalpha);

  //~ Y-Z projection
  da[1] = radius[j]*(localoldomegaj[1]*dt - dalpha);
  db[1] = radius[i]*(localoldomegai[1]*dt - dalpha);

  //~ For spin around z axis, dalpha == 0
  da[2] = radius[j]*localoldomegaj[2]*dt;
  db[2] = radius[i]*localoldomegai[2]*dt;

  for (int q = 0; q < 3; q++) {
    dur[q] = (radius[i]*da[q] - radius[j]*db[q])*oneoverradsum;
    dus[q] = da[q] + db[q];
    dthetar[q] = dur[q]/commonradius;
  }

  /*~ The equivalent area normal contact stiffness is found by dividing
    the magnitude of the normal contact force by the product of the normal 
    contact overlap and contact area. If division by zero, issue a warning.
    Also calculate some necessary quantities for later use*/
  int warnfrequency = 100; //~ How often to warn about stiffness calcs
  double un, deltai, B, delbyb, recipcarea, recipA, knbar, ksbar;
  
  un = radsum - r; //~ Normal contact overlap
  deltai = 0.5*un*rinv*(2.0*radius[j] - un);
  B = sqrt(deltai*(2.0*radius[i] - deltai)); //~ Radius of contact plane
  
  if (B > tolerance) {
    recipcarea = 1.0/(PI*B*B); //~ Reciprocal of contact area
    delbyb = rolling_delta*B;
    knbar = fabs(ccel*r*recipcarea/un);
  } else {
    //~ Issue a warning and broadcast lastwarning int to all procs
    if (update->ntimestep-lastwarning[0] >= warnfrequency) {
      fprintf(screen,"Cannot estimate either contact stiffness in rolling resistance model on timestep "BIGINT_FORMAT"\n",update->ntimestep);
      lastwarning[0] = lastwarning[1] = update->ntimestep;
      MPI_Bcast(&lastwarning[0],2,MPI_INT,comm->me,world);
    }
    delbyb = tolerance; //~ Tiny value
    knbar = 1.0/tolerance; //~ Huge stiffness value
  }
  recipA = 1.0/(PI*delbyb*delbyb); //~ Reciprocal of modified contact area

  /*~ The equivalent area tangential contact stiffness is equal to the
    effective tangential stiffness (kt for Hookean model; kt*polyhertz
    for Hertzian model) divided by the contact area. If kt is zero or
    if the contact area is very, very small, warn the user. Values of
    ksbar are stored in the last column of the shear array.*/
  if (kt < tolerance && update->beginstep == update->ntimestep 
      && comm->me == 0)
    error->warning(FLERR,"Using zero kt: tangential contact stiffness cannot be estimated in rolling resistance model");

  if (B > tolerance && effectivekt > tolerance) ksbar = effectivekt*recipcarea;
  else if (shear[numshearq-1] > tolerance) ksbar = fabs(shear[numshearq-1]);
  else {
    if (kt >= tolerance && update->ntimestep-lastwarning[1] >= warnfrequency) {
      fprintf(screen,"Cannot estimate tangential contact stiffness in rolling resistance model on timestep "BIGINT_FORMAT"\n",update->ntimestep);
      lastwarning[1] = update->ntimestep;
      MPI_Bcast(&lastwarning[1],1,MPI_INT,comm->me,world);
    }
    ksbar = tolerance; //~ Assume a tiny value
  }
  shear[numshearq-1] = ksbar; //~ Store ksbar in last column of shear array

  /*~ Calculate the maximum allowable rolling and twisting resistances
    and store these in thetalimit for convenience*/
  double thetalimit[3], st[3];
  thetalimit[0] = thetalimit[1] = atan(un/delbyb);

  /*~ Option B: The maximum shear stress (periphery) induced by 
    twisting torque equals to the shear stress limit (default)*/
  thetalimit[2] = maxshear*recipA/(ksbar*delbyb);

  /*~ Option C: All the shear stresses induced by twisting torque
    equal to the shear stress limit */
  if (model_type % 2 == 0) thetalimit[2] = 2.0*maxshear*delbyb/3.0;
  
  //~ Also create an 'st' array for convenience
  double deltaBpow = MathSpecial::powint(delbyb,4);
  st[0] = st[1] = -0.25*PI*deltaBpow*knbar;
  st[2] = -0.5*PI*deltaBpow*ksbar;

  /*~ Calculate local increments of rolling resistance and ensure
    that the increments don't exceed the limits*/
  for (int q = 0; q < 2; q++) {
    if (model_type % 7 > 0) {//~ Rolling resistance enabled
      if (dthetar[q] < thetalimit[q]) localdM[q] = st[q]*dthetar[q];
      else localdM[q] = st[q]*thetalimit[q];
    } else localdM[q] = 0.0; //~ Rolling resistance disabled
  }

  /*~ Now find local increments of twisting resistance for which
    there are two cases*/
  if (model_type % 11 > 0) {//~ Twisting resistance enabled
    if (dthetar[2] < thetalimit[2]) localdM[2] = st[2]*dthetar[2];
    else localdM[2] = st[2]*thetalimit[2];

    if (model_type % 2 == 0) {//~ Option C
      localdM[2] = st[2]*dthetar[2];
      if (localdM[2] > thetalimit[2]) localdM[2] = thetalimit[2];
    }
  } else localdM[2] = 0.0; //~ Twisting resistance disabled

  for (int q = 0; q < 3; q++) {
    /*~ If the accumulated local resistances exceed the permissible
      limits, set the increments to zero and scale the accumulated
      resistances to equal the appropriate limit. The accumulated 
      local rolling and twisting resistances are stored in the
      seventh-last, sixth-last and fifth-last columns of the shear 
      array*/
    if (shear[numshearq-7+q]+localdM[q] > thetalimit[q]) {
      localdM[q] = 0.0;
      //~ OK to update regardless of issingle setting
      shear[numshearq-7+q] = thetalimit[q];
    }
  }

  /*~ Compute the global moment increments by multiplying the 
    transpose of the rotation matrix, T, by the local resistance
    increments*/
  MathExtra::transpose_matvec(T,localdM,globaldM);
  
  if (!issingle) {
    /*~ Now add the global resistance increments to the fourth-last, 
      third-last and second-last columns of the shear array and the
      local increments to the seventh-last, sixth-last and fifth-last. 
      The accumulated values of dus are stored in the three columns 
      immediately before, and the accumulated values of dur in the
      three columns immediately before these.*/
    for (int q = 0; q < 3; q++) {
      shear[numshearq-4+q] += globaldM[q];
      shear[numshearq-7+q] += localdM[q];
      shear[numshearq-10+q] += dus[q];
      shear[numshearq-13+q] += dur[q];

      /*~ Finally update the torque values for both i and j. The 
	increments differ in sign*/
      torque[i][q] -= globaldM[q];
      torque[j][q] += globaldM[q];
    }
  }
}

/* ---------------------------------------------------------------------- */

void PairGranHookeHistory::add_old_omega_fix()
{
  //~ Check whether this fix is already present
  int oldomegafix = -1;
  for (int q = 0; q < modify->nfix; q++)
    if (strcmp(modify->fix[q]->style,"old_omega") == 0) oldomegafix = q;

  if (oldomegafix < 0) {//~ Fix not presently active
    char **newarg = new char*[3];
    newarg[0] = (char *) "pair_oldomega";
    newarg[1] = (char *) "all";
    newarg[2] = (char *) "old_omega";

    modify->add_fix(3,newarg,suffix);
    delete [] newarg;
  }
  
  //~ Set pointers for this newly-created fix
  int accfix = modify->find_fix("pair_oldomega");
  if (accfix < 0) error->all(FLERR,"Fix ID for fix old_omega does not exist");
  deffix = modify->fix[accfix];
}

/* ----------------------------------------------------------------------
   memory usage of local atom-based arrays
------------------------------------------------------------------------- */

double PairGranHookeHistory::memory_usage()
{
  double bytes = nmax * sizeof(double);
  return bytes;
}<|MERGE_RESOLUTION|>--- conflicted
+++ resolved
@@ -436,11 +436,7 @@
   if (dampflag == 0) gammat = 0.0;
 
   if (kn < 0.0 || kt < 0.0 || gamman < 0.0 || gammat < 0.0 ||
-<<<<<<< HEAD
-      xmu < 0.0 || dampflag < 0 || dampflag > 1)
-=======
       xmu < 0.0 || xmu > 10000.0 || dampflag < 0 || dampflag > 1)
->>>>>>> aef69acc
     error->all(FLERR,"Illegal pair_style command");
 }
 
