--- conflicted
+++ resolved
@@ -572,14 +572,8 @@
   if (history) {
     irequest = neighbor->request(this,instance_me);
     neighbor->requests[irequest]->id = 1;
-<<<<<<< HEAD
-    neighbor->requests[irequest]->half = 0;
-    neighbor->requests[irequest]->granhistory = 1;
+    neighbor->requests[irequest]->history = 1;
     neighbor->requests[irequest]->dnum = numshearquants;
-=======
-    neighbor->requests[irequest]->history = 1;
-    neighbor->requests[irequest]->dnum = 3;
->>>>>>> 6f838c2e
   }
 
   dt = update->dt;
