/* ----------------------------------------------------------------------
   LAMMPS - Large-scale Atomic/Molecular Massively Parallel Simulator
   http://lammps.sandia.gov, Sandia National Laboratories
   Steve Plimpton, sjplimp@sandia.gov

   Copyright (2003) Sandia Corporation.  Under the terms of Contract
   DE-AC04-94AL85000 with Sandia Corporation, the U.S. Government retains
   certain rights in this software.  This software is distributed under
   the GNU General Public License.

   See the README file in the top-level LAMMPS directory.
------------------------------------------------------------------------- */

/* ----------------------------------------------------------------------
   Contributing authors: Leo Silbert (SNL), Gary Grest (SNL)
------------------------------------------------------------------------- */

#include <math.h>
#include <stdio.h>
#include <stdlib.h>
#include <string.h>
#include "pair_gran_hooke_history.h"
#include "atom.h"
#include "atom_vec.h"
#include "domain.h"
#include "force.h"
#include "update.h"
#include "modify.h"
#include "fix.h"
#include "fix_shear_history.h"
#include "comm.h"
#include "neighbor.h"
#include "neigh_list.h"
#include "neigh_request.h"
#include "memory.h"
#include "error.h"
#include "math_extra.h" //~ For rolling resistance [KH - 23 October 2013]
#include "fix_old_omega.h" //~ And these three too [KH - 6 November 2013]
#include "math_special.h"
#include <mpi.h>
#include "compute_energy_gran.h" //~ For energy tracing [KH - 19 February 2014]

using namespace LAMMPS_NS;

/* ---------------------------------------------------------------------- */

PairGranHookeHistory::PairGranHookeHistory(LAMMPS *lmp) : Pair(lmp)
{
  single_enable = 1;
  no_virial_fdotr_compute = 1;
  history = 1;
  fix_history = NULL;

  /*~ Modified for rolling resistance model. The last 27(!) entries 
    in svector will be unused if rolling resistance model is inactive
    [KH - 29 July 2014]*/
  // D_spin model also use 27 entries [MO - 11 December 2014]
  //~ Added four more for energy tracing [KH - 6 March 2014]
  single_extra = 45;
  svector = new double[single_extra]; //~ Changed to single_extra [KH - 25 October 2013]

  neighprev = 0;

  /*~ Initialise two integers used to limit the numbers of warnings 
    about failures to calculate contact stiffnesses in the rolling resistance model [KH - 5 November 2013]*/
  lastwarning[0] = lastwarning[1] = -1000000;

  nmax = 0;
  mass_rigid = NULL;

  // set comm size needed by this Pair if used with fix rigid

  comm_forward = 1;

  /*~ Initialise the accumulated energy terms to zero. For the
    linear contact model, the shear strain is not calculated
    cumulatively, but it makes no difference to zero it here
    anyway [KH - 27 February 2014]*/
  // Added for D_spin model [MO - 13 November 2014]
  dissipfriction = shearstrain = gatheredf = gatheredss = spinenergy = gatheredse = 0.0;
}

/* ---------------------------------------------------------------------- */

PairGranHookeHistory::~PairGranHookeHistory()
{
  delete [] svector;
  if (fix_history) modify->delete_fix("SHEAR_HISTORY");

  if (allocated) {
    memory->destroy(setflag);
    memory->destroy(cutsq);

    delete [] onerad_dynamic;
    delete [] onerad_frozen;
    delete [] maxrad_dynamic;
    delete [] maxrad_frozen;
  }

  /*~ Delete the fix allocated for the rolling resistance model [KH -
    24 October 2013]*/
  if (rolling) modify->delete_fix("pair_oldomega");

  memory->destroy(mass_rigid);
}

/* ---------------------------------------------------------------------- */

void PairGranHookeHistory::compute(int eflag, int vflag)
{
  /*~ This function was modified extensively so that shear force
    is stored in the shear array rather than displacement
    [KH - 1 April 2015]*/

  int i,j,ii,jj,inum,jnum;
  double xtmp,ytmp,ztmp,delx,dely,delz,fx,fy,fz;
  double radi,radj,radsum,rsq,r,rinv,rsqinv;
  double vr1,vr2,vr3,vnnr,vn1,vn2,vn3,vt1,vt2,vt3;
  double wr1,wr2,wr3;
  double vtr1,vtr2,vtr3,vrel;
  double mi,mj,meff,damp,ccel,tor1,tor2,tor3;
  double fslim,fs,fs1,fs2,fs3;
  double shsqmag,shsqnew,shratio,rsht;
  double wspinx,wspiny,wspinz,shint0,shint1,shint2,omdel;
  int *ilist,*jlist,*numneigh,**firstneigh;
  int *touch,**firsttouch;
  double *shear,*allshear,**firstshear;

  if (eflag || vflag) ev_setup(eflag,vflag);
  else evflag = vflag_fdotr = 0;

  int shearupdate = 1;
  if (update->setupflag) shearupdate = 0;

  // update rigid body info for owned & ghost atoms if using FixRigid masses
  // body[i] = which body atom I is in, -1 if none
  // mass_body = mass of each rigid body

  if (fix_rigid && neighbor->ago == 0) {
    int tmp;
    int *body = (int *) fix_rigid->extract("body",tmp);
    double *mass_body = (double *) fix_rigid->extract("masstotal",tmp);
    if (atom->nmax > nmax) {
      memory->destroy(mass_rigid);
      nmax = atom->nmax;
      memory->create(mass_rigid,nmax,"pair:mass_rigid");
    }
    int nlocal = atom->nlocal;
    for (i = 0; i < nlocal; i++)
      if (body[i] >= 0) mass_rigid[i] = mass_body[body[i]];
      else mass_rigid[i] = 0.0;
    comm->forward_comm_pair(this);
  }

  double **x = atom->x;
  double **v = atom->v;
  double **f = atom->f;
  double **omega = atom->omega;
  double **torque = atom->torque;
  double *radius = atom->radius;
  double *rmass = atom->rmass;
  int *mask = atom->mask;
  int nlocal = atom->nlocal;
  double deltan,cri,crj;

  inum = list->inum;
  ilist = list->ilist;
  numneigh = list->numneigh;
  firstneigh = list->firstneigh;
  firsttouch = listgranhistory->firstneigh;
  firstshear = listgranhistory->firstdouble;

  /*~ The following piece of code was added to determine whether or not
    any periodic boundaries, if present, are moving either via fix_
    multistress or fix_deform [KH - 9 November 2011]*/
  int velmapflag = 0;

  if (domain->xperiodic || domain->yperiodic || domain->zperiodic) {
    for (int q = 0; q < modify->nfix; q++)
      if (strcmp(modify->fix[q]->style,"multistress") == 0) {
	ierates = modify->fix[q]->param_export();
	velmapflag = 1;
	break;
      }
  
    if (velmapflag == 0)
      for (int q = 0; q < modify->nfix; q++) {
	if (strcmp(modify->fix[q]->style,"deform") == 0) {
	  ierates = modify->fix[q]->param_export();
	  velmapflag = 1;
	  break;
	}
      }
  }

  /*~ Ascertain whether or not energy tracing is active by checking
    for the presence of compute energy/gran and also the trace_energy
    flag which indicates per-contact tracing is active. If so, check if the
    tracked terms include those calculated in this pairstyle. The
    energy terms are updated only if necessary for efficiency.
    [KH - 6 March 2014]*/
  int pairenergy = trace_energy;
  if (!pairenergy)
    for (int q = 0; q < modify->ncompute; q++)
      if (strcmp(modify->compute[q]->style,"energy/gran") == 0) {
	pairenergy = ((ComputeEnergyGran *) modify->compute[q])->pairenergy;
	break;
      }

  //~ Initialise the strain energy terms to zero
  normalstrain = shearstrain = 0.0;

  /*~ The number of shear quantities is 18 if rolling resistance
    is active [KH - 29 July 2014]*/
  /*~ Another 4 shear quantities were added for per-contact energy
    tracing [KH - 6 March 2014]*/
  int numshearquants = 3 + 15*rolling + 4*trace_energy;
  
  //~ Use tags to consider contacts only once [KH - 28 February 2014]
  tagint *tag = atom->tag; 

  // loop over neighbors of my atoms

  for (ii = 0; ii < inum; ii++) {
    i = ilist[ii];
    xtmp = x[i][0];
    ytmp = x[i][1];
    ztmp = x[i][2];
    radi = radius[i];
    touch = firsttouch[i];
    allshear = firstshear[i];
    jlist = firstneigh[i];
    jnum = numneigh[i];

    for (jj = 0; jj < jnum; jj++) {
      j = jlist[jj];
      j &= NEIGHMASK;

      delx = xtmp - x[j][0];
      dely = ytmp - x[j][1];
      delz = ztmp - x[j][2];
      rsq = delx*delx + dely*dely + delz*delz;
      radj = radius[j];
      radsum = radi + radj;

      if (rsq >= radsum*radsum) {

        // unset non-touching neighbors

        touch[jj] = 0;
	//~ shear now refers to force rather than displacement [KH - 1 April 2015]
        shear = &allshear[numshearquants*jj];
	for (int q = 0; q < numshearquants; q++)
	  shear[q] = 0.0; //~ Added the 'for' loop [KH - 23 October 2013]

      } else {
        r = sqrt(rsq);
        rinv = 1.0/r;
        rsqinv = 1.0/rsq;
        deltan = radsum-r;
        cri = radi-0.5*deltan;
        crj = radj-0.5*deltan;

        // relative translational velocity

        vr1 = v[i][0] - v[j][0];
        vr2 = v[i][1] - v[j][1];
        vr3 = v[i][2] - v[j][2];

	/*~ These relative velocity components have to be updated for the
	  periodic boundaries [KH - 14 November 2011]*/
	if (velmapflag == 1) {
	  vr1 += (ierates[0]*delx + ierates[3]*dely + ierates[4]*delz);
	  vr2 += (ierates[3]*delx + ierates[1]*dely + ierates[5]*delz);
	  vr3 += (ierates[4]*delx + ierates[5]*dely + ierates[2]*delz);
	}

        // normal component

        vnnr = vr1*delx + vr2*dely + vr3*delz;
        vn1 = delx*vnnr * rsqinv;
        vn2 = dely*vnnr * rsqinv;
        vn3 = delz*vnnr * rsqinv;

        // tangential component

        vt1 = vr1 - vn1;
        vt2 = vr2 - vn2;
        vt3 = vr3 - vn3;

        // relative rotational velocity

	wr1 = (cri*omega[i][0] + crj*omega[j][0]) * rinv;
	wr2 = (cri*omega[i][1] + crj*omega[j][1]) * rinv;
	wr3 = (cri*omega[i][2] + crj*omega[j][2]) * rinv;

        // meff = effective mass of pair of particles
        // if I or J part of rigid body, use body mass
        // if I or J is frozen, meff is other particle

        mi = rmass[i];
        mj = rmass[j];
        if (fix_rigid) {
          if (mass_rigid[i] > 0.0) mi = mass_rigid[i];
          if (mass_rigid[j] > 0.0) mj = mass_rigid[j];
        }

        meff = mi*mj / (mi+mj);
        if (mask[i] & freeze_group_bit) meff = mj;
        if (mask[j] & freeze_group_bit) meff = mi;

        // normal forces = Hookian contact + normal velocity damping

        damp = meff*gamman*vnnr*rsqinv;
        ccel = kn*(radsum-r)*rinv - damp;

        // relative velocities

        vtr1 = vt1 - (delz*wr2-dely*wr3);
        vtr2 = vt2 - (delx*wr3-delz*wr1);
        vtr3 = vt3 - (dely*wr1-delx*wr2);
        vrel = vtr1*vtr1 + vtr2*vtr2 + vtr3*vtr3;
        vrel = sqrt(vrel);

        // shear history effects

        touch[jj] = 1;
        shear = &allshear[numshearquants*jj];

        shsqmag = shear[0]*shear[0] + shear[1]*shear[1] + shear[2]*shear[2];

        // rotate shear forces onto new contact plane conserving length

        rsht = shear[0]*delx + shear[1]*dely + shear[2]*delz;
        rsht *= rsqinv;
        if (shearupdate) {
          shear[0] -= rsht*delx;
          shear[1] -= rsht*dely;
          shear[2] -= rsht*delz;
          shsqnew = shear[0]*shear[0] + shear[1]*shear[1] + shear[2]*shear[2];
          if (shsqnew!=0.0) {
              shratio=sqrt(shsqmag/shsqnew);
              shear[0] *= shratio; // conserve shear force length
              shear[1] *= shratio;
              shear[2] *= shratio;
          }
        }

        // then perform rotation for rigid-body SPIN
        omdel=(omega[i][0]+omega[j][0])*delx+(omega[i][1]+omega[j][1])*dely+(omega[i][2]+omega[j][2])*delz;
        wspinx=0.5*rsqinv*delx*omdel;
        wspiny=0.5*rsqinv*dely*omdel;
        wspinz=0.5*rsqinv*delz*omdel;
        shint0 = shear[0];
        shint1 = shear[1];
        shint2 = shear[2];

        if (shearupdate) {
            shear[0]=shint0+shint1*(-wspinz*dt)+shint2*wspiny*dt;
            shear[1]=shint0*wspinz*dt+shint1+shint2*(-wspinx*dt);
            shear[2]=shint0*(-wspiny*dt)+shint1*wspinx*dt+shint2;
        }

        // tangential forces = shear + tangential velocity damping

        shear[0] = - (kt*vtr1*dt + meff*gammat*vtr1);
        shear[1] = - (kt*vtr2*dt + meff*gammat*vtr2);
        shear[2] = - (kt*vtr3*dt + meff*gammat*vtr3);

        // rescale frictional displacements and forces if needed

        fs = sqrt(shear[0]*shear[0] + shear[1]*shear[1] + shear[2]*shear[2]);
        fslim = xmu * fabs(ccel*r);

        if (fs > fslim) {
          if (fs != 0.0) {
	    if (shearupdate) {
	      shear[0] *= fslim/fs;
	      shear[1] *= fslim/fs;
	      shear[2] *= fslim/fs;
	    }
	  } else shear[0] = shear[1] = shear[2] = 0.0;
        }

        // forces & torques

	fx = delx*ccel + shear[0];
        fy = dely*ccel + shear[1];
        fz = delz*ccel + shear[2];
        f[i][0] += fx;
        f[i][1] += fy;
        f[i][2] += fz;

	tor1 = rinv * (dely*shear[2] - delz*shear[1]);
        tor2 = rinv * (delz*shear[0] - delx*shear[2]);
        tor3 = rinv * (delx*shear[1] - dely*shear[0]);
	torque[i][0] -= cri*tor1;
	torque[i][1] -= cri*tor2;
	torque[i][2] -= cri*tor3;

        if (j < nlocal) {
          f[j][0] -= fx;
          f[j][1] -= fy;
          f[j][2] -= fz;
	  torque[j][0] -= crj*tor1;
	  torque[j][1] -= crj*tor2;
	  torque[j][2] -= crj*tor3;
        }

	double dur[3], dus[3], localdM[3], globaldM[3]; //~ Pass by reference
	double aveshearforce, slipdisp; //~ Required for energy
	double incdissipf, nstr, sstr;

	int consideronce = 0; //~ Consider contacts only once
	if (j < nlocal || tag[j] < tag[i]) consideronce = 1;

	//~ Call function for rolling resistance model [KH - 25 October 2013]
	if (rolling && shearupdate && consideronce) {
	  /*~ The first '0' indicates that the rolling_resistance function is
	    called by the compute rather than the single function*/
	  rolling_resistance(0,i,j,numshearquants,delx,dely,delz,r,rinv,ccel,
			     fslim,kt,torque,shear,dur,dus,localdM,globaldM);
	}

	//~ Add contributions to traced energy [KH - 19 February 2014]
	if (pairenergy) {
	  /*~ Increment the friction energy only if the slip condition
	    is invoked*/
	  if (fs > fslim && fslim > 0.0) {
	    //~~ Added to avoid enormous energy value [MO 22 October 2014]
	    if (kt > 1.0e-30) slipdisp = (fs-fslim)/kt;
	    else slipdisp = 0.0;
	    aveshearforce = 0.5*(sqrt(shsqmag) + fslim);

	    //~ slipdisp and aveshearforce are both positive
	    incdissipf = aveshearforce*slipdisp;
	    if (consideronce) dissipfriction += incdissipf;
	    if (trace_energy) shear[3] += incdissipf;
	  }

	  /*~ Update the strain energy terms which don't need to
	    be calculated incrementally*/
	  nstr = 0.5*kn*deltan*deltan;
	  //~~ Added to avoid enormous energy value [MO 22 October 2014]
	  if (kt > 1.0e-30) sstr = 0.5*(shear[0]*shear[0] + shear[1]*shear[1] + shear[2]*shear[2])/kt;
	  else sstr = 0.0;

	  if (consideronce) {
	    normalstrain += nstr;
	    shearstrain += sstr;
	  }

	  if (trace_energy) {
	    shear[4] = nstr;
	    shear[5] = sstr;
	  }
	}

        if (evflag) ev_tally_gran(i,j,nlocal,fx,fy,fz,x[i][0],x[i][1],x[i][2],
				  radius[i],x[j][0],x[j][1],x[j][2],radius[j]);
      }
    }
  }

  //~ Accumulate per-processor energy terms [KH - 17 October 2014]
  gatheredf = gatheredss =  0.0;
  if (pairenergy) {
    MPI_Allreduce(&dissipfriction,&gatheredf,1,MPI_DOUBLE,MPI_SUM,world);
    MPI_Allreduce(&shearstrain,&gatheredss,1,MPI_DOUBLE,MPI_SUM,world);
  }
}

/* ----------------------------------------------------------------------
   allocate all arrays
------------------------------------------------------------------------- */

void PairGranHookeHistory::allocate()
{
  allocated = 1;
  int n = atom->ntypes;

  memory->create(setflag,n+1,n+1,"pair:setflag");
  for (int i = 1; i <= n; i++)
    for (int j = i; j <= n; j++)
      setflag[i][j] = 0;

  memory->create(cutsq,n+1,n+1,"pair:cutsq");

  onerad_dynamic = new double[n+1];
  onerad_frozen = new double[n+1];
  maxrad_dynamic = new double[n+1];
  maxrad_frozen = new double[n+1];
}

/* ----------------------------------------------------------------------
   global settings
------------------------------------------------------------------------- */

void PairGranHookeHistory::settings(int narg, char **arg)
{
  if (narg != 6) error->all(FLERR,"Illegal pair_style command");

  kn = force->numeric(FLERR,arg[0]);
  if (strcmp(arg[1],"NULL") == 0) kt = kn * 2.0/7.0;
  else kt = force->numeric(FLERR,arg[1]);

  gamman = force->numeric(FLERR,arg[2]);
  if (strcmp(arg[3],"NULL") == 0) gammat = 0.5 * gamman;
  else gammat = force->numeric(FLERR,arg[3]);

  xmu = force->numeric(FLERR,arg[4]);
  dampflag = force->inumeric(FLERR,arg[5]);
  if (dampflag == 0) gammat = 0.0;

  if (kn < 0.0 || kt < 0.0 || gamman < 0.0 || gammat < 0.0 ||
      xmu < 0.0 || xmu > 10000.0 || dampflag < 0 || dampflag > 1)
    error->all(FLERR,"Illegal pair_style command");
}

/* ----------------------------------------------------------------------
   set coeffs for one or more type pairs
------------------------------------------------------------------------- */

void PairGranHookeHistory::coeff(int narg, char **arg)
{
  if (narg > 2) error->all(FLERR,"Incorrect args for pair coefficients");
  if (!allocated) allocate();

  int ilo,ihi,jlo,jhi;
  force->bounds(arg[0],atom->ntypes,ilo,ihi);
  force->bounds(arg[1],atom->ntypes,jlo,jhi);

  int count = 0;
  for (int i = ilo; i <= ihi; i++) {
    for (int j = MAX(jlo,i); j <= jhi; j++) {
      setflag[i][j] = 1;
      count++;
    }
  }

  if (count == 0) error->all(FLERR,"Incorrect args for pair coefficients");
}

/* ----------------------------------------------------------------------
   init specific to this pair style
------------------------------------------------------------------------- */

void PairGranHookeHistory::init_style()
{
  int i;

  // error and warning checks

  if (!atom->radius_flag || !atom->rmass_flag)
    error->all(FLERR,"Pair granular requires atom attributes radius, rmass");
  if (comm->ghost_velocity == 0)
    error->all(FLERR,"Pair granular requires ghost atoms store velocity");

  /*~ Have 18 shear quantities if rolling resistance is included
    [KH - 29 July 2014]*/
  /*~ Another 4 shear quantities are needed for per-contact energy
    tracing [KH - 6 March 2014]*/
  int numshearquants = 3 + 15*rolling + 4*trace_energy;

  // need a granular neigh list and optionally a granular history neigh list

  int irequest = neighbor->request(this,instance_me);
  neighbor->requests[irequest]->half = 0;
  neighbor->requests[irequest]->gran = 1;
  if (history) {
    irequest = neighbor->request(this,instance_me);
    neighbor->requests[irequest]->id = 1;
    neighbor->requests[irequest]->half = 0;
    neighbor->requests[irequest]->granhistory = 1;
    neighbor->requests[irequest]->dnum = numshearquants;
  }

  dt = update->dt;

  // if shear history is stored:
  // check if newton flag is valid
  // if first init, create Fix needed for storing shear history

  if (history && force->newton_pair == 1)
    error->all(FLERR,
               "Pair granular with shear history requires newton pair off");

  if (history && fix_history == NULL) {
    /*~ Even though the default of 3 is sufficient without rolling
      resistance and energy tracing, it is cleaner to always 
      specify the number of shear quantities (optional last arg) 
      [KH - 6 March 2014]*/

    char **fixarg = new char*[4]; //~ Increased from 3 to 4
    fixarg[0] = (char *) "SHEAR_HISTORY";
    fixarg[1] = (char *) "all";
    fixarg[2] = (char *) "SHEAR_HISTORY";

    //~ Carry out the necessary string conversion [KH - 6 March 2014]
    char nsq[5] = {0};
    sprintf(nsq,"%i",numshearquants);
    fixarg[3] = nsq; //~ Changed this condition
    modify->add_fix(4,fixarg,1); //~ Increased to 4
    delete [] fixarg;
    fix_history = (FixShearHistory *) modify->fix[modify->nfix-1];
    fix_history->pair = this;
  }

  /*~ If rolling resistance is active, implicitly set up a fix,
    fix_old_omega, to store values of omega from the preceding
    timestep [KH - 24 October 2013]*/
  if (rolling) add_old_omega_fix();

  // check for FixFreeze and set freeze_group_bit

  for (i = 0; i < modify->nfix; i++)
    if (strcmp(modify->fix[i]->style,"freeze") == 0) break;
  if (i < modify->nfix) freeze_group_bit = modify->fix[i]->groupbit;
  else freeze_group_bit = 0;

  // check for FixRigid so can extract rigid body masses

  fix_rigid = NULL;
  for (i = 0; i < modify->nfix; i++)
    if (modify->fix[i]->rigid_flag) break;
  if (i < modify->nfix) fix_rigid = modify->fix[i];

  // check for FixPour and FixDeposit so can extract particle radii

  int ipour;
  for (ipour = 0; ipour < modify->nfix; ipour++)
    if (strcmp(modify->fix[ipour]->style,"pour") == 0) break;
  if (ipour == modify->nfix) ipour = -1;

  int idep;
  for (idep = 0; idep < modify->nfix; idep++)
    if (strcmp(modify->fix[idep]->style,"deposit") == 0) break;
  if (idep == modify->nfix) idep = -1;

  // set maxrad_dynamic and maxrad_frozen for each type
  // include future FixPour and FixDeposit particles as dynamic

  int itype;
  for (i = 1; i <= atom->ntypes; i++) {
    onerad_dynamic[i] = onerad_frozen[i] = 0.0;
    if (ipour >= 0) {
      itype = i;
      onerad_dynamic[i] =
        *((double *) modify->fix[ipour]->extract("radius",itype));
    }
    if (idep >= 0) {
      itype = i;
      onerad_dynamic[i] =
        *((double *) modify->fix[idep]->extract("radius",itype));
    }
  }

  double *radius = atom->radius;
  int *mask = atom->mask;
  int *type = atom->type;
  int nlocal = atom->nlocal;

  for (i = 0; i < nlocal; i++)
    if (mask[i] & freeze_group_bit)
      onerad_frozen[type[i]] = MAX(onerad_frozen[type[i]],radius[i]);
    else
      onerad_dynamic[type[i]] = MAX(onerad_dynamic[type[i]],radius[i]);

  MPI_Allreduce(&onerad_dynamic[1],&maxrad_dynamic[1],atom->ntypes,
                MPI_DOUBLE,MPI_MAX,world);
  MPI_Allreduce(&onerad_frozen[1],&maxrad_frozen[1],atom->ntypes,
                MPI_DOUBLE,MPI_MAX,world);

  // set fix which stores history info

  if (history) {
    int ifix = modify->find_fix("SHEAR_HISTORY");
    if (ifix < 0) error->all(FLERR,"Could not find pair fix ID");
    fix_history = (FixShearHistory *) modify->fix[ifix];
  }
}

/* ----------------------------------------------------------------------
   neighbor callback to inform pair style of neighbor list to use
   optional granular history list
------------------------------------------------------------------------- */

void PairGranHookeHistory::init_list(int id, NeighList *ptr)
{
  if (id == 0) list = ptr;
  else if (id == 1) listgranhistory = ptr;
}

/* ----------------------------------------------------------------------
   init for one type pair i,j and corresponding j,i
------------------------------------------------------------------------- */

double PairGranHookeHistory::init_one(int i, int j)
{
  if (!allocated) allocate();

  // cutoff = sum of max I,J radii for
  // dynamic/dynamic & dynamic/frozen interactions, but not frozen/frozen

  double cutoff = maxrad_dynamic[i]+maxrad_dynamic[j];
  cutoff = MAX(cutoff,maxrad_frozen[i]+maxrad_dynamic[j]);
  cutoff = MAX(cutoff,maxrad_dynamic[i]+maxrad_frozen[j]);
  return cutoff;
}

/* ----------------------------------------------------------------------
  proc 0 writes to restart file
------------------------------------------------------------------------- */

void PairGranHookeHistory::write_restart(FILE *fp)
{
  write_restart_settings(fp);

  int i,j;
  for (i = 1; i <= atom->ntypes; i++)
    for (j = i; j <= atom->ntypes; j++)
      fwrite(&setflag[i][j],sizeof(int),1,fp);
}

/* ----------------------------------------------------------------------
  proc 0 reads from restart file, bcasts
------------------------------------------------------------------------- */

void PairGranHookeHistory::read_restart(FILE *fp)
{
  read_restart_settings(fp);
  allocate();

  int i,j;
  int me = comm->me;
  for (i = 1; i <= atom->ntypes; i++)
    for (j = i; j <= atom->ntypes; j++) {
      if (me == 0) fread(&setflag[i][j],sizeof(int),1,fp);
      MPI_Bcast(&setflag[i][j],1,MPI_INT,0,world);
    }
}

/* ----------------------------------------------------------------------
  proc 0 writes to restart file
------------------------------------------------------------------------- */

void PairGranHookeHistory::write_restart_settings(FILE *fp)
{
  fwrite(&kn,sizeof(double),1,fp);
  fwrite(&kt,sizeof(double),1,fp);
  fwrite(&gamman,sizeof(double),1,fp);
  fwrite(&gammat,sizeof(double),1,fp);
  fwrite(&xmu,sizeof(double),1,fp);
  fwrite(&dampflag,sizeof(int),1,fp);

  //~ Added energy terms [KH - 28 February 2014]
  //~~ Added for D_spin model [MO - 13 November 2014]
  fwrite(&gatheredf,sizeof(double),1,fp);
  fwrite(&gatheredss,sizeof(double),1,fp);
  fwrite(&gatheredse,sizeof(double),1,fp);
}

/* ----------------------------------------------------------------------
  proc 0 reads from restart file, bcasts
------------------------------------------------------------------------- */

void PairGranHookeHistory::read_restart_settings(FILE *fp)
{
  if (comm->me == 0) {
    fread(&kn,sizeof(double),1,fp);
    fread(&kt,sizeof(double),1,fp);
    fread(&gamman,sizeof(double),1,fp);
    fread(&gammat,sizeof(double),1,fp);
    fread(&xmu,sizeof(double),1,fp);
    fread(&dampflag,sizeof(int),1,fp);

    /*~ Added energy terms. The total energy is read to the root
    proc and is NOT broadcast to all procs as only the total summed
    across all procs is of interest [KH - 28 February 2014]*/
    fread(&dissipfriction,sizeof(double),1,fp);
    fread(&shearstrain,sizeof(double),1,fp);
    // Added for D_spin model [MO - 13 November 2014]
    fread(&spinenergy,sizeof(double),1,fp);
  }
  MPI_Bcast(&kn,1,MPI_DOUBLE,0,world);
  MPI_Bcast(&kt,1,MPI_DOUBLE,0,world);
  MPI_Bcast(&gamman,1,MPI_DOUBLE,0,world);
  MPI_Bcast(&gammat,1,MPI_DOUBLE,0,world);
  MPI_Bcast(&xmu,1,MPI_DOUBLE,0,world);
  MPI_Bcast(&dampflag,1,MPI_INT,0,world);
}

/* ---------------------------------------------------------------------- */

void PairGranHookeHistory::reset_dt()
{
  dt = update->dt;
}

/* ---------------------------------------------------------------------- */

double PairGranHookeHistory::single(int i, int j, int itype, int jtype,
                                    double rsq,
                                    double factor_coul, double factor_lj,
                                    double &fforce)
{
  /*~ This function was modified extensively as shear force
    is now stored in the shear array rather than displacement
    [KH - 1 April 2015]*/

  double radi,radj,radsum;
  double r,rinv,ccel;
  double fs1,fs2,fs3,fs,fn;

  double *radius = atom->radius;
  radi = radius[i];
  radj = radius[j];
  radsum = radi + radj;

  double **x = atom->x;
  tagint *tag = atom->tag; //~ Write out the atom tags

  /*~ The number of optional entries in svector for energy
    tracing and/or rolling resistance [KH - 6 March 2014]*/
  int optionalq = 4*trace_energy + 27*rolling;

  if (rsq >= radsum*radsum) {
    fforce = 0.0;
    svector[0] = svector[1] = svector[2] = svector[3] = 0.0;
    //~ The tags, radii etc. will not be zero [KH - 10 January 2013]
    svector[4] = tag[i];
    svector[5] = tag[j];
    for (int q = 0; q < 3; q++)
      svector[q+6] = x[i][q];
    svector[9] = radi;
    for (int q = 0; q < 3; q++)
      svector[q+10] = x[j][q];
    svector[13] = radj;

    /*~ Four optional entries for energy tracing [KH - 6 March 2014]
      Order: energy dissipated by friction, normal component of
      strain energy, shear component of strain energy, other
      contributions (e.g., from rolling resistance model)

      27 optional entries for the rolling resistance model 
      [KH - 29 July 2014]. Order: 
      dUr[*], accumulated dUr[*], dUs[*], accumulated dUs[*], 
      localdM[*], accumulated localdM[*], globaldM[*], accumulated 
      globaldM[*], ksbar, (K+1)_rolling, (K+1)_twisting*/
    if (optionalq > 0)
      for (int q = 0; q < optionalq; q++) svector[q+14] = 0.0;

    return 0.0;
  }

  r = sqrt(rsq);
  rinv = 1.0/r;

<<<<<<< HEAD
  // normal forces = Hookian contact
  ccel = kn*(radsum-r)*rinv;
=======
  double **x = atom->x;
  delx = x[i][0] - x[j][0];
  dely = x[i][1] - x[j][1];
  delz = x[i][2] - x[j][2];

  vnnr = vr1*delx + vr2*dely + vr3*delz;
  vn1 = delx*vnnr * rsqinv;
  vn2 = dely*vnnr * rsqinv;
  vn3 = delz*vnnr * rsqinv;

  // tangential component

  vt1 = vr1 - vn1;
  vt2 = vr2 - vn2;
  vt3 = vr3 - vn3;

  // relative rotational velocity

  double **omega = atom->omega;
  wr1 = (radi*omega[i][0] + radj*omega[j][0]) * rinv;
  wr2 = (radi*omega[i][1] + radj*omega[j][1]) * rinv;
  wr3 = (radi*omega[i][2] + radj*omega[j][2]) * rinv;

  // meff = effective mass of pair of particles
  // if I or J part of rigid body, use body mass
  // if I or J is frozen, meff is other particle

  double *rmass = atom->rmass;
  int *mask = atom->mask;

  mi = rmass[i];
  mj = rmass[j];
  if (fix_rigid) {
    // NOTE: insure mass_rigid is current for owned+ghost atoms?
    if (mass_rigid[i] > 0.0) mi = mass_rigid[i];
    if (mass_rigid[j] > 0.0) mj = mass_rigid[j];
  }

  meff = mi*mj / (mi+mj);
  if (mask[i] & freeze_group_bit) meff = mj;
  if (mask[j] & freeze_group_bit) meff = mi;

  // normal forces = Hookian contact + normal velocity damping

  damp = meff*gamman*vnnr*rsqinv;
  ccel = kn*(radsum-r)*rinv - damp;

  // relative velocities

  vtr1 = vt1 - (delz*wr2-dely*wr3);
  vtr2 = vt2 - (delx*wr3-delz*wr1);
  vtr3 = vt3 - (dely*wr1-delx*wr2);
  vrel = vtr1*vtr1 + vtr2*vtr2 + vtr3*vtr3;
  vrel = sqrt(vrel);
>>>>>>> be1b3897

  // shear history effects
  // neighprev = index of found neigh on previous call
  // search entire jnum list of neighbors of I for neighbor J
  // start from neighprev, since will typically be next neighbor
  // reset neighprev to 0 as necessary

  int jnum = list->numneigh[i];
  int *jlist = list->firstneigh[i];
  double *allshear = list->listgranhistory->firstdouble[i];

  for (int jj = 0; jj < jnum; jj++) {
    neighprev++;
    if (neighprev >= jnum) neighprev = 0;
    if (jlist[neighprev] == j) break;
  }

  /*~ The number of shear quantities is 18 if rolling resistance
    is active [KH - 29 July 2014]*/
  /*~ Another 4 shear quantities were added for per-contact energy
    tracing [KH - 6 March 2014]*/
  int numshearquants = 3 + 15*rolling + 4*trace_energy;
  double *shear = &allshear[numshearquants*neighprev];

  //~ Call function for rolling resistance model [KH - 30 October 2013]
  double dur[3], dus[3], localdM[3], globaldM[3]; //~ Pass by reference
  double **torque = atom->torque;
  double delx, dely, delz, fslim; //~ Calculate these to pass to function
  fslim = xmu * fabs(ccel*r);
  delx = x[i][0] - x[j][0];
  dely = x[i][1] - x[j][1];
  delz = x[i][2] - x[j][2];

  if (rolling) {
    /*~ The first '1' indicates that the rolling_resistance function is
      called by the single function rather than the compute*/
    rolling_resistance(1,i,j,numshearquants,delx,dely,delz,r,rinv,ccel,
		       fslim,kt,torque,shear,dur,dus,localdM,globaldM);
  }

  /*~ Some of the following are included only for convenience as
    the data could instead be obtained from a dump of the sphere
    coordinates [KH - 13 December 2011]*/
  fforce = ccel;
  svector[0] = shear[0];
  svector[1] = shear[1];
  svector[2] = shear[2];
  svector[3] = ccel;
  svector[4] = tag[i];
  svector[5] = tag[j];
  for (int q = 0; q < 3; q++)
    svector[q+6] = x[i][q];
  svector[9] = radi;
  for (int q = 0; q < 3; q++)
    svector[q+10] = x[j][q];
  svector[13] = radj;

  //~ Add for energy tracing [KH - 6 March 2014]
  int nq = 4*trace_energy;
  if (trace_energy)
    for (int q = 0; q < 4; q++)
      svector[q+14] = shear[q+3];

  //~ Add for the rolling resistance model [KH - 30 October 2013]
  if (rolling) {
    for (int q = 0; q < 3; q++) {
      svector[q+nq+14] = dur[q];
      svector[q+nq+17] = shear[q+nq+3];
      svector[q+nq+20] = dus[q];
      svector[q+nq+23] = shear[q+nq+6];
      svector[q+nq+26] = localdM[q];
      svector[q+nq+29] = shear[q+nq+9];
      svector[q+nq+32] = globaldM[q];
      svector[q+nq+35] = shear[q+nq+12];
    }
    svector[nq+38] = shear[numshearquants-3]; //~ ksbar
    svector[nq+39] = shear[numshearquants-2]; //~ stored rolling (kappa+1)
    svector[nq+40] = shear[numshearquants-1]; //~ stored twisting (kappa+1)
  }

  return 0.0;
}

/* ---------------------------------------------------------------------- */

int PairGranHookeHistory::pack_forward_comm(int n, int *list, double *buf,
                                            int pbc_flag, int *pbc)
{
  int i,j,m;

  m = 0;
  for (i = 0; i < n; i++) {
    j = list[i];
    buf[m++] = mass_rigid[j];
  }
  return m;
}

/* ---------------------------------------------------------------------- */

void PairGranHookeHistory::unpack_forward_comm(int n, int first, double *buf)
{
  int i,m,last;

  m = 0;
  last = first + n;
  for (i = first; i < last; i++)
    mass_rigid[i] = buf[m++];
}

/* ---------------------------------------------------------------------- */

void *PairGranHookeHistory::extract(const char *str, int &dim)
{
  dim = 0;
  if (strcmp(str,"list") == 0) return (void *) list;
  else if (strcmp(str,"listgranhistory") == 0) return (void *) listgranhistory;
  else if (strcmp(str,"rolling") == 0) return (void *) &rolling;
  // Added for D_spin model [MO - 13 November 2014]
  else if (strcmp(str,"D_spin") == 0) return (void *) &D_spin;
  else if (strcmp(str,"D_switch") == 0) return (void *) &D_switch;
  else if (strcmp(str,"model_type") == 0) return (void *) &model_type;
  else if (strcmp(str,"rolling_delta") == 0) return (void *) &rolling_delta;
  else if (strcmp(str,"kappa") == 0) return (void *) &kappa;
  else if (strcmp(str,"post_limit_index") == 0) return (void *) &post_limit_index;
  else if (strcmp(str,"dissipfriction") == 0) return (void *) &dissipfriction;
  else if (strcmp(str,"normalstrain") == 0) return (void *) &normalstrain;
  else if (strcmp(str,"shearstrain") == 0) return (void *) &shearstrain;
  // Added for D_spin model [MO - 13 November 2014]
  else if (strcmp(str,"spinenergy") == 0) return (void *) &spinenergy;
  else if (strcmp(str,"trace_energy") == 0) return (void *) &trace_energy;
  // Added for particle information [MO - 05 December 2014]
  else if (strcmp(str,"Geq") == 0) return (void *) &Geq;
  else if (strcmp(str,"Poiseq") == 0) return (void *) &Poiseq;
  else if (strcmp(str,"xmu") == 0) return (void *) &xmu; 
  else if (strcmp(str,"RMSf") == 0) return (void *) &RMSf;
  else if (strcmp(str,"Hp") == 0) return (void *) &Hp; 
  else if (strcmp(str,"Model") == 0) return (void *) &Model; 
  // Added for new HMD [MO - 12 Sep 2015]
  else if (strcmp(str,"THETA1") == 0) return (void *) &THETA1; 
  return NULL;
}

/* ---------------------------------------------------------------------- */

void PairGranHookeHistory::rolling_resistance(int issingle, int i, int j, int numshearq, double delx, double dely, double delz, double r, double rinv, double ccel, double maxshear, double effectivekt, double **torque, double *shear, double *dur, double *dus, double *localdM, double *globaldM)
{
  /*~ This rolling resistance model was developed by Xin Huang during
    the summer and autumn of 2013. Note that the last two slots in 'shear'
    store the per-contact (kappa+1) values for rolling and twisting which
    controls the strength of the asperities; the third-last slot stores
    the most recent non-zero value of equivalent area tangential
    contact stiffness; the three preceding slots store the
    accumulated global rolling and twisting resistances; the three
    before those store the local accumulated resistances and the six 
    slots before those store the accumulated local dur and dus values.

    'issingle' indicates whether this function is called by the
    pairstyle compute or the single function. If the latter, don't
    update the torque or any other accumulated quantities.

    The input 'model_type' flag gives combinations of options using
    prime numbers. For example, if options a, b and c are assigned the
    integers 2, 3 and 5 (first 3 primes), then model_type == 6 means
    that a and b are active but not c; model_type == 10 means that a and
    c are active but not b; and model_type == 1 means that no options
    are active.

    The input 'kappa' controls the strength of the asperities; permissible
    values are 0-1.

    Defaults:
    * Common radius calculated from definition of Ai et al. (2012)
    
    List of available options:
    3  | Use common radius defined by Iwashita and Oda (1998, 2000)
    5  | Use common radius defined by Jiang et al. (2005)
    7  | Disable rolling resistance part of model
    11 | Disable twisting resistance part of model
  */

  /*~ If rolling_delta == 0, the rolling resistance model does nothing.
    For efficiency, set the relevant columns of the shear array to zero
    and exit from this function prematurely. Also set the increments,
    passed to this function by reference, to zero. As rolling_delta is a
    double, not an integer, compare with a tolerance*/
  double tolerance = 1.0e-20;
  if (rolling_delta < tolerance) {
    for (int q = 0; q < 15; q++) shear[numshearq-15+q] = 0.0;

    for (int q = 0; q < 3; q++)
      dur[q] = dus[q] = localdM[q] = globaldM[q] = 0.0;

    return;
  }

  /*~ Components of the unit vector along the contact normal. In the
    following, particle 1 is analogous to particle j and particle 2
    is taken as particle i. Hence since del* is calculated as (i-j),
    the signs are correct in the calculation of nx, ny and nz.*/
  double nx = delx*rinv;
  double ny = dely*rinv;
  double nz = delz*rinv;

  //~ nz == cos(theta): the rotation angle
  /*~ Calculate the four components of the unit quaternion, q. Compare
    with a tolerance to ensure no division by zero problems*/
  double sinthetaovertwo, magnxny;
  sinthetaovertwo = sqrt(0.5*(1.0 - nz));
  if (nx < 0.0) sinthetaovertwo *= -1.0;

  double q[4];
  q[0] = sqrt(0.5*(1.0 + nz)); //~ = cos(theta/2)
  
  magnxny = sqrt(nx*nx + ny*ny);
  if (magnxny < tolerance) q[1] = q[2] = 0.0;
  else {
    q[1] = -sinthetaovertwo*ny/magnxny;
    q[2] = sinthetaovertwo*nx/magnxny;
  }
  q[3] = 0.0;
  
  //~ Compute the rotation matrix, T, from this quaternion
  double T[3][3];
  MathExtra::quat_to_mat(q,T);

  /*~ Calculate the common radius for which several options are 
    available*/
  double commonradius,radsum,oneoverradsum;
  double *radius = atom->radius;
  radsum = radius[i] + radius[j];
  oneoverradsum = 1.0/radsum;

  //~ Default common radius defined by Ai et al. (2012)
  commonradius = radius[i]*radius[j]*oneoverradsum;

  //~ Use common radius defined by Iwashita and Oda (1998, 2000)
  if (model_type % 3 == 0) commonradius = 0.5*radsum;

  /*~ Use common radius defined by Jiang et al. (2005) which is twice
    the definition of Ai et al. (2012)*/
  if (model_type % 5 == 0) {
    if (model_type % 3 == 0)
      error->all(FLERR,"Cannot have two definitions of common radius active simultaneously");
    commonradius *= 2.0;
  }

  /*~ Obtain the omega values for the previous timestep from 
    FixOldOmega. This array also contains the corresponding x,
    y and z positions of the particle centroids (in columns 4
    to 6)*/
  double **oldomegas = ((FixOldOmega *) deffix)->oldomegas;
  double globaloldomegai[3], globaloldomegaj[3];
  
  for (int q = 0; q < 3; q++) {
    globaloldomegai[q] = oldomegas[i][q];
    globaloldomegaj[q] = oldomegas[j][q];
  }
  
  /*~ Transfer the old omega values to the local coordinate system
    using the rotation matrix T*/
  double localoldomegai[3], localoldomegaj[3];

  MathExtra::transpose_matvec(T,globaloldomegai,localoldomegai);
  MathExtra::transpose_matvec(T,globaloldomegaj,localoldomegaj);

  //~ Use a similar procedure for the difference in coordinates
  double globaldiffcoords[3], localdiffcoords[3];
  for (int q = 0; q < 3; q++)
    globaldiffcoords[q] = oldomegas[i][q+3] - oldomegas[j][q+3];
  MathExtra::transpose_matvec(T,globaldiffcoords,localdiffcoords);

  //~ Now find relative rotations, dthetar, in three directions 
  double PI, beta, dalpha[2], da[3], db[3], dthetar[3];
  
  /*~ beta is calculated using the difference of local z coordinates.
    Note that beta is evaluated as 'nan' if the argument is outside
    the range +/- 1, so check for this and round if necessary*/
  beta = asin(oneoverradsum*localdiffcoords[2]);
  if (fabs(localdiffcoords[2]) > radsum)
    beta = asin(localdiffcoords[2]/fabs(localdiffcoords[2])); //~ Retain sign

  PI = 4.0*atan(1.0);
  dalpha[0] = dalpha[1] = 0.5*PI - beta;

  //~ Correct the sign of dalpha, if necessary
  for (int q = 0; q < 2; q++)
    if (localdiffcoords[q] < 0.0 && dalpha[q] > 0.0)
      dalpha[q] *= -1.0;

  //~ Y-Z projection
  da[0] = radius[j]*(localoldomegaj[0]*dt - dalpha[0]);
  db[0] = radius[i]*(localoldomegai[0]*dt - dalpha[0]);

  //~ X-Z projection
  da[1] = radius[j]*(localoldomegaj[1]*dt - dalpha[1]);
  db[1] = radius[i]*(localoldomegai[1]*dt - dalpha[1]);

  //~ For spin around z axis, dalpha* == 0
  da[2] = radius[j]*localoldomegaj[2]*dt;
  db[2] = radius[i]*localoldomegai[2]*dt;

  for (int q = 0; q < 3; q++) {
    dur[q] = (radius[i]*da[q] - radius[j]*db[q])*oneoverradsum;
    dus[q] = da[q] + db[q];
    dthetar[q] = dur[q]/commonradius;
  }

  /*~ The equivalent area normal contact stiffness is found by dividing
    the magnitude of the normal contact force by the product of the normal 
    contact overlap and contact area. If division by zero, issue a warning.
    Also calculate some necessary quantities for later use*/
  int warnfrequency = 100; //~ How often to warn about stiffness calcs
  double un, deltai, B, delbyb, recipA, knbar, ksbar;
  
  un = fabs(radsum - r); //~ Normal contact overlap
  deltai = 0.5*un*rinv*(2.0*radius[j] - un);
  B = sqrt(deltai*(2.0*radius[i] - deltai)); //~ Radius of contact plane
  
  delbyb = rolling_delta*B;
  if (delbyb > tolerance) knbar = fabs(ccel*r/(un*PI*delbyb*delbyb));
  else {
    //~ Issue a warning and broadcast lastwarning int to all procs
    if (update->ntimestep-lastwarning[0] >= warnfrequency) {
      fprintf(screen,"Cannot estimate either contact stiffness in rolling resistance model on timestep "BIGINT_FORMAT"\n",update->ntimestep);
      lastwarning[0] = lastwarning[1] = update->ntimestep;
      MPI_Bcast(&lastwarning[0],2,MPI_INT,comm->me,world);
    }
    delbyb = tolerance; //~ Tiny value
    knbar = tolerance; //~ Assume a tiny stiffness value
  }
  recipA = 1.0/(PI*delbyb*delbyb); //~ Reciprocal of modified contact area

  /*~ The equivalent area tangential contact stiffness is equal to the
    effective tangential stiffness (kt for Hookean model; kt*polyhertz
    for Hertzian model) divided by the contact area. If kt is zero or
    if the contact area is very, very small, warn the user. Values of
    ksbar are stored in the last column of the shear array.*/
  if (kt < tolerance && update->beginstep == update->ntimestep 
      && comm->me == 0)
    error->warning(FLERR,"Using zero kt: tangential contact stiffness cannot be estimated in rolling resistance model");

  if (B > tolerance && effectivekt > tolerance) ksbar = effectivekt*recipA;
  else if (shear[numshearq-3] > tolerance) ksbar = fabs(shear[numshearq-3]);
  else {
    if (kt >= tolerance && update->ntimestep-lastwarning[1] >= warnfrequency) {
      fprintf(screen,"Cannot estimate tangential contact stiffness in rolling resistance model on timestep "BIGINT_FORMAT"\n",update->ntimestep);
      lastwarning[1] = update->ntimestep;
      MPI_Bcast(&lastwarning[1],1,MPI_INT,comm->me,world);
    }
    ksbar = tolerance; //~ Assume a tiny value
  }
  shear[numshearq-3] = ksbar; //~ Store ksbar in third-last column of shear array

  /*~ Calculate the maximum allowable accumulated global moment and
    store these in mlimit for convenience. The values of (kappa+1) 
    for the contact, stored for rolling and twisting in shear[numshearq-2]
    and shear[numshearq-1], respectively, are used in the calculation. If
    the contact is newly-formed, (kappa+1) will be 0.0 indicating that
    both stored values need to be initialised to their user-specified
    values [KH - 18 July 2014]*/
  double st[3], mlimit[3];
  if (fabs(shear[numshearq-1]) < 0.5) 
    shear[numshearq-1] = shear[numshearq-2] = kappa + 1.0;

  //~ Redefine commonradius for calculation of mlimit
  commonradius = radius[i]*radius[j]*oneoverradsum;

  mlimit[0] = mlimit[1] = (fabs(shear[numshearq-2])-1.0)*commonradius*ccel*r;
  mlimit[2] = (fabs(shear[numshearq-1])-1.0)*commonradius*maxshear;

  //~ Also create an 'st' array for convenience
  double deltaBpow = MathSpecial::powint(delbyb,4);
  st[0] = st[1] = -0.25*PI*deltaBpow*knbar;
  st[2] = -0.5*PI*deltaBpow*ksbar;

  //~ Calculate local increments of rolling resistance
  for (int q = 0; q < 3; q++) localdM[q] = st[q]*dthetar[q];
  if (model_type % 7 == 0) localdM[0] = localdM[1] = 0.0;
  if (model_type % 11 == 0) localdM[2] = 0.0;

  double scalefactor; //~ Denominator used for scaling resistances
  double acclocal[3], accglobal[3];
  for (int q = 0; q < 3; q++) {
    /*~ If the accumulated local resistances exceed the permissible
      limits, proportionally reduce the size of the incremental
      resistances and also scale the accumulated resistances 
      so that the accumulated local resistance will equal the 
      appropriate limit once the increment is added to it at the end
      of this function. The accumulated local rolling and twisting 
      resistances are stored in the ninth-last, eighth-last and
      seventh-last columns of the shear array*/
    scalefactor = fabs(shear[numshearq-9+q] + localdM[q]);
    if (scalefactor > mlimit[q]) {
      /*~ Updated the stored value of (kappa+1) for the 
	rolling	model only (not twisting). If post_limit_index
	== 0, set the stored value to 1; otherwise don't change
	it [KH - 18 July 2014]*/
      if (q < 2) {
	shear[numshearq-2] += (post_limit_index - 1.0)*(fabs(shear[numshearq-2]) - 1.0);
	mlimit[q] *= post_limit_index; //~ Control post-limit strength
      }
      localdM[q] *= mlimit[q]/scalefactor;
      shear[numshearq-9+q] *= mlimit[q]/scalefactor;
    }
    acclocal[q] = shear[numshearq-9+q]; // Fetch the accumulated local in one vector
  }

  /*~ Compute the global moment increments by multiplying the 
    transpose of the rotation matrix, T, by the local resistance
    increments. Do the same for the accumulated moment.*/
  MathExtra::matvec(T,localdM,globaldM);
  MathExtra::matvec(T,acclocal,accglobal);

  if (!issingle) {
    /*~ Now add the local resistance increments to the ninth-last, 
      eighth-last and seventh-last columns of the shear array. The
      accumulated global moment is in the sixth-last, fifth-last 
      and fourth-last columns. The accumulated values of dus are 
      stored in the three columns immediately before, and the 
      accumulated values of dur in the three columns immediately 
      before these.*/
    for (int q = 0; q < 3; q++) {
      shear[numshearq-6+q] = accglobal[q];
      shear[numshearq-9+q] += localdM[q];
      shear[numshearq-12+q] += dus[q];
      shear[numshearq-15+q] += dur[q];
    }

    /*~ Finally update the torque values for both i and j (the
      latter only if local to proc). The increments differ in sign*/
    for (int q = 0; q < 3; q++) {
      torque[i][q] -= accglobal[q];
      if (j < atom->nlocal) torque[j][q] += accglobal[q];
    }
  }
}

/* -----------------------------------------------------------------------*/

void PairGranHookeHistory::Deresiewicz1954_spin(int issingle, int i, int j, int numshearq, double r, double **torque, double *shear, double *dspin_i, double &dspin_stm, double &spin_stm, double *dM_i, double &dM, double &K_spin, double &theta_r, double &M_limit, double Geq, double Poiseq, double &Dspin_energy, double a, double N)
{
  if (!D_switch) { 
    dspin_i[0] = dspin_i[1] = dspin_i[2] = dspin_stm = spin_stm = dM_i[0] 
      = dM_i[1] = dM_i[2] = dM = K_spin = theta_r = M_limit = Dspin_energy = 0.0;
    return;
  }
  double tolerance = 1.0e-20;
  if (xmu < tolerance || a < tolerance || N < tolerance) {
    dspin_i[0] = dspin_i[1] = dspin_i[2] = dspin_stm = spin_stm = dM_i[0] 
      = dM_i[1] = dM_i[2] = dM = K_spin = theta_r = M_limit = Dspin_energy = 0.0;
    return; // spin angle and torque is not accumulated
  }
  // initialisation of values to be returned to main compute function
  theta_r = 1.0;
  K_spin = 0.0;                
  dM_i[0] = dM_i[1] = dM_i[2] = 0.0;
  dspin_stm = 0.0;
  spin_stm = 0.0;
  dM = 0.0;
  
  /*~~ This code is written based on Deresiewicz(1954) using a DEM expression
    shown by Thornton&Yin(1991). Cosidred here is twisting resistance but not
    rolling resistance. This model can be activated only when Hertz&Mindlin's
    contact model is used. [MO 29 Oct 2014] ~~*/    
  //***************************************************************************
  /*To avoid the reverse of sign of shearquantities, 'fabs' is used for absolute quantities.
    Attention should be paied for some flags which have 1 or -1 values. For these cases, the 
    quantities were stored as 10000 instead of -1 and called with 'fabs', and changed to -1 
    again at the next step.[MO - 15 December 2014] */
  //***************************************************************************
  double *radius = atom->radius;
  double radsum = radius[i] + radius[j];
  double radsum_inv = 1.0/radsum;
  double R_star = radius[i]*radius[j]*radsum_inv;
  double G_star = Geq/(2.0*(2.0-Poiseq)); 
  double PI = 4.0*atan(1.0);
  double a_old = fabs(shear[numshearq-8]); 
  double N_old = fabs(shear[numshearq-9]);
  double dN = N - N_old; // change of normal contact force
  double a_pow3 = MathSpecial::powint(a,3);
  double K_spin_max = 16.0/3.0*G_star*a_pow3;
  M_limit = 3.0/16.0*PI*xmu*N*a; // > 0.0
  
  // spin angle are stored as real values, but twisting momemts are stored as system values. 
  double M_old = shear[numshearq-4]; // M_system_old
  double M_star1 = shear[numshearq-5]; // M_system_star1
  double M_star2 = shear[numshearq-6]; // M_system_star2
  double spin_old = shear[numshearq-7];// Accumulated spin at previous step
  double **x = atom->x;
  double delx, dely, delz;  
  delx = x[i][0] - x[j][0];
  dely = x[i][1] - x[j][1];
  delz = x[i][2] - x[j][2];
  int *tag = atom->tag; //~ Write out the atom tags 
  double r_inv = 1.0/r;
  double rsqinv = r_inv*r_inv;
  double **omega = atom->omega;
  dt = update->dt;
  // only relative rotation contributes to the spin resistance 
  double omdel_rel = (omega[i][0]-omega[j][0])*delx+(omega[i][1]-omega[j][1])*dely+(omega[i][2]-omega[j][2])*delz;
  dspin_i[0] = rsqinv*delx*omdel_rel*dt*0.5; 
  dspin_i[1] = rsqinv*dely*omdel_rel*dt*0.5; 
  dspin_i[2] = rsqinv*delz*omdel_rel*dt*0.5; 
  // spin angle is here is a half of the relaive spin angle between two particles.
  // Note coefficient of 0.5 should be 1.0 for wall-particle contacts
  
  // Calculate dspin_angle
  int sign_dspin; 
  if (omdel_rel >= 0.0 ) sign_dspin = 1;
  else sign_dspin = -1;
  double dspin_mag = sqrt(dspin_i[0]*dspin_i[0] + dspin_i[1]*dspin_i[1] + dspin_i[2]*dspin_i[2]);
  double dspin = sign_dspin*dspin_mag;
  double spin = spin_old + dspin;
  double spin_i[3],spin_i_old[3],M_i_old[3],M_i[3];
  double spin_DD = fabs(shear[numshearq-11]);
  for (int q = 0; q < 3; q++){
    spin_i_old[q] = shear[numshearq-3+q];
    spin_i[q] = shear[numshearq-3+q] + dspin_i[q];
    M_i_old[q] = shear[numshearq-16+q];
  }  
  double t,theta_r_inv,M,dspin_min,M_i_mag,M_scale,M_temp;
  int special,step,sign_stm,step_old,sp_star1,dir_moment,dir_ST,slip;
  theta_r_inv = t = 1.0;
  sp_star1 = 0;                 // sp_star1 = 1 means that reversal of sign should be avoided. 
  step_old = static_cast<int>(fabs(shear[numshearq-12])); // previous step
  slip     = static_cast<int>(fabs(shear[numshearq-17])); // if slip took place at previous step, slip = 1;
  sign_stm = static_cast<int>(fabs(shear[numshearq-10])); // 1 = loading or reloading, -1 = unloading or re-unloading
  if (sign_stm == 10000) sign_stm = -1;
  dir_ST   = static_cast<int>(fabs(shear[numshearq-13])); // direction of spin-torque relation
  if (dir_ST == 10000) dir_ST = -1;
  if (a_old <= tolerance) dir_ST = 1;  // the first step after a contact is detacted.
  if (step_old == 0){ // the first step
    if (sign_dspin == 1) sign_stm = 1;  // spin_old = 0 by default, so the first step is always zero.
    else if (sign_dspin == -1) sign_stm = -1; 
  }
  
  //********************************************************************************************************
  // Skip the folowing calculation if incremental spin is null.
  //********************************************************************************************************
  if (fabs(dspin) < tolerance) { 
    spin_stm = sign_stm * spin_old;
    spin = spin_old;
    dspin_stm = 0.0;
    dM = 0.0;  
    M = M_old;  
    for (int q = 0; q < 3; q++) {
      dM_i[q] = 0.0;
      M_i[q] = M_i_old[q];
      dspin_i[q] = 0.0;
      spin_i[q] = spin_i_old[q];
    }
  } 
  else {
    dspin_stm = sign_stm * dspin;
    spin_stm = sign_stm * spin; 
    // check if a special case is invoked*****************************************************************************
    if (a_old < tolerance) dspin_min = 0; // to initialize spin_DD
    else dspin_min = M_limit*(dN/N)/K_spin_max;; // required min. spin angle not to invoke a special case
    if (fabs(dspin) < tolerance) dspin_min = 0.0;
    spin_DD = spin_DD - dspin_mag + dspin_min; // accumulated shortage of spin to return normal case
    special = 0;
    if (spin_DD < tolerance) spin_DD = 0.0; // spin_DD <= 0.0 moves onto a new normal curve
    else special = 1;  // a special case is invoked.
    // **************************************************************************************************************   
    // check whether the first step of special case is invoked *****************
    if (special == 1){ //theta_r = 1.0
      //***********
      theta_r = 1.0;
      //***********
      if (dN > tolerance && step_old != 115 && step_old != 125 && step_old != 135 && step_old != 145){
	// the first step of the special case
	if (dir_ST*dspin_stm >= 0.0 && fabs(M_star1) < tolerance && fabs(M_star2) < tolerance)         step = 115;
	else if (dir_ST*dspin_stm <  0.0 && fabs(M_star2) < tolerance)                                 step = 125; 
	else if (dir_ST*dspin_stm >= 0.0 && fabs(M_old) < fabs(M_star1))                               step = 135;
	else if (dir_ST*dspin_stm <  0.0 && fabs(M_old) <= fabs(M_star1) && fabs(M_star2)>= tolerance) step = 145;
	else {
	  fprintf(screen,"time %i step %i step_old %i tag %i & %i dir_ST %i dspin_stm %1.8e M_old %1.8e M* %1.8e M** %1.8e Unexpected case occurred in zone A of spin model. ERROR!!\n",
		  update->ntimestep,step,step_old,tag[i],tag[j],dir_ST,dspin_stm,M_old,M_star1,M_star1);
	}
	// if the special case was invoked in the previous step and is stil l active
      }else if ((step_old == 115 || step_old == 135) && dir_ST*dspin_stm >= 0){   
	// still in step_115 or 135; if moved to unloading of M, go to the usual case
	step = step_old;     
      }else if ((step_old == 125 || step_old == 145) && dir_ST*dspin_stm < 0){   
	// still in step_125 or 145; if moved to re-loading of M, go to the usual case
	step = step_old;                                           
      }else if (step_old == 115 && dir_ST*dspin_stm < 0){
	// the first step from loading of special case to unloading of special case.
	step = 125;
      }else if (step_old == 125 && dir_ST*dspin_stm >= 0){
	// the first step from unloading of special case to reloading of special case.
	step = 135;
      }else if (step_old == 135 && dir_ST*dspin_stm < 0){
	// the first step from reloading  of special case to re-unloading of special case.
	step = 145;
      }else if (step_old == 145 && dir_ST*dspin_stm > 0){
	// the first step from re-unloading  of special case to re-reloading of special case.
	step = 135;
      }
      //*************************************************************************************
    } else {  // Usual cases  // M loading: step = *1
      if (dir_ST*dspin_stm >= 0.0 && fabs(M_star1) < tolerance && fabs(M_star2) < tolerance){
	t = 1.0-1.5*((-dir_ST*M_old+3.0/16.0*PI*xmu*dN*a)/(xmu*N*a));
	if       (dN >  tolerance)  step = 11;   // N increasing
	else if  (dN < -tolerance)  step = 21;   // N decreasing
	else                        step =  1;   // N constant
      }
      // T unloading: step = *2 
      else if (dir_ST*dspin_stm < 0.0 && fabs(M_star2) < tolerance){
	// For the first step from loading to unloading, M* is still null, which should be M* = M_old.
	if  (fabs(M_star1) > tolerance) t = 1.0-1.5*((M_star1-(-dir_ST)*M_old)+3.0/8.0*PI*xmu*dN*a)/(2.0*xmu*N*a);
	else                            t = 1.0-1.5*(3.0/8.0*PI*xmu*dN*a)/(2.0*xmu*N*a);
	if      (dN >  tolerance)   step = 12; 
	else if (dN < -tolerance)   step = 22;      
	else                        step =  2;
      }  
      // M re-loading: step = *3
      else if (dir_ST*dspin_stm >= 0.0 && fabs(M_old) <= fabs(M_star1)){
	// For the first step from unloading to re-loading, M** is still null, which should be M** = M_old.
	if  (fabs(M_star2) > tolerance) t = 1.0-1.5*((-dir_ST*M_old-M_star2)+3.0/8.0*PI*xmu*dN*a)/(2.0*xmu*N*a);
	else                            t = 1.0-1.5*(3.0/8.0*PI*xmu*dN*a)/(2.0*xmu*N*a);
	if      (dN >  tolerance)   step = 13; 
	else if (dN < -tolerance)   step = 23;     
	else                        step = 3;
      }
      // M re-unloading: step = *4    
      else if (dir_ST*dspin_stm < 0.0 && fabs(M_old) < fabs(M_star1) && fabs(M_star2) >= tolerance){
	// This part is same with the above (step = *3) due to simplification.
	if  (fabs(M_star2) > tolerance) t = 1.0-1.5*((-dir_ST*M_old-M_star2)+3.0/8.0*PI*xmu*dN*a)/(2.0*xmu*N*a);
	else                            t = 1.0-1.5*(3.0/8.0*PI*xmu*dN*a)/(2.0*xmu*N*a);
	if      (dN >  tolerance) step = 14;
	else if (dN < -tolerance) step = 24; 
	else                      step =  4; 
      } 
      // if slip condition is still continued, the above condition may not be applicable.
      else if (slip == 1) {
	step = step_old;
	t = tolerance;
      }
      // warning!
      else {
	fprintf(screen,"time %i step %i step_old %i tag %i & %i dir_ST %i dspin_stm %1.8e M_old %1.8e M* %1.8e M** %1.8e Unexpected case occurred in zone B of spin model. ERROR!!\n",
		update->ntimestep,step,step_old,tag[i],tag[j],dir_ST,dspin_stm,M_old,M_star1,M_star1);
      }
      if (t < 0.0) t = tolerance; // 0 < t <= 1;
      else if (t > 1.0) t = 1.0;
      theta_r_inv = 2.0*(1.0/sqrt(t))-1.0; // theta_r_inv >= 1;
      theta_r = 1.0/theta_r_inv;
      if (theta_r > 1.0)      theta_r = 1.0;
      else if (theta_r < 0.0) theta_r = 0.0;
    }
    //**********************************************************************************************::   
    // Check the drection of load  
    if (step == 2 || step == 12 || step == 22 || step == 125) dir_moment = -1;
    else if (step == 4 || step == 14 || step == 24 || step == 145) dir_moment = -1;
    else dir_moment = 1;

    if (fabs(1.0 - theta_r) < tolerance) K_spin = K_spin_max*theta_r;
    // dspin_stm = 0.0 is not applicable here because of the previous if statement.
    else K_spin = K_spin_max*theta_r + dir_moment * 3.0/16.0*PI*xmu*a*(1.0-theta_r)*dN/dspin_stm;
    
    if (K_spin > K_spin_max) K_spin = K_spin_max;
    if (K_spin < 0.0) K_spin = 0.0;

    //~ Calculate increment of and accumulated twisting resistance.
    dM = dspin_stm*K_spin;
    M = M_old + dM;
    // Check whether slip is fully movilized or not. If so, rescale the accumulated twisting resistance 
    M_temp = M;
    if (fabs(M) > M_limit) {
      M *= M_limit/fabs(M);
      slip = 1;
    } 
    else slip = 0;
  
    for (int q = 0; q < 3; q++) {
      // They are not system values but three components
      dM_i[q] = dspin_i[q]/fabs(dspin) * fabs(dM);
      M_i[q] = M_i_old[q] + dM_i[q];  
    }
    // rescale the M_i to adjust to M
    M_i_mag = sqrt(M_i[0]*M_i[0]+M_i[1]*M_i[1]+M_i[2]*M_i[2]);
    for (int q = 0; q < 3; q++) {
      if (M_i_mag > 0) {
	M_scale = fabs(M)/M_i_mag;
	M_i[q] *= M_scale;
      }else M_i[q] = 0.0; 
    }        
  }
  //**************************************************************************************************
  // Calculation of spin energy in a similar way of shear statin energy.
  Dspin_energy = 2.0*dspin_stm*0.5*(M+M_temp);
  // spin energy is for 2*dspin as dspin is quantity for each particle
  //**************************************************************************************************
  if (step == 0) M_star1 = M_star2 = 0.0;  // dspin is null & no hysteresis
  else {
    // Update the M_star1 and M_star2 considering the change of the normal contact load
    if (step != 1 && step != 11 && step != 21 && step != 115 && fabs(M_star1) > tolerance)   M_star1 += dir_ST*3.0/16.0*PI*xmu*dN*a;
    if ((step == 3 || step == 13 || step == 23 || step == 135) && fabs(M_star2) > tolerance) M_star2 -= dir_ST*3.0/16.0*PI*xmu*dN*a;
    if ((step == 4 || step == 14 || step == 24 || step == 145) && fabs(M_star2) > tolerance) M_star2 -= dir_ST*3.0/16.0*PI*xmu*dN*a;
    //*********************************************************************************************************
    // Update M_star1 and M_star2
    if (step == 1 || step == 11 || step == 21 || step == 115){   // do not forget to include step == 115
      M_star1 = 0.0;
      M_star2 = 0.0;
    }
    // Update M_star1 and M_star2 for new loading curve; move from re-loading to normal loading step
    if ((step == 3 || step == 13 || step == 23 || step == 135) && fabs(M) > fabs(M_star1) && fabs(M_star1) > tolerance){
      M_star1 = 0.0;
      M_star2 = 0.0;
    }
    // Update the M_star2 for new unloading curve; move to unloading step
    if ((step == 4 || step == 14 || step == 24 || step == 145) && fabs(M) > fabs(M_star2) && fabs(M_star2) > tolerance){
      M_star2 = 0.0;
    }
    if ((step == 2 || step == 12 || step == 22 || step == 125) && fabs(M_star1) <= tolerance && fabs(M_star2) <= tolerance){
      // the first step from step = 1; loading to unloading
      M_star1 = M_old; 
      spin_DD = 0.0;
      sp_star1 = 1;  // to avoid the reverse of sign_system
    } 
    if ((step == 3 || step == 13 || step == 23 || step == 135) && fabs(M_star1) > fabs(M) && fabs(M_star2) <= tolerance){  
      // the first step from step = 2; unloading to re-loading
      M_star2 = M_old;
      spin_DD = 0.0;
    }
    if ((step == 4 || step == 14 || step == 24 || step == 145) && fabs(M_star1) > fabs(M) && fabs(M_star2) <= tolerance){  
      // the first step from step = 3; re-loading to re-unloading
      spin_DD = 0.0;
    }
    //*********************************************************************************************************
    //special case when |M| for unloading reaches -|M_star1|  // move on to a new loading curve in the opposite direction
    if ((dir_moment == -1) && fabs(M) > fabs(M_star1) && fabs(M_star1) > tolerance){
      M_star1 = 0.0;
      M_star2 = 0.0;
      if (sp_star1 == 0)  dir_ST *= -1;  // the system is moved onto virgin loading curve
    }
    //*********************************************************************************************
    // Added this to avoid numerical errors [MO - 04 January 2015]
    if (fabs(M_star1 - M_star2) < tolerance) {
      M_star1 = 0.0;
      M_star2 = 0.0;
    }
    //*********************************************************************************************
  }
  // Store the sign_stm and dir_ST as absolute values for the next step to avoid the sign changing [MO - 15 December 2014] 
  if (sign_stm == -1) sign_stm = 10000;
  if (dir_ST == -1) dir_ST = 10000;
  
  if (!issingle) { // Update values to be stored
    for (int q = 0; q < 3; q++) {
      shear[numshearq-3+q] = spin_i[q]; // spin_i is not system value
      shear[numshearq-16+q] = M_i[q]; // M_i is not system value
    }
    shear[numshearq-4] = M; // M is always system value 
    shear[numshearq-5] = M_star1; // M is always system value 
    shear[numshearq-6] = M_star2; // M is always system value
    shear[numshearq-7] = spin; // not spin_stm
    shear[numshearq-8] = a;
    shear[numshearq-9] = N;    // Normal contact force
    shear[numshearq-10] = sign_stm; // int
    shear[numshearq-11] = spin_DD; 
    shear[numshearq-12] = step;    // int
    shear[numshearq-13] = dir_ST; // spin_twist relation
    shear[numshearq-17] = slip; //int
    shear[numshearq-18] = 0.0; // empty
    shear[numshearq-19] = 0.0; // empty
    
    /*~ Finally update the torque values for both i and j (the
      latter only if local to proc). The increments differ in sign*/
    for (int q = 0; q < 3; q++) {
      torque[i][q] -= M_i[q];
      if (j < atom->nlocal) torque[j][q] += M_i[q];
    }
  }  
}

/* ---------------------------------------------------------------------- */

void PairGranHookeHistory::add_old_omega_fix()
{
  //~ Check whether this fix is already present
  int oldomegafix = -1;
  for (int q = 0; q < modify->nfix; q++)
    if (strcmp(modify->fix[q]->style,"old_omega") == 0) oldomegafix = q;

  if (oldomegafix < 0) {//~ Fix not presently active
    char **newarg = new char*[3];
    newarg[0] = (char *) "pair_oldomega";
    newarg[1] = (char *) "all";
    newarg[2] = (char *) "old_omega";

    modify->add_fix(3,newarg,1);
    delete [] newarg;
  }
  
  //~ Set pointers for this newly-created fix
  int accfix = modify->find_fix("pair_oldomega");
  if (accfix < 0) error->all(FLERR,"Fix ID for fix old_omega does not exist");
  deffix = modify->fix[accfix];
}

/* ----------------------------------------------------------------------
   memory usage of local atom-based arrays
------------------------------------------------------------------------- */

double PairGranHookeHistory::memory_usage()
{
  double bytes = nmax * sizeof(double);
  return bytes;
}<|MERGE_RESOLUTION|>--- conflicted
+++ resolved
@@ -856,66 +856,9 @@
   r = sqrt(rsq);
   rinv = 1.0/r;
 
-<<<<<<< HEAD
   // normal forces = Hookian contact
   ccel = kn*(radsum-r)*rinv;
-=======
-  double **x = atom->x;
-  delx = x[i][0] - x[j][0];
-  dely = x[i][1] - x[j][1];
-  delz = x[i][2] - x[j][2];
-
-  vnnr = vr1*delx + vr2*dely + vr3*delz;
-  vn1 = delx*vnnr * rsqinv;
-  vn2 = dely*vnnr * rsqinv;
-  vn3 = delz*vnnr * rsqinv;
-
-  // tangential component
-
-  vt1 = vr1 - vn1;
-  vt2 = vr2 - vn2;
-  vt3 = vr3 - vn3;
-
-  // relative rotational velocity
-
-  double **omega = atom->omega;
-  wr1 = (radi*omega[i][0] + radj*omega[j][0]) * rinv;
-  wr2 = (radi*omega[i][1] + radj*omega[j][1]) * rinv;
-  wr3 = (radi*omega[i][2] + radj*omega[j][2]) * rinv;
-
-  // meff = effective mass of pair of particles
-  // if I or J part of rigid body, use body mass
-  // if I or J is frozen, meff is other particle
-
-  double *rmass = atom->rmass;
-  int *mask = atom->mask;
-
-  mi = rmass[i];
-  mj = rmass[j];
-  if (fix_rigid) {
-    // NOTE: insure mass_rigid is current for owned+ghost atoms?
-    if (mass_rigid[i] > 0.0) mi = mass_rigid[i];
-    if (mass_rigid[j] > 0.0) mj = mass_rigid[j];
-  }
-
-  meff = mi*mj / (mi+mj);
-  if (mask[i] & freeze_group_bit) meff = mj;
-  if (mask[j] & freeze_group_bit) meff = mi;
-
-  // normal forces = Hookian contact + normal velocity damping
-
-  damp = meff*gamman*vnnr*rsqinv;
-  ccel = kn*(radsum-r)*rinv - damp;
-
-  // relative velocities
-
-  vtr1 = vt1 - (delz*wr2-dely*wr3);
-  vtr2 = vt2 - (delx*wr3-delz*wr1);
-  vtr3 = vt3 - (dely*wr1-delx*wr2);
-  vrel = vtr1*vtr1 + vtr2*vtr2 + vtr3*vtr3;
-  vrel = sqrt(vrel);
->>>>>>> be1b3897
-
+  
   // shear history effects
   // neighprev = index of found neigh on previous call
   // search entire jnum list of neighbors of I for neighbor J
