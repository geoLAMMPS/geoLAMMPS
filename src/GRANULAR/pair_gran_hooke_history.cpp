--- conflicted
+++ resolved
@@ -559,30 +559,17 @@
   if (comm->ghost_velocity == 0)
     error->all(FLERR,"Pair granular requires ghost atoms store velocity");
 
-<<<<<<< HEAD
   /*~ Have 18 shear quantities if rolling resistance is included
     [KH - 29 July 2014]*/
   /*~ Another 4 shear quantities are needed for per-contact energy
     tracing [KH - 6 March 2014]*/
   int numshearquants = 3 + 15*rolling + 4*trace_energy;
-
-  // need a granular neigh list and optionally a granular history neigh list
-
-  int irequest = neighbor->request(this,instance_me);
-  neighbor->requests[irequest]->size = 1;
-  if (history) {
-    irequest = neighbor->request(this,instance_me);
-    neighbor->requests[irequest]->id = 1;
-    neighbor->requests[irequest]->history = 1;
-    neighbor->requests[irequest]->dnum = numshearquants;
-  }
-=======
+  
   // need a granular neigh list
 
   int irequest = neighbor->request(this,instance_me);
   neighbor->requests[irequest]->size = 1;
   if (history) neighbor->requests[irequest]->history = 1;
->>>>>>> b994a1b4
 
   dt = update->dt;
 
@@ -1621,12 +1608,12 @@
 {
   double bytes = nmax * sizeof(double);
   return bytes;
-<<<<<<< HEAD
 }
 
 /* ----------------------------------------------------------------------
-   return ptr to FixShearHistory class
-   called by Neighbor when setting up neighbor lists
+   return ptr to FixNeighHistory class
+   formerly called by Neighbor when setting up neighbor lists
+   Now used to conveniently access various useful pair quantities externally
 ------------------------------------------------------------------------- */
 
 void *PairGranHookeHistory::extract(const char *str, int &dim)
@@ -1634,7 +1621,6 @@
   dim = 0;  
   if (strcmp(str,"history") == 0) return (void *) fix_history;
   else if (strcmp(str,"list") == 0) return (void *) list;
-  else if (strcmp(str,"listhistory") == 0) return (void *) listhistory;
   else if (strcmp(str,"rolling") == 0) return (void *) &rolling;
   // Added for D_spin model [MO - 13 November 2014]
   else if (strcmp(str,"D_spin") == 0) return (void *) &D_spin;
@@ -1659,6 +1645,4 @@
   // Added for new HMD [MO - 12 Sep 2015]
   else if (strcmp(str,"THETA1") == 0) return (void *) &THETA1; 
   return NULL;
-=======
->>>>>>> b994a1b4
 }