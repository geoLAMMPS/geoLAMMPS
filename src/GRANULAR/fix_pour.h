/* -*- c++ -*- ----------------------------------------------------------
   LAMMPS - Large-scale Atomic/Molecular Massively Parallel Simulator
   https://www.lammps.org/, Sandia National Laboratories
   Steve Plimpton, sjplimp@sandia.gov

   Copyright (2003) Sandia Corporation.  Under the terms of Contract
   DE-AC04-94AL85000 with Sandia Corporation, the U.S. Government retains
   certain rights in this software.  This software is distributed under
   the GNU General Public License.

   See the README file in the top-level LAMMPS directory.
------------------------------------------------------------------------- */

#ifdef FIX_CLASS
// clang-format off
FixStyle(pour,FixPour);
// clang-format on
#else

#ifndef LMP_FIX_POUR_H
#define LMP_FIX_POUR_H

#include "fix.h"

namespace LAMMPS_NS {

class FixPour : public Fix {
 public:
  FixPour(class LAMMPS *, int, char **);
  ~FixPour();
  int setmask();
  void init();
  void setup_pre_exchange();
  void pre_exchange();
  void reset_dt();
  void *extract(const char *, int &);

 private:
<<<<<<< HEAD
  int ninsert,ntype,seed;
  int iregion,mode,idnext,dstyle,npoly,rigidflag,shakeflag;
  int ignoreflag,ignoreline,ignoretri;
  double radius_one,radius_max;
  double radius_lo,radius_hi;
  double meanrad,stdevrad; // for Gaussian radius distribution
  double *radius_poly,*frac_poly;
  double density_lo,density_hi;
=======
  int ninsert, ntype, seed;
  int iregion, mode, idnext, dstyle, npoly, rigidflag, shakeflag;
  int ignoreflag, ignoreline, ignoretri;
  double radius_one, radius_max;
  double radius_lo, radius_hi;
  double *radius_poly, *frac_poly;
  double density_lo, density_hi;
>>>>>>> c1e7c803
  double volfrac;
  int maxattempt;
  int region_style;
  double rate;
  double vxlo, vxhi, vylo, vyhi, vy, vz;
  double xlo, xhi, ylo, yhi, zlo, zhi;
  double xc, yc, rc;
  double grav;
  char *idrigid, *idshake;

  class Molecule **onemols;
  int nmol, natom_max;
  double molradius_max;
  double *molfrac;
  double **coords;
  imageint *imageflags;
  class Fix *fixrigid, *fixshake;
  double oneradius;

  int me, nprocs;
  int *recvcounts, *displs;
  int nfreq, ninserted, nper;
  bigint nfirst;
  double lo_current, hi_current;
  tagint maxtag_all, maxmol_all;
  class RanPark *random, *random2;

  void find_maxid();
  int overlap(int);
  bool outside(int, double, double, double);
  void xyz_random(double, double *);
  double radius_sample();
  void options(int, char **);
};

}    // namespace LAMMPS_NS

#endif
#endif

/* ERROR/WARNING messages:

E: Illegal ... command

Self-explanatory.  Check the input script syntax and compare to the
documentation for the command.  You can use -echo screen as a
command-line option when running LAMMPS to see the offending line.

E: Cannot yet use fix pour with the KOKKOS package

This feature is not yet supported.

E: Fix pour requires atom attributes radius, rmass

The atom style defined does not have these attributes.

E: Invalid atom type in fix pour command

Self-explanatory.

E: Must specify a region in fix pour

Self-explanatory.

E: Fix pour region does not support a bounding box

Not all regions represent bounded volumes.  You cannot use
such a region with the fix pour command.

E: Fix pour region cannot be dynamic

Only static regions can be used with fix pour.

E: Insertion region extends outside simulation box

Self-explanatory.

E: Must use a z-axis cylinder region with fix pour

Self-explanatory.

E: Must use a block or cylinder region with fix pour

Self-explanatory.

E: Must use a block region with fix pour for 2d simulations

Self-explanatory.

E: Cannot use fix_pour unless atoms have IDs

Self-explanatory.

E: Fix pour molecule must have coordinates

The defined molecule does not specify coordinates.

E: Fix pour molecule must have atom types

The defined molecule does not specify atom types.

E: Invalid atom type in fix pour mol command

The atom types in the defined molecule are added to the value
specified in the create_atoms command, as an offset.  The final value
for each atom must be between 1 to N, where N is the number of atom
types.

E: Fix pour molecule template ID must be same as atom style template ID

When using atom_style template, you cannot pour molecules that are
not in that template.

E: Cannot use fix pour rigid and not molecule

Self-explanatory.

E: Cannot use fix pour shake and not molecule

Self-explanatory.

E: Cannot use fix pour rigid and shake

These two attributes are conflicting.

E: No fix gravity defined for fix pour

Gravity is required to use fix pour.

E: Fix pour insertion count per timestep is 0

Self-explanatory.

E: Cannot use fix pour with triclinic box

This option is not yet supported.

E: Gravity must point in -z to use with fix pour in 3d

Self-explanatory.

E: Gravity must point in -y to use with fix pour in 2d

Self-explanatory.

E: Gravity changed since fix pour was created

The gravity vector defined by fix gravity must be static.

E: Fix pour rigid fix does not exist

Self-explanatory.

E: Fix pour and fix rigid/small not using same molecule template ID

Self-explanatory.

E: Fix pour shake fix does not exist

Self-explanatory.

E: Fix pour and fix shake not using same molecule template ID

Self-explanatory.

W: Less insertions than requested

The fix pour command was unsuccessful at finding open space
for as many particles as it tried to insert.

E: Too many total atoms

See the setting for bigint in the src/lmptype.h file.

E: New atom IDs exceed maximum allowed ID

See the setting for tagint in the src/lmptype.h file.

E: Fix pour region ID does not exist

Self-explanatory.

E: Molecule template ID for fix pour does not exist

Self-explanatory.

E: Fix pour polydisperse fractions do not sum to 1.0

Self-explanatory.

E: Cannot change timestep with fix pour

This is because fix pour pre-computes the time delay for particles to
fall out of the insertion volume due to gravity.

*/<|MERGE_RESOLUTION|>--- conflicted
+++ resolved
@@ -36,24 +36,14 @@
   void *extract(const char *, int &);
 
  private:
-<<<<<<< HEAD
-  int ninsert,ntype,seed;
-  int iregion,mode,idnext,dstyle,npoly,rigidflag,shakeflag;
-  int ignoreflag,ignoreline,ignoretri;
-  double radius_one,radius_max;
-  double radius_lo,radius_hi;
-  double meanrad,stdevrad; // for Gaussian radius distribution
-  double *radius_poly,*frac_poly;
-  double density_lo,density_hi;
-=======
   int ninsert, ntype, seed;
   int iregion, mode, idnext, dstyle, npoly, rigidflag, shakeflag;
   int ignoreflag, ignoreline, ignoretri;
   double radius_one, radius_max;
   double radius_lo, radius_hi;
+  double meanrad, stdevrad; // for Gaussian radius distribution
   double *radius_poly, *frac_poly;
   double density_lo, density_hi;
->>>>>>> c1e7c803
   double volfrac;
   int maxattempt;
   int region_style;
