--- conflicted
+++ resolved
@@ -172,8 +172,6 @@
 
   Pair *pair = force->pair;
   double **cutsq = force->pair->cutsq;
-  tagint *tag = atom->tag; //~ Added this for use below [KH - 10 January 2013]
-  double *radius = atom->radius; //~ Also added this [KH - 14 January 2013]
 
   m = 0;
   for (ii = 0; ii < inum; ii++) {
@@ -195,16 +193,14 @@
       j &= NEIGHMASK;
 
       if (!(mask[j] & groupbit)) continue;
-<<<<<<< HEAD
-      /*~ Modified the line below so that contact forces are written
+
+      /*~ Modified the code below so that contact forces are written
 	correctly without duplication when ghost atoms are present
 	for which the atom tags are required [KH - 10 January 2013]*/
-      //~ if (newton_pair == 0 && j >= nlocal) continue;
       if (j >= nlocal && tag[i] > tag[j]) continue;
-=======
 
       // itag = jtag is possible for long cutoffs that include images of self
-
+      /* Commented out in merge [KH - 03 October 2014]
       if (newton_pair == 0 && j >= nlocal) {
         jtag = tag[j];
         if (itag > jtag) {
@@ -218,8 +214,7 @@
             if (x[j][1] == ytmp && x[j][0] < xtmp) continue;
           }
         }
-      }
->>>>>>> ea16d989
+	}*/
 
       delx = xtmp - x[j][0];
       dely = ytmp - x[j][1];
