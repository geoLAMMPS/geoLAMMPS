--- conflicted
+++ resolved
@@ -94,7 +94,10 @@
   datamask = ALL_MASK;
   datamask_ext = ALL_MASK;
 
-<<<<<<< HEAD
+  execution_space = Host;
+  datamask_read = ALL_MASK;
+  datamask_modify = ALL_MASK;
+
   /*~ Added to initialise the status of the rolling resistance
     model as disabled [KH - 23 October 2013]*/
   rolling = 0;
@@ -105,11 +108,6 @@
   /*~ Initialise the status of per-contact energy tracing as
     inactive [KH - 6 March 2014]*/
   trace_energy = 0;
-=======
-  execution_space = Host;
-  datamask_read = ALL_MASK;
-  datamask_modify = ALL_MASK;
->>>>>>> 3077b7a0
 }
 
 /* ---------------------------------------------------------------------- */
