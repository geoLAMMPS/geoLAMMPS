--- conflicted
+++ resolved
@@ -99,7 +99,6 @@
   class NeighList *listmiddle;
   class NeighList *listouter;
 
-<<<<<<< HEAD
   /*~ *ierates was defined as a public class member as access may be
     needed from fix_multistress if linkvolstress is enabled
     [KH - 2 June 2012] */
@@ -108,8 +107,6 @@
   unsigned int datamask;
   unsigned int datamask_ext;
 
-=======
->>>>>>> 4fe10d7d
   int allocated;                 // 0/1 = whether arrays are allocated
                                  //       public so external driver can check
   int compute_flag;              // 0 if skip compute()
