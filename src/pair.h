--- conflicted
+++ resolved
@@ -106,25 +106,15 @@
   class NeighList *listhalf;    // half list used by some pairs
   class NeighList *listfull;    // full list used by some pairs
 
-<<<<<<< HEAD
   /*~ *ierates was defined as a public class member as access may be
     needed from fix_multistress if linkvolstress is enabled
     [KH - 2 June 2012] */
   double *ierates;
 
-  unsigned int datamask;
-  unsigned int datamask_ext;
-
-  int allocated;                 // 0/1 = whether arrays are allocated
-                                 //       public so external driver can check
-  int compute_flag;              // 0 if skip compute()
-  int mixed_flag;                // 1 if all itype != jtype coeffs are from mixing
-=======
   int allocated;       // 0/1 = whether arrays are allocated
                        //       public so external driver can check
   int compute_flag;    // 0 if skip compute()
   int mixed_flag;      // 1 if all itype != jtype coeffs are from mixing
->>>>>>> c1e7c803
 
   enum { GEOMETRIC, ARITHMETIC, SIXTHPOWER };    // mixing options
 
@@ -270,9 +260,8 @@
 
  protected:
   int vflag_fdotr;
-<<<<<<< HEAD
-  int maxeatom,maxvatom,maxcvatom;
-  double kn,kt,xmu; //~ Moved from pair/gran/hooke/history [KH - 14 December 2012]
+  int maxeatom, maxvatom, maxcvatom;
+  double kn, kt, xmu; //~ Moved from pair/gran/hooke/history [KH - 14 December 2012]
 
   /*~ rolling was added as an integer which specifies whether or not
     rolling resistance is active, while rolling_delta gives the delta
@@ -283,25 +272,19 @@
     limit is reached. If post_limit_index == 0, the accumulated moment
     drops to zero after the limit is reached; if it == 1, it remains constant
     at the limit [KH - 29 July 2014]*/
-  int rolling,model_type;
-  double rolling_delta,kappa,post_limit_index;
+  int rolling, model_type;
+  double rolling_delta, kappa, post_limit_index;
 
   /*~~ D_spin was added. D_spin = 1 activates Dresiewicz1954_spin function.
   [MO - 05 November 2014]~~*/
-  int D_spin,D_switch;
+  int D_spin, D_switch;
 
   /*~ Added flag which indicates whether per-contact energy tracing is
     active or not [KH - 6 March 2014]*/
   int trace_energy;
   
-  int copymode;   // if set, do not deallocate during destruction
-                  // required when classes are used as functors by Kokkos
-=======
-  int maxeatom, maxvatom, maxcvatom;
-
   int copymode;    // if set, do not deallocate during destruction
                    // required when classes are used as functors by Kokkos
->>>>>>> c1e7c803
 
   void ev_init(int eflag, int vflag, int alloc = 1)
   {
@@ -313,18 +296,11 @@
   virtual void ev_setup(int, int, int alloc = 1);
   void ev_unset();
   void ev_tally_full(int, double, double, double, double, double, double);
-<<<<<<< HEAD
-  void ev_tally_xyz_full(int, double, double,
-                         double, double, double, double, double, double);
+  void ev_tally_xyz_full(int, double, double, double, double, double, double, double, double);
   void ev_tally_gran(int, int, int, int, double,
                      double, double, double, double, double, double, double, double, double, double);
-  void ev_tally4(int, int, int, int, double,
-                 double *, double *, double *, double *, double *, double *);
-=======
-  void ev_tally_xyz_full(int, double, double, double, double, double, double, double, double);
   void ev_tally4(int, int, int, int, double, double *, double *, double *, double *, double *,
                  double *);
->>>>>>> c1e7c803
   void ev_tally_tip4p(int, int *, double *, double, double);
   void v_tally2(int, int, double, double *);
   void v_tally_tensor(int, int, int, int, double, double, double, double, double, double);
