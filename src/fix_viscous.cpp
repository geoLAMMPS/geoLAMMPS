--- conflicted
+++ resolved
@@ -55,13 +55,11 @@
     } else error->all(FLERR,"Illegal fix viscous command");
   }
 
-<<<<<<< HEAD
   //~ Initialise the energy dissipated by damping [KH - 9 April 2014]
   energy_dissip = 0.0;
-=======
+  
   respa_level_support = 1;
   ilevel_respa = 0;
->>>>>>> ac8a2dd3
 }
 
 /* ---------------------------------------------------------------------- */
