"LAMMPS WWW Site"_lws - "LAMMPS Documentation"_ld - "LAMMPS Commands"_lc :c

:link(lws,http://lammps.sandia.gov)
:link(ld,Manual.html)
:link(lc,Section_commands.html#comm)

:line

fix pour command :h3

[Syntax:]

fix ID group-ID pour N type seed keyword values ... :pre

ID, group-ID are documented in "fix"_fix.html command :ulb,l
pour = style name of this fix command :l
N = # of atoms to insert :l
type = atom type to assign to inserted atoms :l
seed = random # seed (positive integer) :l
one or more keyword/value pairs may be appended to args :l
keyword = {region} or {diam} or {dens} or {vol} or {rate} or {vel} :l
  {region} value = region-ID
    region-ID = ID of region to use as insertion volume
<<<<<<< HEAD
  {diam} values = Diameter1 Diameter2 Distribution_Type
    Distribution_Type can be either uniform of gaussian. For backwards compatibility the word uniform can be omitted
    Diameter1,Diameter2 (distance units) 
        if uniform Diameter1 is lower and Diameter2 is higher limit
        if gaussian Diameter1 is mean diameter and Diameter2 is standard deviation
  {dens} values = lo hi
    lo,hi = range of densities for inserted particles
=======
  {diam} values = dstyle args
    dstyle = {one} or {range} or {poly}
      {one} args = D
        D = single diameter for inserted particles (distance units)
      {range} args = Dlo Dhi
        Dlo,Dhi = range of diameters for inserted particles (distance units)
      {one} args = Npoly D1 P1 D2 P2 ...
        Npoly = # of (D,P) pairs
        D1,D2,... = diameter for subset of inserted particles (distance units)
        P1,P2,... = percentage of inserted particles with this diameter (0-1)
>>>>>>> a8825138
  {vol} values = fraction Nattempt
    fraction = desired volume fraction for filling insertion volume
    Nattempt = max # of insertion attempts per atom
  {rate} value = V
    V = z velocity (3d) or y velocity (2d) at which
        insertion volume moves (velocity units)
  {vel} values (3d) = vxlo vxhi vylo vyhi vz
  {vel} values (2d) = vxlo vxhi vy
    vxlo,vxhi = range of x velocities for inserted particles (velocity units)
    vylo,vyhi = range of y velocities for inserted particles (velocity units)
    vz = z velocity (3d) assigned to inserted particles (velocity units)
    vy = y velocity (2d) assigned to inserted particles (velocity units) :pre
:ule

[Examples:]

fix 3 all pour 1000 2 29494 region myblock
fix 2 all pour 10000 1 19985583 region disk vol 0.33 100 rate 1.0 diam range 0.9 1.1 
fix 2 all pour 10000 1 19985583 region disk diam poly 2 0.7 0.4 1.5 0.6 :pre

[Description:]

Insert particles into a granular run every few timesteps within a
specified region until N particles have been inserted.  This is useful
for simulating the pouring of particles into a container under the
influence of gravity.

Inserted particles are assigned the specified atom type and are
assigned to two groups: the default group "all" and the group
specified in the fix pour command (which can also be "all").

This command must use the {region} keyword to define an insertion
volume.  The specified region must have been previously defined with a
"region"_region.html command.  It must be of type {block} or a z-axis
{cylinder} and must be defined with side = {in}.  The cylinder style
of region can only be used with 3d simulations.

Each timestep particles are inserted, they are placed randomly inside
the insertion volume so as to mimic a stream of poured particles.  The
larger the volume, the more particles that can be inserted at any one
timestep.  Particles are inserted again after enough time has elapsed
that the previously inserted particles fall out of the insertion
volume under the influence of gravity.  Insertions continue every so
many timesteps until the desired # of particles has been inserted.

All other keywords are optional with defaults as shown below.

The {diam} option specifes the diameters of inserted particles.  There
are 3 styles: {one}, {range}, or {poly}.  For {one}, all particles
will have diameter {D}.  For {range}, the diameter of each particle
will be chosen randomly and uniformly between the specified {Dlo} and
{Dhi} bounds.  For {poly}, a series of {Npoly} diameters is specified.
For each diameter a percentage value from 0.0 to 1.0 is also
specified.  The {Npoly} percentages must sum to 1.0.  For the example
shown above with "diam 2 0.7 0.4 1.5 0.6", all inserted particles will
have a diameter of 0.7 or 1.5.  40% of the particles will be small;
60% will be large.

The {dens} and {vel} options enable inserted particles to have a range
of densities or xy velocities.  The specific values for a particular
inserted particle will be chosen randomly and uniformly between the
specified bounds.  The {vz} or {vy} value for option {vel} assigns a
z-velocity (3d) or y-velocity (2d) to each inserted particle.

The {vol} option specifies what volume fraction of the insertion
volume will be filled with particles.  For particles with a size
specified by the {diam range} keyword, they are assumed to all be of
maximum diamter {Dhi} for purposes of computing their contribution to
the volume fraction.

The higher the volume fraction value, the more particles are inserted
each timestep.  Since inserted particles cannot overlap, the maximum
volume fraction should be no higher than about 0.6.  Each timestep
particles are inserted, LAMMPS will make up to a total of M tries to
insert the new particles without overlaps, where M = # of inserted
particles * Nattempt.  If LAMMPS is unsuccessful at completing all
insertions, it prints a warning.

The {rate} option moves the insertion volume in the z direction (3d)
or y direction (2d).  This enables pouring particles from a
successively higher height over time.

[Restart, fix_modify, output, run start/stop, minimize info:]

No information about this fix is written to "binary restart
files"_restart.html.  This means you must be careful when restarting a
pouring simulation, when the restart file was written in the middle of
the pouring operation.  Specifically, you should use a new fix pour
command in the input script for the restarted simulation that
continues the operation.  You will need to adjust the arguments of the
original fix pour command to do this.

Also note that because the state of the random number generator is not
saved in restart files, you cannot do "exact" restarts with this fix,
where the simulation continues on the same as if no restart had taken
place.  However, in a statistical sense, a restarted simulation should
produce the same behavior if you adjust the fix pour parameters
appropriately.

None of the "fix_modify"_fix_modify.html options are relevant to this
fix.  No global or per-atom quantities are stored by this fix for
access by various "output commands"_Section_howto.html#howto_15.  No
parameter of this fix can be used with the {start/stop} keywords of
the "run"_run.html command.  This fix is not invoked during "energy
minimization"_minimize.html.

[Restrictions:]

This fix is part of the GRANULAR package.  It is only enabled if
LAMMPS was built with that package.  See the "Making
LAMMPS"_Section_start.html#start_3 section for more info.

For 3d simulations, a gravity fix in the -z direction must be defined
for use in conjunction with this fix.  For 2d simulations, gravity
must be defined in the -y direction.

The specified insertion region cannot be a "dynamic" region, as
defined by the "region"_region.html command.

[Related commands:]

"fix_deposit"_fix_deposit.html, "fix_gravity"_fix_gravity.html,
"region"_region.html

[Default:]

The option defaults are diam = one 1.0, dens = 1.0 1.0, vol = 0.25 50,
rate = 0.0, vel = 0.0 0.0 0.0 0.0 0.0.<|MERGE_RESOLUTION|>--- conflicted
+++ resolved
@@ -21,17 +21,10 @@
 keyword = {region} or {diam} or {dens} or {vol} or {rate} or {vel} :l
   {region} value = region-ID
     region-ID = ID of region to use as insertion volume
-<<<<<<< HEAD
-  {diam} values = Diameter1 Diameter2 Distribution_Type
-    Distribution_Type can be either uniform of gaussian. For backwards compatibility the word uniform can be omitted
-    Diameter1,Diameter2 (distance units) 
-        if uniform Diameter1 is lower and Diameter2 is higher limit
-        if gaussian Diameter1 is mean diameter and Diameter2 is standard deviation
   {dens} values = lo hi
     lo,hi = range of densities for inserted particles
-=======
   {diam} values = dstyle args
-    dstyle = {one} or {range} or {poly}
+    dstyle = {one} or {range} or {poly} or {gaussian}
       {one} args = D
         D = single diameter for inserted particles (distance units)
       {range} args = Dlo Dhi
@@ -40,7 +33,8 @@
         Npoly = # of (D,P) pairs
         D1,D2,... = diameter for subset of inserted particles (distance units)
         P1,P2,... = percentage of inserted particles with this diameter (0-1)
->>>>>>> a8825138
+      {gaussian} args = mean_diameter stdev
+        mean_diameter,stdev = mean diameter and standard deviation
   {vol} values = fraction Nattempt
     fraction = desired volume fraction for filling insertion volume
     Nattempt = max # of insertion attempts per atom
