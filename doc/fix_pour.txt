"LAMMPS WWW Site"_lws - "LAMMPS Documentation"_ld - "LAMMPS Commands"_lc :c

:link(lws,http://lammps.sandia.gov)
:link(ld,Manual.html)
:link(lc,Section_commands.html#comm)

:line

fix pour command :h3

[Syntax:]

fix ID group-ID pour N type seed keyword values ... :pre

ID, group-ID are documented in "fix"_fix.html command :ulb,l
pour = style name of this fix command :l
N = # of particles to insert :l
type = atom type to assign to inserted particles (offset for molecule insertion) :l
seed = random # seed (positive integer) :l
one or more keyword/value pairs may be appended to args :l
keyword = {region} or {diam} or {vol} or {rate} or {dens} or {vel} or {mol} or {rigid} or {shake} or {ignore} :l
  {region} value = region-ID
    region-ID = ID of region to use as insertion volume
  {dens} values = lo hi
    lo,hi = range of densities for inserted particles
  {diam} values = dstyle args
    dstyle = {one} or {range} or {poly} or {gaussian}
      {one} args = D
        D = single diameter for inserted particles (distance units)
      {range} args = Dlo Dhi
        Dlo,Dhi = range of diameters for inserted particles (distance units)
      {poly} args = Npoly D1 P1 D2 P2 ...
        Npoly = # of (D,P) pairs
        D1,D2,... = diameter for subset of inserted particles (distance units)
        P1,P2,... = percentage of inserted particles with this diameter (0-1)
<<<<<<< HEAD
      {gaussian} args = mean_diameter stdev
        mean_diameter,stdev = mean diameter and standard deviation
=======
  {id} values = idflag
    idflag = {max} or {next} = how to choose IDs for inserted particles and molecules
>>>>>>> 46ffb3e8
  {vol} values = fraction Nattempt
    fraction = desired volume fraction for filling insertion volume
    Nattempt = max # of insertion attempts per particle
  {rate} value = V
    V = z velocity (3d) or y velocity (2d) at which
        insertion volume moves (velocity units)
  {dens} values = Rholo Rhohi
    Rholo,Rhohi = range of densities for inserted particles (mass/volume units)
  {vel} values (3d) = vxlo vxhi vylo vyhi vz
  {vel} values (2d) = vxlo vxhi vy
    vxlo,vxhi = range of x velocities for inserted particles (velocity units)
    vylo,vyhi = range of y velocities for inserted particles (velocity units)
    vz = z velocity (3d) assigned to inserted particles (velocity units)
    vy = y velocity (2d) assigned to inserted particles (velocity units)
  {mol} value = template-ID
    template-ID = ID of molecule template specified in a separate "molecule"_molecule.html command
  {molfrac} values = f1 f2 ... fN
    f1 to fN = relative probability of creating each of N molecules in template-ID
  {rigid} value = fix-ID
    fix-ID = ID of "fix rigid/small"_fix_rigid.html command
  {shake} value = fix-ID
    fix-ID = ID of "fix shake"_fix_shake.html command
  {ignore} value = none
    skip any line or triangle particles when detecting possible
      overlaps with inserted particles :pre
:ule

[Examples:]

fix 3 all pour 1000 2 29494 region myblock
fix 2 all pour 10000 1 19985583 region disk vol 0.33 100 rate 1.0 diam range 0.9 1.1 
fix 2 all pour 10000 1 19985583 region disk diam poly 2 0.7 0.4 1.5 0.6
fix ins all pour 500 1 4767548 vol 0.8 10 region slab mol object rigid myRigid :pre

[Description:]

Insert finite-size particles or molecules into the simulation box
every few timesteps within a specified region until N particles or
molecules have been inserted.  This is typically used to model the
pouring of granular particles into a container under the influence of
gravity.  For the remainder of this doc page, a single inserted atom
or molecule is referred to as a "particle".

If inserted particles are individual atoms, they are assigned the
specified atom type.  If they are molecules, the type of each atom in
the inserted molecule is specified in the file read by the
"molecule"_molecule.html command, and those values are added to the
specified atom type.  E.g. if the file specifies atom types 1,2,3, and
those are the atom types you want for inserted molecules, then specify
{type} = 0.  If you specify {type} = 2, the in the inserted molecule
will have atom types 3,4,5.

All atoms in the inserted particle are assigned to two groups: the
default group "all" and the group specified in the fix pour command
(which can also be "all").

This command must use the {region} keyword to define an insertion
volume.  The specified region must have been previously defined with a
"region"_region.html command.  It must be of type {block} or a z-axis
{cylinder} and must be defined with side = {in}.  The cylinder style
of region can only be used with 3d simulations.

Individual atoms are inserted, unless the {mol} keyword is used.  It
specifies a {template-ID} previously defined using the
"molecule"_molecule.html command, which reads a file that defines the
molecule.  The coordinates, atom types, center-of-mass, moments of
inertia, etc, as well as any bond/angle/etc and special neighbor
information for the molecule can be specified in the molecule file.
See the "molecule"_molecule.html command for details.  The only
settings required to be in this file are the coordinates and types of
atoms in the molecule.

If the molecule template contains more than one molecule, the relative
probability of depositing each molecule can be specified by the
{molfrac} keyword.  N relative probablities, each from 0.0 to 1.0, are
specified, where N is the number of molecules in the template.  Each
time a molecule is inserted, a random number is used to sample from
the list of relative probabilities.  The N values must sum to 1.0.

If you wish to insert molecules via the {mol} keyword, that will be
treated as rigid bodies, use the {rigid} keyword, specifying as its
value the ID of a separate "fix rigid/small"_fix_rigid_small.html
command which also appears in your input script.

If you wish to insert molecules via the {mol} keyword, that will have
their bonds or angles constrained via SHAKE, use the {shake} keyword,
specifying as its value the ID of a separate "fix
shake"_fix_shake.html command which also appears in your input script.

Each timestep particles are inserted, they are placed randomly inside
the insertion volume so as to mimic a stream of poured particles.  If
they are molecules they are also oriented randomly.  Each atom in the
particle is tested for overlaps with existing particles, including
effects due to periodic boundary conditions if applicable.  If an
overlap is detected, another random insertion attempt is made; see the
{vol} keyword discussion below.  The larger the volume of the
insertion region, the more particles that can be inserted at any one
timestep.  Particles are inserted again after enough time has elapsed
that the previously inserted particles fall out of the insertion
volume under the influence of gravity.  Insertions continue every so
many timesteps until the desired # of particles has been inserted.

NOTE: If you are monitoring the temperature of a system where the
particle count is changing due to adding particles, you typically
should use the "compute_modify dynamic yes"_compute_modify.html
command for the temperature compute you are using.

:line

All other keywords are optional with defaults as shown below.

The {diam} option is only used when inserting atoms and specifes the
diameters of inserted particles.  There are 3 styles: {one}, {range},
or {poly}.  For {one}, all particles will have diameter {D}.  For
{range}, the diameter of each particle will be chosen randomly and
uniformly between the specified {Dlo} and {Dhi} bounds.  For {poly}, a
series of {Npoly} diameters is specified.  For each diameter a
percentage value from 0.0 to 1.0 is also specified.  The {Npoly}
percentages must sum to 1.0.  For the example shown above with "diam 2
0.7 0.4 1.5 0.6", all inserted particles will have a diameter of 0.7
or 1.5.  40% of the particles will be small; 60% will be large.

Note that for molecule insertion, the diameters of individual atoms in
the molecule can be specified in the file read by the
"molecule"_molecule.html command.  If not specified, the diameter of
each atom in the molecule has a default diameter of 1.0.

The {id} option has two settings which are used to determine the atom
or molecule IDs to assign to inserted particles/molecules.  In both
cases a check is done of the current system to find the maximum
current atom and molecule ID of any existing particle.  Newly inserted
particles and molecules are assigned IDs that increment those max
values.  For the {max} setting, which is the default, this check is
done at every insertion step, which allows for particles to leave the
system, and their IDs to potentially be re-used.  For the {next}
setting this check is done only once when the fix is specified, which
can be more efficient if you are sure particles will not be added in
some other way.

The {vol} option specifies what volume fraction of the insertion
volume will be filled with particles.  For particles with a size
specified by the {diam range} keyword, they are assumed to all be of
maximum diamter {Dhi} for purposes of computing their contribution to
the volume fraction.

The higher the volume fraction value, the more particles are inserted
each timestep.  Since inserted particles cannot overlap, the maximum
volume fraction should be no higher than about 0.6.  Each timestep
particles are inserted, LAMMPS will make up to a total of M tries to
insert the new particles without overlaps, where M = # of inserted
particles * Nattempt.  If LAMMPS is unsuccessful at completing all
insertions, it prints a warning.

The {dens} and {vel} options enable inserted particles to have a range
of densities or xy velocities.  The specific values for a particular
inserted particle will be chosen randomly and uniformly between the
specified bounds.  Internally, the density value for a particle is
converted to a mass, based on the radius (volume) of the particle.
The {vz} or {vy} value for option {vel} assigns a z-velocity (3d) or
y-velocity (2d) to each inserted particle.

The {rate} option moves the insertion volume in the z direction (3d)
or y direction (2d).  This enables pouring particles from a
successively higher height over time.

The {ignore} option is useful when running a simulation that used line
segment (2d) or triangle (3d) particles, typically to define
boundaries for spherical granular particles to interact with.  See the
"atom_style line or tri"_atom_style.html command for details.  Lines
and triangles store their size, and if the size is large it may
overlap (in a spherical sense) with the insertion region, even if the
line/triangle is oriented such that there is no actual overlap.  This
can prevent particles from being inserted.  The {ignore} keyword
causes the overlap check to skip any line or triangle particles.
Obviously you should only use it if there is in fact no overlap of the
line or triangle particles with the insertion region.

:line

[Restart, fix_modify, output, run start/stop, minimize info:]

No information about this fix is written to "binary restart
files"_restart.html.  This means you must be careful when restarting a
pouring simulation, when the restart file was written in the middle of
the pouring operation.  Specifically, you should use a new fix pour
command in the input script for the restarted simulation that
continues the operation.  You will need to adjust the arguments of the
original fix pour command to do this.

Also note that because the state of the random number generator is not
saved in restart files, you cannot do "exact" restarts with this fix,
where the simulation continues on the same as if no restart had taken
place.  However, in a statistical sense, a restarted simulation should
produce the same behavior if you adjust the fix pour parameters
appropriately.

None of the "fix_modify"_fix_modify.html options are relevant to this
fix.  No global or per-atom quantities are stored by this fix for
access by various "output commands"_Section_howto.html#howto_15.  No
parameter of this fix can be used with the {start/stop} keywords of
the "run"_run.html command.  This fix is not invoked during "energy
minimization"_minimize.html.

[Restrictions:]

This fix is part of the GRANULAR package.  It is only enabled if
LAMMPS was built with that package.  See the "Making
LAMMPS"_Section_start.html#start_3 section for more info.

For 3d simulations, a gravity fix in the -z direction must be defined
for use in conjunction with this fix.  For 2d simulations, gravity
must be defined in the -y direction.

The specified insertion region cannot be a "dynamic" region, as
defined by the "region"_region.html command.

[Related commands:]

"fix_deposit"_fix_deposit.html, "fix_gravity"_fix_gravity.html,
"region"_region.html

[Default:]

Insertions are performed for individual particles, i.e. no {mol}
setting is defined.  If the {mol} keyword is used, the default for
{molfrac} is an equal probabilities for all molecules in the template.
Additional option defaults are diam = one 1.0, dens = 1.0 1.0, vol =
0.25 50, rate = 0.0, vel = 0.0 0.0 0.0 0.0 0.0 (for 3d), vel = 0.0 0.0 0.0
(for 2d), and id = max.<|MERGE_RESOLUTION|>--- conflicted
+++ resolved
@@ -33,13 +33,10 @@
         Npoly = # of (D,P) pairs
         D1,D2,... = diameter for subset of inserted particles (distance units)
         P1,P2,... = percentage of inserted particles with this diameter (0-1)
-<<<<<<< HEAD
       {gaussian} args = mean_diameter stdev
         mean_diameter,stdev = mean diameter and standard deviation
-=======
   {id} values = idflag
     idflag = {max} or {next} = how to choose IDs for inserted particles and molecules
->>>>>>> 46ffb3e8
   {vol} values = fraction Nattempt
     fraction = desired volume fraction for filling insertion volume
     Nattempt = max # of insertion attempts per particle
