--- conflicted
+++ resolved
@@ -75,11 +75,8 @@
    fix_move
    fix_mscg
    fix_msst
-<<<<<<< HEAD
    fix_multistress
-=======
    fix_mvv_dpd
->>>>>>> 9f24605d
    fix_neb
    fix_nh
    fix_nh_eff
