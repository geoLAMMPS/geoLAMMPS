--- conflicted
+++ resolved
@@ -33,11 +33,8 @@
    compute_dpd
    compute_dpd_atom
    compute_edpd_temp_atom
-<<<<<<< HEAD
    compute_energy_gran
-=======
    compute_entropy_atom
->>>>>>> b1a10ba5
    compute_erotate_asphere
    compute_erotate_rigid
    compute_erotate_sphere
