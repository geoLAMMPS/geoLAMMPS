--- conflicted
+++ resolved
@@ -13,12 +13,7 @@
 pair_modify keyword values ... :pre
 
 one or more keyword/value pairs may be listed :ulb,l
-<<<<<<< HEAD
-keyword = {pair} or {shift} or {mix} or {rolling} or {trace_energy} or {table} or {table/disp} or {tabinner} or {tabinner/disp} or {tail} or {compute} :l
-=======
-keyword = {pair} or {shift} or {mix} or {table} or {table/disp} or {tabinner}
-or {tabinner/disp} or {tail} or {compute} or {nofdotr} :l
->>>>>>> a49bea00
+keyword = {pair} or {shift} or {mix} or {rolling} or {trace_energy} or {table} or {table/disp} or {tabinner} or {tabinner/disp} or {tail} or {compute} or {nofdotr} :l
   {pair} values = sub-style N {special} which wt1 wt2 wt3
                or sub-style N {compute/tally} flag
     sub-style = sub-style of "pair hybrid"_pair_hybrid.html
