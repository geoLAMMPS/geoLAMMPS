"LAMMPS WWW Site"_lws - "LAMMPS Documentation"_ld - "LAMMPS Commands"_lc :c

:link(lws,http://lammps.sandia.gov)
:link(ld,Manual.html)
:link(lc,Commands_all.html)

:line

set command :h3

[Syntax:]

set style ID keyword values ... :pre

style = {atom} or {type} or {mol} or {group} or {region} :ulb,l
ID = atom ID range or type range or mol ID range or group ID or region ID :l
one or more keyword/value pairs may be appended :l
keyword = {type} or {type/fraction} or {mol} or {x} or {y} or {z} or \
          {charge} or {dipole} or {dipole/random} or {quat} or \
          {spin} or {spin/random} or {quat} or \
          {quat/random} or {diameter} or {shape} or \
          {length} or {tri} or {theta} or {theta/random} or \
          {angmom} or {omega} or \
          {mass} or {density} or {density/disc} or {volume} or {image} or \
          {bond} or {angle} or {dihedral} or {improper} or \
          {meso/e} or {meso/cv} or {meso/rho} or \
          {smd/contact/radius} or {smd/mass/density} or {dpd/theta} or \
          {edpd/temp} or {edpd/cv} or {cc} or {i_name} or {d_name} :l
  {type} value = atom type
    value can be an atom-style variable (see below)
  {type/fraction} values = type fraction seed
    type = new atom type
    fraction = fraction of selected atoms to set to new atom type
    seed = random # seed (positive integer)
  {mol} value = molecule ID
    value can be an atom-style variable (see below)
  {x},{y},{z} value = atom coordinate (distance units)
    value can be an atom-style variable (see below)
<<<<<<< HEAD
  {vx},{vy},{vz} value = atom velocity (distance/sec units)
    value can be an atom-style variable (see below)
  {omegax},{omegay},{omegaz} value = atom angular velocity (rad/sec)
=======
  {vx},{vy},{vz} value = atom velocity (velocity units)
>>>>>>> b1a10ba5
    value can be an atom-style variable (see below)
  {charge} value = atomic charge (charge units)
    value can be an atom-style variable (see below)
  {dipole} values = x y z
    x,y,z = orientation of dipole moment vector
    any of x,y,z can be an atom-style variable (see below)
  {dipole/random} value = seed Dlen
    seed = random # seed (positive integer) for dipole moment orientations
    Dlen = magnitude of dipole moment (dipole units)
  {spin} values = g x y z
    g = magnitude of magnetic spin vector (in Bohr magneton's unit)
    x,y,z = orientation of magnetic spin vector
    any of x,y,z can be an atom-style variable (see below)
  {spin/random} value = seed Dlen
    seed = random # seed (positive integer) for magnetic spin orientations
    Dlen = magnitude of magnetic spin vector (in Bohr magneton's unit)
  {quat} values = a b c theta
    a,b,c = unit vector to rotate particle around via right-hand rule
    theta = rotation angle (degrees)
    any of a,b,c,theta can be an atom-style variable (see below)
  {quat/random} value = seed
    seed = random # seed (positive integer) for quaternion orientations
  {diameter} value = diameter of spherical particle (distance units)
    value can be an atom-style variable (see below)
  {shape} value = Sx Sy Sz
    Sx,Sy,Sz = 3 diameters of ellipsoid (distance units)
  {length} value = len
    len = length of line segment (distance units)
    len can be an atom-style variable (see below)
  {tri} value = side
    side = side length of equilateral triangle (distance units)
    side can be an atom-style variable (see below)
  {theta} value = angle (degrees)
    angle = orientation of line segment with respect to x-axis
    angle can be an atom-style variable (see below)
  {theta/random} value = seed
    seed = random # seed (positive integer) for line segment orienations
  {angmom} values = Lx Ly Lz
    Lx,Ly,Lz = components of angular momentum vector (distance-mass-velocity units)
    any of Lx,Ly,Lz can be an atom-style variable (see below)
  {omega} values = Wx Wy Wz
    Wx,Wy,Wz = components of angular velocity vector (radians/time units)
    any of wx,wy,wz can be an atom-style variable (see below)
  {mass} value = per-atom mass (mass units)
    value can be an atom-style variable (see below)
  {density} value = particle density for a sphere or ellipsoid (mass/distance^3 units), or for a triangle (mass/distance^2 units) or line (mass/distance units) particle
    value can be an atom-style variable (see below)
  {density/disc} value = particle density for a 2d disc or ellipse (mass/distance^2 units)
    value can be an atom-style variable (see below)
  {volume} value = particle volume for Peridynamic particle (distance^3 units)
    value can be an atom-style variable (see below)
  {image} nx ny nz
    nx,ny,nz = which periodic image of the simulation box the atom is in
    any of nx,ny,nz can be an atom-style variable (see below)
  {bond} value = bond type for all bonds between selected atoms
  {angle} value = angle type for all angles between selected atoms
  {dihedral} value = dihedral type for all dihedrals between selected atoms
  {improper} value = improper type for all impropers between selected atoms
  {meso/e} value = energy of SPH particles (need units)
    value can be an atom-style variable (see below)
  {meso/cv} value = heat capacity of SPH particles (need units)
    value can be an atom-style variable (see below)
  {meso/rho} value = density of SPH particles (need units)
    value can be an atom-style variable (see below)
  {smd/contact/radius} = radius for short range interactions, i.e. contact and friction
    value can be an atom-style variable (see below)
  {smd/mass/density} = set particle mass based on volume by providing a mass density
    value can be an atom-style variable (see below)
  {dpd/theta} value = internal temperature of DPD particles (temperature units)
    value can be an atom-style variable (see below)
    value can be NULL which sets internal temp of each particle to KE temp
  {edpd/temp} value = temperature of eDPD particles (temperature units)
    value can be an atom-style variable (see below)
  {edpd/cv} value = volumetric heat capacity of eDPD particles (energy/temperature/volume units)
    value can be an atom-style variable (see below)
  {cc} values = index cc
    index = index of a chemical species (1 to Nspecies)
    cc = chemical concentration of tDPD particles for a species (mole/volume units)
  {i_name} value = value for custom integer vector with name
  {d_name} value = value for custom floating-point vector with name :pre
:ule

[Examples:]

set group solvent type 2
set group solvent type/fraction 2 0.5 12393
set group edge bond 4
set region half charge 0.5
set type 3 charge 0.5
set type 1*3 charge 0.5
set atom * charge v_atomfile
set atom 100*200 x 0.5 y 1.0
set atom 100 vx 0.0 vy 0.0 vz -1.0
set atom 1492 type 3 :pre

[Description:]

Set one or more properties of one or more atoms.  Since atom
properties are initially assigned by the "read_data"_read_data.html,
"read_restart"_read_restart.html or "create_atoms"_create_atoms.html
commands, this command changes those assignments.  This can be useful
for overriding the default values assigned by the
"create_atoms"_create_atoms.html command (e.g. charge = 0.0).  It can
be useful for altering pairwise and molecular force interactions,
since force-field coefficients are defined in terms of types.  It can
be used to change the labeling of atoms by atom type or molecule ID
when they are output in "dump"_dump.html files.  It can also be useful
for debugging purposes; i.e. positioning an atom at a precise location
to compute subsequent forces or energy.

Note that the {style} and {ID} arguments determine which atoms have
their properties reset.  The remaining keywords specify which
properties to reset and what the new values are.  Some strings like
{type} or {mol} can be used as a style and/or a keyword.

:line

This section describes how to select which atoms to change
the properties of, via the {style} and {ID} arguments.

The style {atom} selects all the atoms in a range of atom IDs.  The
style {type} selects all the atoms in a range of types.  The style
{mol} selects all the atoms in a range of molecule IDs.

In each of the range cases, the range can be specified as a single
numeric value, or a wildcard asterisk can be used to specify a range
of values.  This takes the form "*" or "*n" or "n*" or "m*n".  For
example, for the style {type}, if N = the number of atom types, then
an asterisk with no numeric values means all types from 1 to N.  A
leading asterisk means all types from 1 to n (inclusive).  A trailing
asterisk means all types from n to N (inclusive).  A middle asterisk
means all types from m to n (inclusive).  For all the styles except
{mol}, the lowest value for the wildcard is 1; for {mol} it is 0.

The style {group} selects all the atoms in the specified group.  The
style {region} selects all the atoms in the specified geometric
region.  See the "group"_group.html and "region"_region.html commands
for details of how to specify a group or region.

:line

This section describes the keyword options for which properties to
change, for the selected atoms.

Note that except where explicitly prohibited below, all of the
keywords allow an "atom-style or atomfile-style
variable"_variable.html to be used as the specified value(s).  If the
value is a variable, it should be specified as v_name, where name is
the variable name.  In this case, the variable will be evaluated, and
its resulting per-atom value used to determine the value assigned to
each selected atom.  Note that the per-atom value from the variable
will be ignored for atoms that are not selected via the {style} and
{ID} settings explained above.  A simple way to use per-atom values
from the variable to reset a property for all atoms is to use style
{atom} with {ID} = "*"; this selects all atom IDs.

Atom-style variables can specify formulas with various mathematical
functions, and include "thermo_style"_thermo_style.html command
keywords for the simulation box parameters and timestep and elapsed
time.  They can also include per-atom values, such as atom
coordinates.  Thus it is easy to specify a time-dependent or
spatially-dependent set of per-atom values.  As explained on the
"variable"_variable.html doc page, atomfile-style variables can be
used in place of atom-style variables, and thus as arguments to the
set command.  Atomfile-style variables read their per-atoms values
from a file.

NOTE: Atom-style and atomfile-style variables return floating point
per-atom values.  If the values are assigned to an integer variable,
such as the molecule ID, then the floating point value is truncated to
its integer portion, e.g. a value of 2.6 would become 2.

Keyword {type} sets the atom type for all selected atoms.  The
specified value must be from 1 to ntypes, where ntypes was set by the
"create_box"_create_box.html command or the {atom types} field in the
header of the data file read by the "read_data"_read_data.html
command.

Keyword {type/fraction} sets the atom type for a fraction of the
selected atoms.  The actual number of atoms changed is not guaranteed
to be exactly the requested fraction, but should be statistically
close.  Random numbers are used in such a way that a particular atom
is changed or not changed, regardless of how many processors are being
used.  This keyword does not allow use of an atom-style variable.

Keyword {mol} sets the molecule ID for all selected atoms.  The "atom
style"_atom_style.html being used must support the use of molecule
IDs.

Keywords {x}, {y}, {z}, and {charge} set the coordinates or charge of
all selected atoms.  For {charge}, the "atom style"_atom_style.html
being used must support the use of atomic charge. Keywords {vx}, {vy},
and {vz} set the velocities of all selected atoms.

Keyword {dipole} uses the specified x,y,z values as components of a
vector to set as the orientation of the dipole moment vectors of the
selected atoms.  The magnitude of the dipole moment is set
by the length of this orientation vector.

Keyword {dipole/random} randomizes the orientation of the dipole
moment vectors for the selected atoms and sets the magnitude of each
to the specified {Dlen} value.  For 2d systems, the z component of the
orientation is set to 0.0.  Random numbers are used in such a way that
the orientation of a particular atom is the same, regardless of how
many processors are being used.  This keyword does not allow use of an
atom-style variable.

Keyword {spin} uses the specified g value to set the magnitude of the
magnetic spin vectors, and the x,y,z values as components of a vector 
to set as the orientation of the magnetic spin vectors of the selected 
atoms.  

Keyword {spin/random} randomizes the orientation of the magnetic spin
vectors for the selected atoms and sets the magnitude of each to the 
specified {Dlen} value.  

Keyword {quat} uses the specified values to create a quaternion
(4-vector) that represents the orientation of the selected atoms.  The
particles must define a quaternion for their orientation
(e.g. ellipsoids, triangles, body particles) as defined by the
"atom_style"_atom_style.html command.  Note that particles defined by
"atom_style ellipsoid"_atom_style.html have 3 shape parameters.  The 3
values must be non-zero for each particle set by this command.  They
are used to specify the aspect ratios of an ellipsoidal particle,
which is oriented by default with its x-axis along the simulation
box's x-axis, and similarly for y and z.  If this body is rotated (via
the right-hand rule) by an angle theta around a unit rotation vector
(a,b,c), then the quaternion that represents its new orientation is
given by (cos(theta/2), a*sin(theta/2), b*sin(theta/2),
c*sin(theta/2)).  The theta and a,b,c values are the arguments to the
{quat} keyword.  LAMMPS normalizes the quaternion in case (a,b,c) was
not specified as a unit vector.  For 2d systems, the a,b,c values are
ignored, since a rotation vector of (0,0,1) is the only valid choice.

Keyword {quat/random} randomizes the orientation of the quaternion for
the selected atoms.  The particles must define a quaternion for their
orientation (e.g. ellipsoids, triangles, body particles) as defined by
the "atom_style"_atom_style.html command.  Random numbers are used in
such a way that the orientation of a particular atom is the same,
regardless of how many processors are being used.  For 2d systems,
only orientations in the xy plane are generated.  As with keyword
{quat}, for ellipsoidal particles, the 3 shape values must be non-zero
for each particle set by this command.  This keyword does not allow
use of an atom-style variable.

Keyword {diameter} sets the size of the selected atoms.  The particles
must be finite-size spheres as defined by the "atom_style
sphere"_atom_style.html command.  The diameter of a particle can be
set to 0.0, which means they will be treated as point particles.  Note
that this command does not adjust the particle mass, even if it was
defined with a density, e.g. via the "read_data"_read_data.html
command.

Keyword {shape} sets the size and shape of the selected atoms.  The
particles must be ellipsoids as defined by the "atom_style
ellipsoid"_atom_style.html command.  The {Sx}, {Sy}, {Sz} settings are
the 3 diameters of the ellipsoid in each direction.  All 3 can be set
to the same value, which means the ellipsoid is effectively a sphere.
They can also all be set to 0.0 which means the particle will be
treated as a point particle.  Note that this command does not adjust
the particle mass, even if it was defined with a density, e.g. via the
"read_data"_read_data.html command.

Keyword {length} sets the length of selected atoms.  The particles
must be line segments as defined by the "atom_style
line"_atom_style.html command.  If the specified value is non-zero the
line segment is (re)set to a length = the specified value, centered
around the particle position, with an orientation along the x-axis.
If the specified value is 0.0, the particle will become a point
particle.  Note that this command does not adjust the particle mass,
even if it was defined with a density, e.g. via the
"read_data"_read_data.html command.

Keyword {tri} sets the size of selected atoms.  The particles must be
triangles as defined by the "atom_style tri"_atom_style.html command.
If the specified value is non-zero the triangle is (re)set to be an
equilateral triangle in the xy plane with side length = the specified
value, with a centroid at the particle position, with its base
parallel to the x axis, and the y-axis running from the center of the
base to the top point of the triangle.  If the specified value is 0.0,
the particle will become a point particle.  Note that this command
does not adjust the particle mass, even if it was defined with a
density, e.g. via the "read_data"_read_data.html command.

Keyword {theta} sets the orientation of selected atoms.  The particles
must be line segments as defined by the "atom_style
line"_atom_style.html command.  The specified value is used to set the
orientation angle of the line segments with respect to the x axis.

Keyword {theta/random} randomizes the orientation of theta for the
selected atoms.  The particles must be line segments as defined by the
"atom_style line"_atom_style.html command.  Random numbers are used in
such a way that the orientation of a particular atom is the same,
regardless of how many processors are being used.  This keyword does
not allow use of an atom-style variable.

Keyword {angmom} sets the angular momentum of selected atoms.  The
particles must be ellipsoids as defined by the "atom_style
ellipsoid"_atom_style.html command or triangles as defined by the
"atom_style tri"_atom_style.html command.  The angular momentum vector
of the particles is set to the 3 specified components.

Keyword {omega} sets the angular velocity of selected atoms.  The
particles must be spheres as defined by the "atom_style sphere"_
atom_style.html command.  The angular velocity vector of the particles
is set to the 3 specified components.

Keyword {mass} sets the mass of all selected particles.  The particles
must have a per-atom mass attribute, as defined by the
"atom_style"_atom_style.html command.  See the "mass" command for how
to set mass values on a per-type basis.

Keyword {density} or {density/disc} also sets the mass of all selected
particles, but in a different way.  The particles must have a per-atom
mass attribute, as defined by the "atom_style"_atom_style.html
command.  If the atom has a radius attribute (see "atom_style
sphere"_atom_style.html) and its radius is non-zero, its mass is set
from the density and particle volume for 3d systems (the input density
is assumed to be in mass/distance^3 units).  For 2d, the default is
for LAMMPS to model particles with a radius attribute as spheres.
However, if the {density/disc} keyword is used, then they can be
modeled as 2d discs (circles).  Their mass is set from the density and
particle area (the input density is assumed to be in mass/distance^2
units).

If the atom has a shape attribute (see "atom_style
ellipsoid"_atom_style.html) and its 3 shape parameters are non-zero,
then its mass is set from the density and particle volume (the input
density is assumed to be in mass/distance^3 units).  The
{density/disc} keyword has no effect; it does not (yet) treat 3d
ellipsoids as 2d ellipses.

If the atom has a length attribute (see "atom_style
line"_atom_style.html) and its length is non-zero, then its mass is
set from the density and line segment length (the input density is
assumed to be in mass/distance units).  If the atom has an area
attribute (see "atom_style tri"_atom_style.html) and its area is
non-zero, then its mass is set from the density and triangle area (the
input density is assumed to be in mass/distance^2 units).

If none of these cases are valid, then the mass is set to the density
value directly (the input density is assumed to be in mass units).

Keyword {volume} sets the volume of all selected particles.
Currently, only the "atom_style peri"_atom_style.html command defines
particles with a volume attribute.  Note that this command does not
adjust the particle mass.

Keyword {image} sets which image of the simulation box the atom is
considered to be in.  An image of 0 means it is inside the box as
defined.  A value of 2 means add 2 box lengths to get the true value.
A value of -1 means subtract 1 box length to get the true value.
LAMMPS updates these flags as atoms cross periodic boundaries during
the simulation.  The flags can be output with atom snapshots via the
"dump"_dump.html command.  If a value of NULL is specified for any of
nx,ny,nz, then the current image value for that dimension is unchanged.
For non-periodic dimensions only a value of 0 can be specified.
This command can be useful after a system has been equilibrated and
atoms have diffused one or more box lengths in various directions.
This command can then reset the image values for atoms so that they
are effectively inside the simulation box, e.g if a diffusion
coefficient is about to be measured via the "compute
msd"_compute_msd.html command.  Care should be taken not to reset the
image flags of two atoms in a bond to the same value if the bond
straddles a periodic boundary (rather they should be different by +/-
1).  This will not affect the dynamics of a simulation, but may mess
up analysis of the trajectories if a LAMMPS diagnostic or your own
analysis relies on the image flags to unwrap a molecule which
straddles the periodic box.

Keywords {bond}, {angle}, {dihedral}, and {improper}, set the bond
type (angle type, etc) of all bonds (angles, etc) of selected atoms to
the specified value from 1 to nbondtypes (nangletypes, etc).  All
atoms in a particular bond (angle, etc) must be selected atoms in
order for the change to be made.  The value of nbondtype (nangletypes,
etc) was set by the {bond types} ({angle types}, etc) field in the
header of the data file read by the "read_data"_read_data.html
command.  These keywords do not allow use of an atom-style variable.

Keywords {meso/e}, {meso/cv}, and {meso/rho} set the energy, heat
capacity, and density of smoothed particle hydrodynamics (SPH)
particles.  See "this PDF guide"_USER/sph/SPH_LAMMPS_userguide.pdf to
using SPH in LAMMPS.

Keyword {smd/mass/density} sets the mass of all selected particles,
but it is only applicable to the Smooth Mach Dynamics package
USER-SMD.  It assumes that the particle volume has already been
correctly set and calculates particle mass from the provided mass
density value.

Keyword {smd/contact/radius} only applies to simulations with the
Smooth Mach Dynamics package USER-SMD.  Itsets an interaction radius
for computing short-range interactions, e.g. repulsive forces to
prevent different individual physical bodies from penetrating each
other. Note that the SPH smoothing kernel diameter used for computing
long range, nonlocal interactions, is set using the {diameter}
keyword.

Keyword {dpd/theta} sets the internal temperature of a DPD particle as
defined by the USER-DPD package.  If the specified value is a number
it must be >= 0.0.  If the specified value is NULL, then the kinetic
temperature Tkin of each particle is computed as 3/2 k Tkin = KE = 1/2
m v^2 = 1/2 m (vx*vx+vy*vy+vz*vz).  Each particle's internal
temperature is set to Tkin.  If the specified value is an atom-style
variable, then the variable is evaluated for each particle.  If a
value >= 0.0, the internal temperature is set to that value.  If it is
< 0.0, the computation of Tkin is performed and the internal
temperature is set to that value.

Keywords {edpd/temp} and {edpd/cv} set the temperature and volumetric
heat capacity of an eDPD particle as defined by the USER-MESO package.
Currently, only "atom_style edpd"_atom_style.html defines particles
with these attributes. The values for the temperature and heat
capacity must be positive.

Keyword {cc} sets the chemical concentration of a tDPD particle for a
specified species as defined by the USER-MESO package. Currently, only
"atom_style tdpd"_atom_style.html defines particles with this
attribute. An integer for "index" selects a chemical species (1 to
Nspecies) where Nspecies is set by the atom_style command. The value
for the chemical concentration must be >= 0.0.

Keywords {i_name} and {d_name} refer to custom integer and
floating-point properties that have been added to each atom via the
"fix property/atom"_fix_property_atom.html command.  When that command
is used specific names are given to each attribute which are what is
specified as the "name" portion of {i_name} or {d_name}.

[Restrictions:]

You cannot set an atom attribute (e.g. {mol} or {q} or {volume}) if
the "atom_style"_atom_style.html does not have that attribute.

This command requires inter-processor communication to coordinate the
setting of bond types (angle types, etc).  This means that your system
must be ready to perform a simulation before using one of these
keywords (force fields set, atom mass set, etc).  This is not
necessary for other keywords.

Using the {region} style with the bond (angle, etc) keywords can give
unpredictable results if there are bonds (angles, etc) that straddle
periodic boundaries.  This is because the region may only extend up to
the boundary and partner atoms in the bond (angle, etc) may have
coordinates outside the simulation box if they are ghost atoms.

[Related commands:]

"create_box"_create_box.html, "create_atoms"_create_atoms.html,
"read_data"_read_data.html

[Default:] none<|MERGE_RESOLUTION|>--- conflicted
+++ resolved
@@ -36,13 +36,9 @@
     value can be an atom-style variable (see below)
   {x},{y},{z} value = atom coordinate (distance units)
     value can be an atom-style variable (see below)
-<<<<<<< HEAD
-  {vx},{vy},{vz} value = atom velocity (distance/sec units)
+  {vx},{vy},{vz} value = atom velocity (velocity units)
     value can be an atom-style variable (see below)
   {omegax},{omegay},{omegaz} value = atom angular velocity (rad/sec)
-=======
-  {vx},{vy},{vz} value = atom velocity (velocity units)
->>>>>>> b1a10ba5
     value can be an atom-style variable (see below)
   {charge} value = atomic charge (charge units)
     value can be an atom-style variable (see below)
