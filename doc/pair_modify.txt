"LAMMPS WWW Site"_lws - "LAMMPS Documentation"_ld - "LAMMPS Commands"_lc :c

:link(lws,http://lammps.sandia.gov)
:link(ld,Manual.html)
:link(lc,Section_commands.html#comm)

:line

pair_modify command :h3

[Syntax:]

pair_modify keyword values ... :pre

one or more keyword/value pairs may be listed :ulb,l
<<<<<<< HEAD
keyword = {pair} or {shift} or {mix} or {rolling} or {table} or {table/disp} or {tabinner} or {tabinner/disp} or {tail} or {compute} :l
  {pair} values = sub-style N special which w1 wt2 wt3
=======
keyword = {pair} or {shift} or {mix} or {table} or {table/disp} or {tabinner} or {tabinner/disp} or {tail} or {compute} :l
  {pair} values = sub-style N {special} which wt1 wt2 wt3
>>>>>>> 598a9ae9
    sub-style = sub-style of "pair hybrid"_pair_hybrid.html
    N = which instance of sub-style (only if sub-style is used multiple times)
    {special} which wt1 wt2 wt3 = override {special_bonds} settings (optional)
    which = {lj/coul} or {lj} or {coul}
    w1,w2,w3 = 1-2, 1-3, and 1-4 weights from 0.0 to 1.0 inclusive
  {mix} value = {geometric} or {arithmetic} or {sixthpower}
  {shift} value = {yes} or {no}
  {rolling} takes four mandatory arguments: {model_type}, {delta}, {kappa}, {post_limit_index}
  {trace_energy} which takes no value argument
  {table} value = N
    2^N = # of values in table
  {table/disp} value = N
    2^N = # of values in table
  {tabinner} value = cutoff
    cutoff = inner cutoff at which to begin table (distance units)
  {tabinner/disp} value = cutoff
    cutoff = inner cutoff at which to begin table (distance units)
  {tail} value = {yes} or {no}
  {compute} value = {yes} or {no} :pre
:ule

[Examples:]

pair_modify shift yes mix geometric
pair_modify tail yes
<<<<<<< HEAD
pair_modify trace_energy
pair_modify table 12 
pair_modify rolling 1 5.0 0.5 1 :pre
=======
pair_modify table 12
pair_modify pair lj/cut compute no
pair_modify pair lj/cut/coul/long 1 special lj/coul 0.0 0.0 0.0:pre
>>>>>>> 598a9ae9

[Description:]

Modify the parameters of the currently defined pair style.  Not all
parameters are relevant to all pair styles.

If used, the {pair} keyword must appear first in the list of keywords.
It can only be used with the "hybrid and
hybrid/overlay"_pair_hybrid.html pair styles.  It means that all the
following parameters will only be modified for the specified
sub-style.  If the sub-style is defined multiple times, then an
additional numeric argument {N} must also be specified, which is a
number from 1 to M where M is the number of times the sub-style was
listed in the "pair_style hybrid"_pair_hybrid.html command.  The extra
number indicates which instance of the sub-style the remaining
keywords will be applied to.  Note that if the {pair} keyword is not
used, and the pair style is {hybrid} or {hybrid/overlay}, then all the
specified keywords will be applied to all sub-styles.

The {special} keyword can only be used in conjunction with the {pair}
keyword and must directly follow it. It allows to override the
"special_bonds"_special_bonds.html settings for the specified sub-style.
More details are given below.

The {mix} keyword affects pair coefficients for interactions between
atoms of type I and J, when I != J and the coefficients are not
explicitly set in the input script.  Note that coefficients for I = J
must be set explicitly, either in the input script via the
"pair_coeff" command or in the "Pair Coeffs" section of the "data
file"_read_data.html.  For some pair styles it is not necessary to
specify coefficients when I != J, since a "mixing" rule will create
them from the I,I and J,J settings.  The pair_modify {mix} value
determines what formulas are used to compute the mixed coefficients.
In each case, the cutoff distance is mixed the same way as sigma.

Note that not all pair styles support mixing.  Also, some mix options
are not available for certain pair styles.  See the doc page for
individual pair styles for those restrictions.  Note also that the
"pair_coeff"_pair_coeff.html command also can be to directly set
coefficients for a specific I != J pairing, in which case no mixing is
performed.

mix {geometric}

epsilon_ij = sqrt(epsilon_i * epsilon_j)
sigma_ij = sqrt(sigma_i * sigma_j) :pre

mix {arithmetic}

epsilon_ij = sqrt(epsilon_i * epsilon_j)
sigma_ij = (sigma_i + sigma_j) / 2 :pre

mix {sixthpower}

epsilon_ij = (2 * sqrt(epsilon_i*epsilon_j) * sigma_i^3 * sigma_j^3) /
             (sigma_i^6 + sigma_j^6)
sigma_ij = ((sigma_i**6 + sigma_j**6) / 2) ^ (1/6) :pre

The {shift} keyword determines whether a Lennard-Jones potential is
shifted at its cutoff to 0.0.  If so, this adds an energy term to each
pairwise interaction which will be included in the thermodynamic
output, but does not affect pair forces or atom trajectories.  See the
doc page for individual pair styles to see which ones support this
option.

The {rolling} keyword is used to add a rolling/twisting resistance model
to the granular pairstyles. As mentioned above, it takes four mandatory
arguments. The first of these, {model_type}, is an integer which allows
combinations of options to be specified using prime numbers. For example,
if options a, b and c are assigned the integers 2, 3 and 5 (first 3 
primes), then {model_type} == 6 means that a and b are active but not c; 
{model_type} == 10 means that a and c are active but not b; and {model_type}
== 1 means that no options are active. The options available at present
are:

    1  | Use common radius defined by Ai et al. (2012)  :pre
    3  | Use common radius defined by Iwashita and Oda (1998, 2000)  :pre
    5  | Use common radius defined by Jiang et al. (2005)  :pre
    7  | Disable rolling resistance part of model  :pre
    11 | Disable twisting resistance part of model  :pre

The positive {delta} parameter is related to surface roughness. Contact
radius is multiplied by this number in the calculations to give a 
corrected contact area. {kappa} reflects the strength of the material 
asperities and is restricted to lie between 0.0 and 1.0. Finally, 
{post_limit_index} defines what happens once the limiting value of
rolling resistance has been reached. It can have two possible values:
0 or 1. If {post_limit_index} == 0, the rolling resistance is dropped
to zero whereas if {post_limit_index} == 1, it is held constant at
the limiting value. The latter is always adopted for twisting 
resistance because of its frictional nature.

The {trace_energy} keyword must be specified if it is desired to
write out per-contact energy terms during a simulation as described in
"compute_energy_gran"_compute_energy_gran.html.

The {table} and {table/disp} keywords apply to pair styles with a
long-range Coulombic term or long-range dispersion term respectively;
see the doc page for individual styles to see which potentials support
these options.  If N is non-zero, a table of length 2^N is
pre-computed for forces and energies, which can shrink their
computational cost by up to a factor of 2.  The table is indexed via a
bit-mapping technique "(Wolff)"_#Wolff and a linear interpolation is
performed between adjacent table values.  In our experiments with
different table styles (lookup, linear, spline), this method typically
gave the best performance in terms of speed and accuracy.

The choice of table length is a tradeoff in accuracy versus speed.  A
larger N yields more accurate force computations, but requires more
memory which can slow down the computation due to cache misses.  A
reasonable value of N is between 8 and 16.  The default value of 12
(table of length 4096) gives approximately the same accuracy as the
no-table (N = 0) option.  For N = 0, forces and energies are computed
directly, using a polynomial fit for the needed erfc() function
evaluation, which is what earlier versions of LAMMPS did.  Values
greater than 16 typically slow down the simulation and will not
improve accuracy; values from 1 to 8 give unreliable results.

The {tabinner} and {tabinner/disp} keywords set an inner cutoff above
which the pairwise computation is done by table lookup (if tables are
invoked), for the corresponding Coulombic and dispersion tables
discussed with the {table} and {table/disp} keywords.  The smaller the
cutoff is set, the less accurate the table becomes (for a given number
of table values), which can require use of larger tables.  The default
cutoff value is sqrt(2.0) distance units which means nearly all
pairwise interactions are computed via table lookup for simulations
with "real" units, but some close pairs may be computed directly
(non-table) for simulations with "lj" units.

When the {tail} keyword is set to {yes}, certain pair styles will add
a long-range VanderWaals tail "correction" to the energy and pressure.
These corrections are bookkeeping terms which do not affect dynamics,
unless a constant-pressure simulation is being performed.  See the doc
page for individual styles to see which support this option.  These
corrections are included in the calculation and printing of
thermodynamic quantities (see the "thermo_style"_thermo_style.html
command).  Their effect will also be included in constant NPT or NPH
simulations where the pressure influences the simulation box
dimensions (e.g. the "fix npt"_fix_nh.html and "fix nph"_fix_nh.html
commands).  The formulas used for the long-range corrections come from
equation 5 of "(Sun)"_#Sun.

IMPORTANT NOTE: The tail correction terms are computed at the
beginning of each run, using the current atom counts of each atom
type.  If atoms are deleted (or lost) or created during a simulation,
e.g. via the "fix gcmc"_fix_gcmc.html command, the correction factors
are not re-computed.  If you expect the counts to change dramatically,
you can break a run into a series of shorter runs so that the
correction factors are re-computed more frequently.

Several additional assumptions are inherent in using tail corrections,
including the following:

The simulated system is a 3d bulk homogeneous liquid. This option
should not be used for systems that are non-liquid, 2d, have a slab
geometry (only 2d periodic), or inhomogeneous. :ulb,l

G(r), the radial distribution function (rdf), is unity beyond the
cutoff, so a fairly large cutoff should be used (i.e. 2.5 sigma for an
LJ fluid), and it is probably a good idea to verify this assumption by
checking the rdf.  The rdf is not exactly unity beyond the cutoff for
each pair of interaction types, so the tail correction is necessarily
an approximation. :l

The tail corrections are computed at the beginning of each simulation
run.  If the number of atoms changes during the run, e.g. due to atoms
leaving the simulation domain, or use of the "fix gcmc"_fix_gcmc.html
command, then the corrections are not updates to relect the changed
atom count.  If this is a large effect in your simulation, you should
break the long run into several short runs, so that the correction
factors are re-computed multiple times.

Thermophysical properties obtained from calculations with this option
enabled will not be thermodynamically consistent with the truncated
force-field that was used.  In other words, atoms do not feel any LJ
pair interactions beyond the cutoff, but the energy and pressure
reported by the simulation include an estimated contribution from
those interactions. :l,ule

The {compute} keyword allows pairwise computations to be turned off,
even though a "pair_style"_pair_style.html is defined.  This is not
useful for running a real simulation, but can be useful for debugging
purposes or for performing a "rerun"_rerun.html simulation, when you
only wish to compute partial forces that do not include the pairwise
contribution.

Two examples are as follows.  First, this option allows you to perform
a simulation with "pair_style hybrid"_pair_hybrid.html with only a
subset of the hybrid sub-styles enabled.  Second, this option allows
you to perform a simulation with only long-range interactions but no
short-range pairwise interactions.  Doing this by simply not defining
a pair style will not work, because the
"kspace_style"_kspace_style.html command requires a Kspace-compatible
pair style be defined.

:line

Use of {special} keyword :h5

The {special} keyword allows to override the 1-2, 1-3, and 1-4
exclusion settings for individual sub-styles of a
"hybrid pair style"_pair_hybrid.html. It requires 4 arguments similar
to the "special_bonds"_special_bonds.html command, {which} and
wt1,wt2,wt3.  The {which} argument can be {lj} to change the
Lennard-Jones settings, {coul} to change the Coulombic settings,
or {lj/coul} to change both to the same set of 3 values.  The wt1,wt2,wt3
values are numeric weights from 0.0 to 1.0 inclusive, for the 1-2,
1-3, and 1-4 bond topology neighbors, respectively. The {special}
keyword can only be used in conjunction with the {pair} keyword
and has to directly follow it.

IMPORTANT NOTE: The global settings specified by the
"special_bonds"_special_bonds.html command affect the construction of
neighbor lists.  Weights of 0.0 (for 1-2, 1-3, or 1-4 neighbors)
exclude those pairs from the neighbor list entirely.  Weights of 1.0
store the neighbor with no weighting applied. Thus only global values
different from exactly 0.0 or 1.0 can be overridden and an error
is generated if the requested setting is not compatible with the
global setting. Substituting 1.0e-10 for 0.0 and 0.9999999999 for
1.0 is usually a sufficient workaround in this case without causing
a significant error.

:line

[Restrictions:] none

You cannot use {shift} yes with {tail} yes, since those are
conflicting options.  You cannot use {tail} yes with 2d simulations.

[Related commands:]

"pair_style"_pair_style.html, "pair_coeff"_pair_coeff.html,
"thermo_style"_thermo_style.html

[Default:]

The option defaults are mix = geometric, shift = no, table = 12,
tabinner = sqrt(2.0), tail = no, and compute = yes.

If {rolling} is not specified, the rolling/twisting resistance
model is inactive.

Note that some pair styles perform mixing, but only a certain style of
mixing.  See the doc pages for individual pair styles for details.

:line

:link(Wolff)
[(Wolff)] Wolff and Rudd, Comp Phys Comm, 120, 200-32 (1999).

:link(Sun)
[(Sun)] Sun, J Phys Chem B, 102, 7338-7364 (1998).<|MERGE_RESOLUTION|>--- conflicted
+++ resolved
@@ -13,13 +13,8 @@
 pair_modify keyword values ... :pre
 
 one or more keyword/value pairs may be listed :ulb,l
-<<<<<<< HEAD
-keyword = {pair} or {shift} or {mix} or {rolling} or {table} or {table/disp} or {tabinner} or {tabinner/disp} or {tail} or {compute} :l
-  {pair} values = sub-style N special which w1 wt2 wt3
-=======
-keyword = {pair} or {shift} or {mix} or {table} or {table/disp} or {tabinner} or {tabinner/disp} or {tail} or {compute} :l
+keyword = {pair} or {shift} or {mix} or {rolling} or {trace_energy} or {table} or {table/disp} or {tabinner} or {tabinner/disp} or {tail} or {compute} :l
   {pair} values = sub-style N {special} which wt1 wt2 wt3
->>>>>>> 598a9ae9
     sub-style = sub-style of "pair hybrid"_pair_hybrid.html
     N = which instance of sub-style (only if sub-style is used multiple times)
     {special} which wt1 wt2 wt3 = override {special_bonds} settings (optional)
@@ -45,15 +40,11 @@
 
 pair_modify shift yes mix geometric
 pair_modify tail yes
-<<<<<<< HEAD
 pair_modify trace_energy
 pair_modify table 12 
-pair_modify rolling 1 5.0 0.5 1 :pre
-=======
-pair_modify table 12
+pair_modify rolling 1 5.0 0.5 1
 pair_modify pair lj/cut compute no
 pair_modify pair lj/cut/coul/long 1 special lj/coul 0.0 0.0 0.0:pre
->>>>>>> 598a9ae9
 
 [Description:]
 
