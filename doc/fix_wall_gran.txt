--- conflicted
+++ resolved
@@ -18,11 +18,7 @@
 Kt = elastic constant for tangential contact (force/distance units or pressure units - see discussion below) :l
 gamma_n = damping coefficient for collisions in normal direction (1/time units or 1/time-distance units - see discussion below) :l
 gamma_t = damping coefficient for collisions in tangential direction (1/time units or 1/time-distance units - see discussion below) :l
-<<<<<<< HEAD
-xmu = static yield criterion (unitless fraction over 0.0) :l
-=======
 xmu = static yield criterion (unitless value between 0.0 and 1.0e4) :l
->>>>>>> aef69acc
 dampflag = 0 or 1 if tangential damping force is excluded or included :l
 wallstyle = {xplane} or {yplane} or {zplane} or {zcylinder} :l
 args = list of arguments for a particular style :l
