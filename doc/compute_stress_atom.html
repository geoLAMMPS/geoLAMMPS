

<!DOCTYPE html>
<!--[if IE 8]><html class="no-js lt-ie9" lang="en" > <![endif]-->
<!--[if gt IE 8]><!--> <html class="no-js" lang="en" > <!--<![endif]-->
<head>
  <meta charset="utf-8">
  
  <meta name="viewport" content="width=device-width, initial-scale=1.0">
  
  <title>compute stress/atom command &mdash; LAMMPS 15 May 2015 version documentation</title>
  

  
  

  

  
  
    

  

  
  
    <link rel="stylesheet" href="_static/css/theme.css" type="text/css" />
  

  
    <link rel="stylesheet" href="_static/sphinxcontrib-images/LightBox2/lightbox2/css/lightbox.css" type="text/css" />
  

  
    <link rel="top" title="LAMMPS 15 May 2015 version documentation" href="index.html"/> 

  
  <script src="_static/js/modernizr.min.js"></script>

</head>

<body class="wy-body-for-nav" role="document">

  <div class="wy-grid-for-nav">

    
    <nav data-toggle="wy-nav-shift" class="wy-nav-side">
      <div class="wy-side-nav-search">
        

        
          <a href="Manual.html" class="icon icon-home"> LAMMPS
        

        
        </a>

        
<div role="search">
  <form id="rtd-search-form" class="wy-form" action="search.html" method="get">
    <input type="text" name="q" placeholder="Search docs" />
    <input type="hidden" name="check_keywords" value="yes" />
    <input type="hidden" name="area" value="default" />
  </form>
</div>

        
      </div>

      <div class="wy-menu wy-menu-vertical" data-spy="affix" role="navigation" aria-label="main navigation">
        
          
          
              <ul>
<li class="toctree-l1"><a class="reference internal" href="Section_intro.html">1. Introduction</a></li>
<li class="toctree-l1"><a class="reference internal" href="Section_start.html">2. Getting Started</a></li>
<li class="toctree-l1"><a class="reference internal" href="Section_commands.html">3. Commands</a></li>
<li class="toctree-l1"><a class="reference internal" href="Section_packages.html">4. Packages</a></li>
<li class="toctree-l1"><a class="reference internal" href="Section_accelerate.html">5. Accelerating LAMMPS performance</a></li>
<li class="toctree-l1"><a class="reference internal" href="Section_howto.html">6. How-to discussions</a></li>
<li class="toctree-l1"><a class="reference internal" href="Section_example.html">7. Example problems</a></li>
<li class="toctree-l1"><a class="reference internal" href="Section_perf.html">8. Performance &amp; scalability</a></li>
<li class="toctree-l1"><a class="reference internal" href="Section_tools.html">9. Additional tools</a></li>
<li class="toctree-l1"><a class="reference internal" href="Section_modify.html">10. Modifying &amp; extending LAMMPS</a></li>
<li class="toctree-l1"><a class="reference internal" href="Section_python.html">11. Python interface to LAMMPS</a></li>
<li class="toctree-l1"><a class="reference internal" href="Section_errors.html">12. Errors</a></li>
<li class="toctree-l1"><a class="reference internal" href="Section_history.html">13. Future and history</a></li>
</ul>

          
        
      </div>
      &nbsp;
    </nav>

    <section data-toggle="wy-nav-shift" class="wy-nav-content-wrap">

      
      <nav class="wy-nav-top" role="navigation" aria-label="top navigation">
        <i data-toggle="wy-nav-top" class="fa fa-bars"></i>
        <a href="Manual.html">LAMMPS</a>
      </nav>


      
      <div class="wy-nav-content">
        <div class="rst-content">
          <div role="navigation" aria-label="breadcrumbs navigation">
  <ul class="wy-breadcrumbs">
    <li><a href="Manual.html">Docs</a> &raquo;</li>
      
    <li>compute stress/atom command</li>
      <li class="wy-breadcrumbs-aside">
        
          
            <a href="http://lammps.sandia.gov">Website</a>
            <a href="Section_commands.html#comm">Commands</a>
        
      </li>
  </ul>
  <hr/>
  
</div>
          <div role="main" class="document" itemscope="itemscope" itemtype="http://schema.org/Article">
           <div itemprop="articleBody">
            
  <div class="section" id="compute-stress-atom-command">
<span id="index-0"></span><h1>compute stress/atom command<a class="headerlink" href="#compute-stress-atom-command" title="Permalink to this headline">¶</a></h1>
<div class="section" id="syntax">
<h2>Syntax<a class="headerlink" href="#syntax" title="Permalink to this headline">¶</a></h2>
<div class="highlight-python"><div class="highlight"><pre>compute ID group-ID stress/atom temp-ID keyword ...
</pre></div>
</div>
<ul class="simple">
<li>ID, group-ID are documented in <a class="reference internal" href="compute.html"><em>compute</em></a> command</li>
<li>stress/atom = style name of this compute command</li>
<li>temp-ID = ID of compute that calculates temperature, can be NULL if not needed</li>
<li>zero or more keywords may be appended</li>
<li>keyword = <em>ke</em> or <em>pair</em> or <em>bond</em> or <em>angle</em> or <em>dihedral</em> or <em>improper</em> or <em>kspace</em> or <em>fix</em> or <em>virial</em></li>
</ul>
</div>
<div class="section" id="examples">
<h2>Examples<a class="headerlink" href="#examples" title="Permalink to this headline">¶</a></h2>
<div class="highlight-python"><div class="highlight"><pre>compute 1 mobile stress/atom NULL
compute 1 mobile stress/atom myRamp
compute 1 all stress/atom NULL pair bond
</pre></div>
</div>
</div>
<div class="section" id="description">
<h2>Description<a class="headerlink" href="#description" title="Permalink to this headline">¶</a></h2>
<p>Define a computation that computes the symmetric per-atom stress
tensor for each atom in a group.  The tensor for each atom has 6
components and is stored as a 6-element vector in the following order:
xx, yy, zz, xy, xz, yz.  See the <a class="reference internal" href="compute_pressure.html"><em>compute pressure</em></a> command if you want the stress tensor
(pressure) of the entire system.</p>
<p>The stress tensor for atom <em>I</em> is given by the following formula,
where <em>a</em> and <em>b</em> take on values x,y,z to generate the 6 components of
the symmetric tensor:</p>
<img alt="_images/stress_tensor.jpg" class="align-center" src="_images/stress_tensor.jpg" />
<p>The first term is a kinetic energy contribution for atom <em>I</em>.  See
details below on how the specified <em>temp-ID</em> can affect the velocities
used in this calculation.  The second term is a pairwise energy
contribution where <em>n</em> loops over the <em>Np</em> neighbors of atom <em>I</em>, <em>r1</em>
and <em>r2</em> are the positions of the 2 atoms in the pairwise interaction,
and <em>F1</em> and <em>F2</em> are the forces on the 2 atoms resulting from the
pairwise interaction.  The third term is a bond contribution of
similar form for the <em>Nb</em> bonds which atom <em>I</em> is part of.  There are
similar terms for the <em>Na</em> angle, <em>Nd</em> dihedral, and <em>Ni</em> improper
interactions atom <em>I</em> is part of.  There is also a term for the KSpace
contribution from long-range Coulombic interactions, if defined.
Finally, there is a term for the <em>Nf</em> <a class="reference internal" href="fix.html"><em>fixes</em></a> that apply
internal constraint forces to atom <em>I</em>.  Currently, only the <a class="reference internal" href="fix_shake.html"><em>fix shake</em></a> and <a class="reference internal" href="fix_rigid.html"><em>fix rigid</em></a> commands
contribute to this term.</p>
<p>As the coefficients in the formula imply, a virial contribution
produced by a small set of atoms (e.g. 4 atoms in a dihedral or 3
atoms in a Tersoff 3-body interaction) is assigned in equal portions
to each atom in the set.  E.g. 1/4 of the dihedral virial to each of
the 4 atoms, or 1/3 of the fix virial due to SHAKE constraints applied
to atoms in a a water molecule via the <a class="reference internal" href="fix_shake.html"><em>fix shake</em></a>
command.</p>
<p>If no extra keywords are listed, all of the terms in this formula are
included in the per-atom stress tensor.  If any extra keywords are
listed, only those terms are summed to compute the tensor.  The
<em>virial</em> keyword means include all terms except the kinetic energy
<em>ke</em>.</p>
<p>Note that the stress for each atom is due to its interaction with all
other atoms in the simulation, not just with other atoms in the group.</p>
<p>Details of how LAMMPS computes the virial for individual atoms for
either pairwise or manybody potentials, and including the effects of
periodic boundary conditions is discussed in <a class="reference internal" href="#thompson"><span>(Thompson)</span></a>.
The basic idea for manybody potentials is to treat each component of
the force computation between a small cluster of atoms in the same
manner as in the formula above for bond, angle, dihedral, etc
interactions.  Namely the quantity R dot F is summed over the atoms in
the interaction, with the R vectors unwrapped by periodic boundaries
so that the cluster of atoms is close together.  The total
contribution for the cluster interaction is divided evenly among those
atoms.</p>
<p>The <a class="reference internal" href="dihedral_charmm.html"><em>dihedral_style charmm</em></a> style calculates
pairwise interactions between 1-4 atoms.  The virial contribution of
these terms is included in the pair virial, not the dihedral virial.</p>
<p>The KSpace contribution is calculated using the method in
<a class="reference internal" href="#heyes"><span>(Heyes)</span></a> for the Ewald method and by the methodology described
in <a class="reference internal" href="pair_srp.html#sirk"><span>(Sirk)</span></a> for PPPM.  The choice of KSpace solver is specified
by the <a class="reference internal" href="kspace_style.html"><em>kspace_style pppm</em></a> command.  Note that for
PPPM, the calcluation requires 6 extra FFTs each timestep that
per-atom stress is calculated.  Thus it can significantly increase the
cost of the PPPM calculation if it is needed on a large fraction of
the simulation timesteps.</p>
<p>The <em>temp-ID</em> argument can be used to affect the per-atom velocities
used in the kinetic energy contribution to the total stress.  If the
kinetic energy is not included in the stress, than the temperature
compute is not used and can be specified as NULL.  If the kinetic
energy is included and you wish to use atom velocities as-is, then
<em>temp-ID</em> can also be specified as NULL.  If desired, the specified
temperature compute can be one that subtracts off a bias to leave each
atom with only a thermal velocity to use in the formula above, e.g. by
subtracting a background streaming velocity.  See the doc pages for
individual <a class="reference internal" href="compute.html"><em>compute commands</em></a> to determine which ones
include a bias.</p>
<hr class="docutils" />
<p>Note that as defined in the formula, per-atom stress is the negative
of the per-atom pressure tensor.  It is also really a stress*volume
formulation, meaning the computed quantity is in units of
pressure*volume.  It would need to be divided by a per-atom volume to
have units of stress (pressure), but an individual atom&#8217;s volume is
not well defined or easy to compute in a deformed solid or a liquid.
See the <a class="reference internal" href="compute_voronoi_atom.html"><em>compute voronoi/atom</em></a> command for
one possible way to estimate a per-atom volume.</p>
<p>Thus, if the diagonal components of the per-atom stress tensor are
summed for all atoms in the system and the sum is divided by dV, where
d = dimension and V is the volume of the system, the result should be
<<<<<<< HEAD
-P, where P is the total pressure of the system.
</P>
<P>These lines in an input script for a 3d system should yield that
result.  I.e. the last 2 columns of thermo output will be the same:
</P>
<PRE>compute		peratom all stress/atom NULL
compute		p all reduce sum c_peratom[1] c_peratom[2] c_peratom[3]
variable	press equal -(c_p[1]+c_p[2]+c_p[3])/(3*vol)
thermo_style	custom step temp etotal press v_press 
</PRE>
<P>An additional function was added to this compute to allow the mean
stresses to be calculated, for use with the servo-control implementation
in <A HREF = "fix_multistress.html">fix multistress</A>. The stress components on each
processor are summed and divided by the total volume enclosed by the
bounding walls or periodic boundaries. Then these must be summed across
processors by the calling function using an MPI_Allreduce to obtain the 
correct mean stresses.
</P>
<P>A warning has also been added which is issued if keflag == 1 and a 
granular pairstyle is selected so that spurious kinetic energy terms are not
included among the stresses.
</P>
<P><B>Output info:</B>
</P>
<P>This compute calculates a per-atom array with 6 columns, which can be
=======
-P, where P is the total pressure of the system.</p>
<p>These lines in an input script for a 3d system should yield that
result.  I.e. the last 2 columns of thermo output will be the same:</p>
<div class="highlight-python"><div class="highlight"><pre>compute              peratom all stress/atom NULL
compute              p all reduce sum c_peratom[1] c_peratom[2] c_peratom[3]
variable     press equal -(c_p[1]+c_p[2]+c_p[3])/(3*vol)
thermo_style custom step temp etotal press v_press
</pre></div>
</div>
<p><strong>Output info:</strong></p>
<p>This compute calculates a per-atom array with 6 columns, which can be
>>>>>>> 598a9ae9
accessed by indices 1-6 by any command that uses per-atom values from
a compute as input.  See <a class="reference internal" href="Section_howto.html#howto-15"><span>Section_howto 15</span></a> for an overview of LAMMPS output
options.</p>
<p>The per-atom array values will be in pressure*volume
<a class="reference internal" href="units.html"><em>units</em></a> as discussed above.</p>
</div>
<div class="section" id="restrictions">
<h2>Restrictions<a class="headerlink" href="#restrictions" title="Permalink to this headline">¶</a></h2>
<blockquote>
<div>none</div></blockquote>
</div>
<div class="section" id="related-commands">
<h2>Related commands<a class="headerlink" href="#related-commands" title="Permalink to this headline">¶</a></h2>
<p><a class="reference internal" href="compute_pe.html"><em>compute pe</em></a>, <a class="reference internal" href="compute_pressure.html"><em>compute pressure</em></a></p>
<p><strong>Default:</strong> none</p>
<hr class="docutils" />
<p id="heyes"><strong>(Heyes)</strong> Heyes, Phys Rev B 49, 755 (1994),</p>
<p id="sirk"><strong>(Sirk)</strong> Sirk, Moore, Brown, J Chem Phys, 138, 064505 (2013).</p>
<p id="thompson"><strong>(Thompson)</strong> Thompson, Plimpton, Mattson, J Chem Phys, 131, 154107 (2009).</p>
</div>
</div>


           </div>
          </div>
          <footer>
  

  <hr/>

  <div role="contentinfo">
    <p>
        &copy; Copyright .
    </p>
  </div>
  Built with <a href="http://sphinx-doc.org/">Sphinx</a> using a <a href="https://github.com/snide/sphinx_rtd_theme">theme</a> provided by <a href="https://readthedocs.org">Read the Docs</a>.

</footer>

        </div>
      </div>

    </section>

  </div>
  


  

    <script type="text/javascript">
        var DOCUMENTATION_OPTIONS = {
            URL_ROOT:'./',
            VERSION:'15 May 2015 version',
            COLLAPSE_INDEX:false,
            FILE_SUFFIX:'.html',
            HAS_SOURCE:  true
        };
    </script>
      <script type="text/javascript" src="_static/jquery.js"></script>
      <script type="text/javascript" src="_static/underscore.js"></script>
      <script type="text/javascript" src="_static/doctools.js"></script>
      <script type="text/javascript" src="https://cdn.mathjax.org/mathjax/latest/MathJax.js?config=TeX-AMS-MML_HTMLorMML"></script>
      <script type="text/javascript" src="_static/sphinxcontrib-images/LightBox2/lightbox2/js/jquery-1.11.0.min.js"></script>
      <script type="text/javascript" src="_static/sphinxcontrib-images/LightBox2/lightbox2/js/lightbox.min.js"></script>
      <script type="text/javascript" src="_static/sphinxcontrib-images/LightBox2/lightbox2-customize/jquery-noconflict.js"></script>

  

  
  
    <script type="text/javascript" src="_static/js/theme.js"></script>
  

  
  
  <script type="text/javascript">
      jQuery(function () {
          SphinxRtdTheme.StickyNav.enable();
      });
  </script>
   

</body>
</html><|MERGE_RESOLUTION|>--- conflicted
+++ resolved
@@ -231,33 +231,6 @@
 <p>Thus, if the diagonal components of the per-atom stress tensor are
 summed for all atoms in the system and the sum is divided by dV, where
 d = dimension and V is the volume of the system, the result should be
-<<<<<<< HEAD
--P, where P is the total pressure of the system.
-</P>
-<P>These lines in an input script for a 3d system should yield that
-result.  I.e. the last 2 columns of thermo output will be the same:
-</P>
-<PRE>compute		peratom all stress/atom NULL
-compute		p all reduce sum c_peratom[1] c_peratom[2] c_peratom[3]
-variable	press equal -(c_p[1]+c_p[2]+c_p[3])/(3*vol)
-thermo_style	custom step temp etotal press v_press 
-</PRE>
-<P>An additional function was added to this compute to allow the mean
-stresses to be calculated, for use with the servo-control implementation
-in <A HREF = "fix_multistress.html">fix multistress</A>. The stress components on each
-processor are summed and divided by the total volume enclosed by the
-bounding walls or periodic boundaries. Then these must be summed across
-processors by the calling function using an MPI_Allreduce to obtain the 
-correct mean stresses.
-</P>
-<P>A warning has also been added which is issued if keflag == 1 and a 
-granular pairstyle is selected so that spurious kinetic energy terms are not
-included among the stresses.
-</P>
-<P><B>Output info:</B>
-</P>
-<P>This compute calculates a per-atom array with 6 columns, which can be
-=======
 -P, where P is the total pressure of the system.</p>
 <p>These lines in an input script for a 3d system should yield that
 result.  I.e. the last 2 columns of thermo output will be the same:</p>
@@ -269,7 +242,6 @@
 </div>
 <p><strong>Output info:</strong></p>
 <p>This compute calculates a per-atom array with 6 columns, which can be
->>>>>>> 598a9ae9
 accessed by indices 1-6 by any command that uses per-atom values from
 a compute as input.  See <a class="reference internal" href="Section_howto.html#howto-15"><span>Section_howto 15</span></a> for an overview of LAMMPS output
 options.</p>
