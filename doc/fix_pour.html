--- conflicted
+++ resolved
@@ -155,13 +155,10 @@
       Npoly = # of (D,P) pairs
       D1,D2,... = diameter for subset of inserted particles (distance units)
       P1,P2,... = percentage of inserted particles with this diameter (0-1)
-<<<<<<< HEAD
     <em>gaussian</em> args = mean_diameter stdev
       mean_diameter,stdev = mean diameter and standard deviation
-=======
 <em>id</em> values = idflag
   idflag = <em>max</em> or <em>next</em> = how to choose IDs for inserted particles and molecules
->>>>>>> 46ffb3e8
 <em>vol</em> values = fraction Nattempt
   fraction = desired volume fraction for filling insertion volume
   Nattempt = max # of insertion attempts per particle
