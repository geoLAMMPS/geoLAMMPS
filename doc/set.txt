"LAMMPS WWW Site"_lws - "LAMMPS Documentation"_ld - "LAMMPS Commands"_lc :c

:link(lws,http://lammps.sandia.gov)
:link(ld,Manual.html)
:link(lc,Section_commands.html#comm)

:line

set command :h3

[Syntax:]

set style ID keyword values ... :pre

style = {atom} or {type} or {mol} or {group} or {region} :ulb,l
ID = atom ID range or type range or mol ID range or group ID or region ID :l
one or more keyword/value pairs may be appended :l
keyword = {type} or {type/fraction} or {mol} or {x} or {y} or {z} or \
          {charge} or {dipole} or {dipole/random} or {quat} or \
	  {quat/random} or {diameter} or {shape} or \
	  {length} or {tri} or {theta} or {angmom} or \
	  {mass} or {density} or {volume} or {image} or
	  {bond} or {angle} or {dihedral} or {improper} or
	  {meso_e} or {meso_cv} or {meso_rho} or {i_name} or {d_name} :l
  {type} value = atom type
    value can be an atom-style variable (see below)
  {type/fraction} values = type fraction seed
    type = new atom type
    fraction = fraction of selected atoms to set to new atom type
    seed = random # seed (positive integer)
  {mol} value = molecule ID
    value can be an atom-style variable (see below)
  {x},{y},{z} value = atom coordinate (distance units)
<<<<<<< HEAD
  {vx},{vy},{vz} value = atom velocity (distance/sec units)
  {omegax},{omegay},{omegaz} value = atom angular velocity (rad/sec)
=======
    value can be an atom-style variable (see below)
>>>>>>> 795a7c0c
  {charge} value = atomic charge (charge units)
    value can be an atom-style variable (see below)
  {dipole} values = x y z
    x,y,z = orientation of dipole moment vector
    any of x,y,z can be an atom-style variable (see below)
  {dipole/random} value = seed Dlen
    seed = random # seed (positive integer) for dipole moment orientations
    Dlen = magnitude of dipole moment (dipole units)
  {quat} values = a b c theta
    a,b,c = unit vector to rotate particle around via right-hand rule
    theta = rotation angle (degrees)
    any of a,b,c,theta can be an atom-style variable (see below)
  {quat/random} value = seed
    seed = random # seed (positive integer) for quaternion orientations
  {diameter} value = diameter of spherical particle (distance units)
    value can be an atom-style variable (see below)
  {shape} value = Sx Sy Sz
    Sx,Sy,Sz = 3 diameters of ellipsoid (distance units)
  {length} value = len
    len = length of line segment (distance units)
    len can be an atom-style variable (see below)
  {tri} value = side
    side = side length of equilateral triangle (distance units)
    side can be an atom-style variable (see below)
  {theta} value = angle (degrees)
    angle = orientation of line segment with respect to x-axis
    angle can be an atom-style variable (see below)
  {angmom} values = Lx Ly Lz
    Lx,Ly,Lz = components of angular momentum vector (distance-mass-velocity units)
    any of Lx,Ly,Lz can be an atom-style variable (see below)
  {mass} value = per-atom mass (mass units)
    value can be an atom-style variable (see below)
  {density} value = particle density for sphere or ellipsoid (mass/distance^3 or mass/distance^2 or mass/distance units, depending on dimensionality of particle)
    value can be an atom-style variable (see below)
  {volume} value = particle volume for Peridynamic particle (distance^3 units)
    value can be an atom-style variable (see below)
  {image} nx ny nz
    nx,ny,nz = which periodic image of the simulation box the atom is in
  {bond} value = bond type for all bonds between selected atoms
  {angle} value = angle type for all angles between selected atoms
  {dihedral} value = dihedral type for all dihedrals between selected atoms
  {improper} value = improper type for all impropers between selected atoms
  {meso_e} value = energy of SPH particles (need units)
    value can be an atom-style variable (see below)
  {meso_cv} value = heat capacity of SPH particles (need units)
    value can be an atom-style variable (see below)
  {meso_rho} value = density of SPH particles (need units)
    value can be an atom-style variable (see below)
  {i_name} value = value for custom integer vector with name
  {d_name} value = value for custom floating-point vector with name :pre
:ule

[Examples:]

set group solvent type 2
set group solvent type/fraction 2 0.5 12393
set group edge bond 4
set region half charge 0.5
set type 3 charge 0.5
set type 1*3 charge 0.5
set atom 100*200 x 0.5 y 1.0
set atom 1492 type 3 :pre

[Description:]

Set one or more properties of one or more atoms.  Since atom
properties are initially assigned by the "read_data"_read_data.html,
"read_restart"_read_restart.html or "create_atoms"_create_atoms.html
commands, this command changes those assignments.  This can be useful
for overriding the default values assigned by the
"create_atoms"_create_atoms.html command (e.g. charge = 0.0).  It can
be useful for altering pairwise and molecular force interactions,
since force-field coefficients are defined in terms of types.  It can
be used to change the labeling of atoms by atom type or molecule ID
when they are output in "dump"_dump.html files.  It can also be useful
for debugging purposes; i.e. positioning an atom at a precise location
to compute subsequent forces or energy.

Note that the {style} and {ID} arguments determine which atoms have
their properties reset.  The remaining keywords specify which
properties to reset and what the new values are.  Some strings like
{type} or {mol} can be used as a style and/or a keyword.

:line

This section describes how to select which atoms to change
the properties of, via the {style} and {ID} arguments.

The style {atom} selects all the atoms in a range of atom IDs.  The
style {type} selects all the atoms in a range of types.  The style
{mol} selects all the atoms in a range of molecule IDs.

In each of the range cases, the range can be specified as a single
numeric value, or a wildcard asterisk can be used to specify a range
of values.  This takes the form "*" or "*n" or "n*" or "m*n".  For
example, for the style {type}, if N = the number of atom types, then
an asterisk with no numeric values means all types from 1 to N.  A
leading asterisk means all types from 1 to n (inclusive).  A trailing
asterisk means all types from n to N (inclusive).  A middle asterisk
means all types from m to n (inclusive).  For all the styles except
{mol}, the lowest value for the wildcard is 1; for {mol} it is 0.

The style {group} selects all the atoms in the specified group.  The
style {region} selects all the atoms in the specified geometric
region.  See the "group"_group.html and "region"_region.html commands
for details of how to specify a group or region.

:line

This section describes the keyword options for which properties to
change, for the selected atoms.

Note that except where explicitly prohibited below, all of the
keywords allow an "atom-style variable"_variable.html to be used as
the specified value(s).  If the value is a variable, it should be
specified as v_name, where name is the variable name.  In this case,
the variable will be evaluated, and its resulting per-atom value used
to determine the value assigned to each selected atom.

Atom-style variables can specify formulas with various mathematical
functions, and include "thermo_style"_thermo_style.html command
keywords for the simulation box parameters and timestep and elapsed
time.  They can also include per-atom values, such as atom
coordinates.  Thus it is easy to specify a time-dependent or
spatially-dependent set of per-atom values.  As explained on the
"variable"_variable.html doc page, atomfile-style variables can be
used in place of atom-style variables, and thus as arguments to the
set command.  Atomfile-style variables read their per-atoms values
from a file.

IMPORTANT NOTE: Atom-style and atomfile-style variables return
floating point per-atom values.  If the values are assigned to an
integer variable, such as the molecule ID, then the floating point
value is truncated to its integer portion, e.g. a value of 2.6 would
become 2.

Keyword {type} sets the atom type for all selected atoms.  The
specified value must be from 1 to ntypes, where ntypes was set by the
"create_box"_create_box.html command or the {atom types} field in the
header of the data file read by the "read_data"_read_data.html
command.

Keyword {type/fraction} sets the atom type for a fraction of the
selected atoms.  The actual number of atoms changed is not guaranteed
to be exactly the requested fraction, but should be statistically
close.  Random numbers are used in such a way that a particular atom
is changed or not changed, regardless of how many processors are being
used.  This keyword does not allow use of an atom-style variable.

Keyword {mol} sets the molecule ID for all selected atoms.  The "atom
style"_atom_style.html being used must support the use of molecule
IDs.

Keywords {x}, {y}, {z}, and {charge} set the coordinates or charge of
all selected atoms.  For {charge}, the "atom style"_atom_style.html
being used must support the use of atomic charge.

Keyword {dipole} uses the specified x,y,z values as components of a
vector to set as the orientation of the dipole moment vectors of the
selected atoms.  The magnitude of the dipole moment is set
by the length of this orientation vector.

Keyword {dipole/random} randomizes the orientation of the dipole
moment vectors of the selected atoms and sets the magnitude of each to
the specified {Dlen} value.  For 2d systems, the z component of the
orientation is set to 0.0.  Random numbers are used in such a way that
the orientation of a particular atom is the same, regardless of how
many processors are being used.  This keyword does not allow use of an
atom-style variable.

Keyword {quat} uses the specified values to create a quaternion
(4-vector) that represents the orientation of the selected atoms.  The
particles must be ellipsoids as defined by the "atom_style
ellipsoid"_atom_style.html command or triangles as defined by the
"atom_style tri"_atom_style.html command.  Note that particles defined
by "atom_style ellipsoid"_atom_style.html have 3 shape parameters.
The 3 values must be non-zero for each particle set by this command.
They are used to specify the aspect ratios of an ellipsoidal particle,
which is oriented by default with its x-axis along the simulation
box's x-axis, and similarly for y and z.  If this body is rotated (via
the right-hand rule) by an angle theta around a unit rotation vector
(a,b,c), then the quaternion that represents its new orientation is
given by (cos(theta/2), a*sin(theta/2), b*sin(theta/2),
c*sin(theta/2)).  The theta and a,b,c values are the arguments to the
{quat} keyword.  LAMMPS normalizes the quaternion in case (a,b,c) was
not specified as a unit vector.  For 2d systems, the a,b,c values are
ignored, since a rotation vector of (0,0,1) is the only valid choice.

Keyword {quat/random} randomizes the orientation of the quaternion of
the selected atoms.  The particles must be ellipsoids as defined by
the "atom_style ellipsoid"_atom_style.html command or triangles as
defined by the "atom_style tri"_atom_style.html command.  Random
numbers are used in such a way that the orientation of a particular
atom is the same, regardless of how many processors are being used.
For 2d systems, only orientations in the xy plane are generated.  As
with keyword {quat}, for ellipsoidal particles, the 3 shape values
must be non-zero for each particle set by this command.  This keyword
does not allow use of an atom-style variable.

Keyword {diameter} sets the size of the selected atoms.  The particles
must be finite-size spheres as defined by the "atom_style
sphere"_atom_style.html command.  The diameter of a particle can be
set to 0.0, which means they will be treated as point particles.  Note
that this command does not adjust the particle mass, even if it was
defined with a density, e.g. via the "read_data"_read_data.html
command.

Keyword {shape} sets the size and shape of the selected atoms.  The
particles must be ellipsoids as defined by the "atom_style
ellipsoid"_atom_style.html command.  The {Sx}, {Sy}, {Sz} settings are
the 3 diameters of the ellipsoid in each direction.  All 3 can be set
to the same value, which means the ellipsoid is effectively a sphere.
They can also all be set to 0.0 which means the particle will be
treated as a point particle.  Note that this command does not adjust
the particle mass, even if it was defined with a density, e.g. via the
"read_data"_read_data.html command.

Keyword {length} sets the length of selected atoms.  The particles
must be line segments as defined by the "atom_style
line"_atom_style.html command.  If the specified value is non-zero the
line segment is (re)set to a length = the specified value, centered
around the particle position, with an orientation along the x-axis.
If the specified value is 0.0, the particle will become a point
particle.  Note that this command does not adjust the particle mass,
even if it was defined with a density, e.g. via the
"read_data"_read_data.html command.

Keyword {tri} sets the size of selected atoms.  The particles must be
triangles as defined by the "atom_style tri"_atom_style.html command.
If the specified value is non-zero the triangle is (re)set to be an
equilateral triangle in the xy plane with side length = the specified
value, with a centroid at the particle position, with its base
parallel to the x axis, and the y-axis running from the center of the
base to the top point of the triangle.  If the specified value is 0.0,
the particle will become a point particle.  Note that this command
does not adjust the particle mass, even if it was defined with a
density, e.g. via the "read_data"_read_data.html command.

Keyword {theta} sets the orientation of selected atoms.  The particles
must be line segments as defined by the "atom_style
line"_atom_style.html command.  The specified value is used to set the
orientation angle of the line segments with respect to the x axis.

Keyword {angmom} sets the angular momentum of selected atoms.  The
particles must be ellipsoids as defined by the "atom_style
ellipsoid"_atom_style.html command or triangles as defined by the
"atom_style tri"_atom_style.html command.  The angular momentum vector
of the particles is set to the 3 specified components.

Keyword {mass} sets the mass of all selected particles.  The particles
must have a per-atom mass attribute, as defined by the
"atom_style"_atom_style.html command.  See the "mass" command for how
to set mass values on a per-type basis.

Keyword {density} also sets the mass of all selected particles, but in
a different way.  The particles must have a per-atom mass attribute,
as defined by the "atom_style"_atom_style.html command.  If the atom
has a radius attribute (see "atom_style sphere"_atom_style.html) and
its radius is non-zero, its mass is set from the density and particle
volume.  If the atom has a shape attribute (see "atom_style
ellipsoid"_atom_style.html) and its 3 shape parameters are non-zero,
then its mass is set from the density and particle volume.  If the
atom has a length attribute (see "atom_style line"_atom_style.html)
and its length is non-zero, then its mass is set from the density and
line segment length (the input density is assumed to be in
mass/distance units).  If the atom has an area attribute (see
"atom_style tri"_atom_style.html) and its area is non-zero, then its
mass is set from the density and triangle area (the input density is
assumed to be in mass/distance^2 units).  If none of these cases are
valid, then the mass is set to the density value directly (the input
density is assumed to be in mass units).

Keyword {volume} sets the volume of all selected particles.
Currently, only the "atom_style peri"_atom_style.html command defines
particles with a volume attribute.  Note that this command does not
adjust the particle mass.

Keyword {image} sets which image of the simulation box the atom is
considered to be in.  An image of 0 means it is inside the box as
defined.  A value of 2 means add 2 box lengths to get the true value.
A value of -1 means subtract 1 box length to get the true value.
LAMMPS updates these flags as atoms cross periodic boundaries during
the simulation.  The flags can be output with atom snapshots via the
"dump"_dump.html command.  If a value of NULL is specified for any of
nx,ny,nz, then the current image value for that dimension is
unchanged.  For non-periodic dimensions only a value of 0 can be
specified.  This keyword does not allow use of atom-style variables.

This command can be useful after a system has been equilibrated and
atoms have diffused one or more box lengths in various directions.
This command can then reset the image values for atoms so that they
are effectively inside the simulation box, e.g if a diffusion
coefficient is about to be measured via the "compute
msd"_compute_msd.html command.  Care should be taken not to reset the
image flags of two atoms in a bond to the same value if the bond
straddles a periodic boundary (rather they should be different by +/-
1).  This will not affect the dynamics of a simulation, but may mess
up analysis of the trajectories if a LAMMPS diagnostic or your own
analysis relies on the image flags to unwrap a molecule which
straddles the periodic box.

Keywords {bond}, {angle}, {dihedral}, and {improper}, set the bond
type (angle type, etc) of all bonds (angles, etc) of selected atoms to
the specified value from 1 to nbondtypes (nangletypes, etc).  All
atoms in a particular bond (angle, etc) must be selected atoms in
order for the change to be made.  The value of nbondtype (nangletypes,
etc) was set by the {bond types} ({angle types}, etc) field in the
header of the data file read by the "read_data"_read_data.html
command.  These keywords do not allow use of an atom-style variable.

Keywords {meso_e}, {meso_cv}, and {meso_rho} set the energy, heat
capacity, and density of smmothed particle hydrodynamics (SPH)
particles.  See "this PDF guide"_USER/sph/SPH_LAMMPS_userguide.pdf to
using SPH in LAMMPS.

Keywords {i_name} and {d_name} refer to custom integer and
floating-point properties that have been added to each atom via the
"fix property/atom"_fix_property_atom.html command.  When that command
is used specific names are given to each attribute which are what is
specified as the "name" portion of {i_name} or {d_name}.

[Restrictions:]

You cannot set an atom attribute (e.g. {mol} or {q} or {volume}) if
the "atom_style"_atom_style.html does not have that attribute.

This command requires inter-processor communication to coordinate the
setting of bond types (angle types, etc).  This means that your system
must be ready to perform a simulation before using one of these
keywords (force fields set, atom mass set, etc).  This is not
necessary for other keywords.

Using the {region} style with the bond (angle, etc) keywords can give
unpredictable results if there are bonds (angles, etc) that straddle
periodic boundaries.  This is because the region may only extend up to
the boundary and partner atoms in the bond (angle, etc) may have
coordinates outside the simulation box if they are ghost atoms.

[Related commands:]

"create_box"_create_box.html, "create_atoms"_create_atoms.html,
"read_data"_read_data.html

[Default:] none<|MERGE_RESOLUTION|>--- conflicted
+++ resolved
@@ -31,12 +31,9 @@
   {mol} value = molecule ID
     value can be an atom-style variable (see below)
   {x},{y},{z} value = atom coordinate (distance units)
-<<<<<<< HEAD
+    value can be an atom-style variable (see below)
   {vx},{vy},{vz} value = atom velocity (distance/sec units)
   {omegax},{omegay},{omegaz} value = atom angular velocity (rad/sec)
-=======
-    value can be an atom-style variable (see below)
->>>>>>> 795a7c0c
   {charge} value = atomic charge (charge units)
     value can be an atom-style variable (see below)
   {dipole} values = x y z
