--- conflicted
+++ resolved
@@ -55,15 +55,9 @@
 		      bound(group,xmin,region), gyration(group,region), ke(group,reigon),
 		      angmom(group,dim,region), torque(group,dim,region), 
 		      inertia(group,dimdim,region), omega(group,dim,region)
-<<<<<<< HEAD
     special functions = sum(x), min(x), max(x), ave(x), trap(x), gmask(x), rmask(x), grmask(x,y), next(x)
-    atom value = mass\[i\], type\[i\], x\[i\], y\[i\], z\[i\], vx\[i\], vy\[i\], vz\[i\], fx\[i\], fy\[i\], fz\[i\]
-    atom vector = mass, type, x, y, z, vx, vy, vz, fx, fy, fz
-=======
-    special functions = sum(x), min(x), max(x), ave(x), trap(x), gmask(x), rmask(x), grmask(x,y)
     atom value = mass\[i\], radius\[i\], type\[i\], x\[i\], y\[i\], z\[i\], vx\[i\], vy\[i\], vz\[i\], fx\[i\], fy\[i\], fz\[i\], omegax\[i\], omegay\[i\], omegaz\[i\]
     atom vector = mass, type, x, y, z, vx, vy, vz, fx, fy, fz, omegax, omegay, omegaz
->>>>>>> 573d689f
     compute references = c_ID, c_ID\[i\], c_ID\[i\]\[j\]
     fix references = f_ID, f_ID\[i\], f_ID\[i\]\[j\]
     variable references = v_name, v_name\[i\] :pre
