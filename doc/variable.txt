"LAMMPS WWW Site"_lws - "LAMMPS Documentation"_ld - "LAMMPS Commands"_lc :c

:link(lws,http://lammps.sandia.gov)
:link(ld,Manual.html)
:link(lc,Section_commands.html#comm)

:line

variable command :h3

[Syntax:]

variable name style args ... :pre

name = name of variable to define :ulb,l
style = {delete} or {index} or {loop} or {world} or {universe} or {uloop} or {string} or {format} or {getenv} or {file} or {atomfile} or {equal} or {atom} :l
  {delete} = no args
  {index} args = one or more strings
  {loop} args = N
    N = integer size of loop, loop from 1 to N inclusive
  {loop} args = N pad
    N = integer size of loop, loop from 1 to N inclusive
    pad = all values will be same length, e.g. 001, 002, ..., 100
  {loop} args = N1 N2
    N1,N2 = loop from N1 to N2 inclusive
  {loop} args = N1 N2 pad
    N1,N2 = loop from N1 to N2 inclusive
    pad = all values will be same length, e.g. 050, 051, ..., 100
  {world} args = one string for each partition of processors
  {universe} args = one or more strings
  {uloop} args = N
    N = integer size of loop
  {uloop} args = N pad
    N = integer size of loop
    pad = all values will be same length, e.g. 001, 002, ..., 100
  {string} arg = one string
  {format} args = vname fstr
    vname = name of equal-style variable to evaluate
    fstr = C-style format string
  {getenv} arg = one string
  {file} arg = filename
  {atomfile} arg = filename
  {equal} or {atom} args = one formula containing numbers, thermo keywords, math operations, group functions, atom values and vectors, compute/fix/variable references
    numbers = 0.0, 100, -5.4, 2.8e-4, etc
    constants = PI
    thermo keywords = vol, ke, press, etc from "thermo_style"_thermo_style.html
    math operators = (), -x, x+y, x-y, x*y, x/y, x^y, 
                     x==y, x!=y, x<y, x<=y, x>y, x>=y, x&&y, x||y, !x
    math functions = sqrt(x), exp(x), ln(x), log(x), abs(x),
                     sin(x), cos(x), tan(x), asin(x), acos(x), atan(x), atan2(y,x),
                     random(x,y,z), normal(x,y,z), ceil(x), floor(x), round(x)
                     ramp(x,y), stagger(x,y), logfreq(x,y,z), stride(x,y,z), vdisplace(x,y), swiggle(x,y,z), cwiggle(x,y,z)
    group functions = count(group), mass(group), charge(group),
		      xcm(group,dim), vcm(group,dim), fcm(group,dim),
		      bound(group,xmin), gyration(group), ke(group),
		      angmom(group,dim), torque(group,dim),
                      inertia(group,dimdim), omega(group,dim)
    region functions = count(group,region), mass(group,region), charge(group,region),
		      xcm(group,dim,region), vcm(group,dim,region), fcm(group,dim,region),
		      bound(group,xmin,region), gyration(group,region), ke(group,reigon),
		      angmom(group,dim,region), torque(group,dim,region), 
		      inertia(group,dimdim,region), omega(group,dim,region)
    special functions = sum(x), min(x), max(x), ave(x), trap(x), gmask(x), rmask(x), grmask(x,y), next(x)
<<<<<<< HEAD
    atom value = id\[i\], mass\[i\], radius\[i\], type\[i\], x\[i\], y\[i\], z\[i\], vx\[i\], vy\[i\], vz\[i\], fx\[i\], fy\[i\], fz\[i\], omegax\[i\], omegay\[i\], omegaz\[i\]
    atom vector = id, mass, type, x, y, z, vx, vy, vz, fx, fy, fz, omegax, omegay, omegaz
=======
    atom value = id\[i\], mass\[i\], type\[i\], mol\[i\], x\[i\], y\[i\], z\[i\], vx\[i\], vy\[i\], vz\[i\], fx\[i\], fy\[i\], fz\[i\]
    atom vector = id, mass, type, mol, x, y, z, vx, vy, vz, fx, fy, fz
>>>>>>> eb52257f
    compute references = c_ID, c_ID\[i\], c_ID\[i\]\[j\]
    fix references = f_ID, f_ID\[i\], f_ID\[i\]\[j\]
    variable references = v_name, v_name\[i\] :pre
:ule

[Examples:]

variable x index run1 run2 run3 run4 run5 run6 run7 run8
variable LoopVar loop $n
variable beta equal temp/3.0
variable b1 equal x\[234\]+0.5*vol
variable b1 equal "x\[234\] + 0.5*vol"
variable b equal xcm(mol1,x)/2.0
variable b equal c_myTemp
variable b atom x*y/vol
variable foo string myfile
variable f file values.txt
variable temp world 300.0 310.0 320.0 $\{Tfinal\}
variable x universe 1 2 3 4 5 6 7 8 9 10 11 12 13 14 15
variable x uloop 15 pad
variable str format x %.6g
variable x delete :pre

[Description:]

This command assigns one or more strings to a variable name for
evaluation later in the input script or during a simulation.

Variables can thus be useful in several contexts.  A variable can be
defined and then referenced elsewhere in an input script to become
part of a new input command.  For variable styles that store multiple
strings, the "next"_next.html command can be used to increment which
string is assigned to the variable.  Variables of style {equal} store
a formula which when evaluated produces a single numeric value which
can be output either directly (see the "print"_print.html, "fix
print"_fix_print.html, and "run every"_run.html commands) or as part
of thermodynamic output (see the "thermo_style"_thermo_style.html
command), or used as input to an averaging fix (see the "fix
ave/time"_fix_ave_time.html command).  Variables of style {atom} store
a formula which when evaluated produces one numeric value per atom
which can be output to a dump file (see the "dump custom"_dump.html
command) or used as input to an averaging fix (see the "fix
ave/spatial"_fix_ave_spatial.html and "fix ave/atom"_fix_ave_atom.html
commands).  Variables of style {atomfile} can be used anywhere in an
input script that atom-style variables are used; they get their
per-atom values from a file rather than from a formula.

In the discussion that follows, the "name" of the variable is the
arbitrary string that is the 1st argument in the variable command.
This name can only contain alphanumeric characters and underscores.
The "string" is one or more of the subsequent arguments.  The "string"
can be simple text as in the 1st example above, it can contain other
variables as in the 2nd example, or it can be a formula as in the 3rd
example.  The "value" is the numeric quantity resulting from
evaluation of the string.  Note that the same string can generate
different values when it is evaluated at different times during a
simulation.

IMPORTANT NOTE: When the input script line is encountered that defines
a variable of style {equal} or {atom} that contains a formula, the
formula is NOT immediately evaluated and the result stored.  See the
discussion below about "Immediate Evaluation of Variables" if you want
to do this.  This is also true of the {format} style variable
since it evaluates another variable when it is invoked.

IMPORTANT NOTE: When a variable command is encountered in the input
script and the variable name has already been specified, the command
is ignored.  This means variables can NOT be re-defined in an input
script (with 2 exceptions, read further).  This is to allow an input
script to be processed multiple times without resetting the variables;
see the "jump"_jump.html or "include"_include.html commands.  It also
means that using the "command-line switch"_Section_start.html#start_7
-var will override a corresponding index variable setting in the input
script.

There are two exceptions to this rule.  First, variables of style
{string}, {getenv}, {equal} and {atom} ARE redefined each time the
command is encountered.  This allows these style of variables to be
redefined multiple times in an input script.  In a loop, this means
the formula associated with an {equal} or {atom} style variable can
change if it contains a substitution for another variable, e.g. $x or
v_x.

Second, as described below, if a variable is iterated on to the end of
its list of strings via the "next"_next.html command, it is removed
from the list of active variables, and is thus available to be
re-defined in a subsequent variable command.  The {delete} style does
the same thing.

:line

"This section"_Section_commands.html#cmd_2 of the manual explains how
occurrences of a variable name in an input script line are replaced by
the variable's string.  The variable name can be referenced as $x if
the name "x" is a single character, or as $\{LoopVar\} if the name
"LoopVar" is one or more characters.

As described below, for variable styles {index}, {loop}, {file},
{universe}, and {uloop}, which string is assigned to a variable can be
incremented via the "next"_next.html command.  When there are no more
strings to assign, the variable is exhausted and a flag is set that
causes the next "jump"_jump.html command encountered in the input
script to be skipped.  This enables the construction of simple loops
in the input script that are iterated over and then exited from.

As explained above, an exhausted variable can be re-used in an input
script.  The {delete} style also removes the variable, the same as if
it were exhausted, allowing it to be redefined later in the input
script or when the input script is looped over.  This can be useful
when breaking out of a loop via the "if"_if.html and "jump"_jump.html
commands before the variable would become exhausted.  For example,

label	    loop
variable    a loop 5
print	    "A = $a"
if	    "$a > 2" then "jump in.script break"
next	    a
jump	    in.script loop
label	    break
variable    a delete :pre

:line

For the {index} style, one or more strings are specified.  Initially,
the 1st string is assigned to the variable.  Each time a
"next"_next.html command is used with the variable name, the next
string is assigned.  All processors assign the same string to the
variable.

{Index} style variables with a single string value can also be set by
using the command-line switch -var; see "this
section"_Section_start.html#start_7 for details.

The {loop} style is identical to the {index} style except that the
strings are the integers from 1 to N inclusive, if only one argument N
is specified.  This allows generation of a long list of runs
(e.g. 1000) without having to list N strings in the input script.
Initially, the string "1" is assigned to the variable.  Each time a
"next"_next.html command is used with the variable name, the next
string ("2", "3", etc) is assigned.  All processors assign the same
string to the variable.  The {loop} style can also be specified with
two arguments N1 and N2.  In this case the loop runs from N1 to N2
inclusive, and the string N1 is initially assigned to the variable.
N1 <= N2 and N2 >= 0 is required.

For the {world} style, one or more strings are specified.  There must
be one string for each processor partition or "world".  See "this
section"_Section_start.html#start_7 of the manual for information on
running LAMMPS with multiple partitions via the "-partition"
command-line switch.  This variable command assigns one string to each
world.  All processors in the world are assigned the same string.  The
next command cannot be used with {equal} style variables, since there
is only one value per world.  This style of variable is useful when
you wish to run different simulations on different partitions, or when
performing a parallel tempering simulation (see the
"temper"_temper.html command), to assign different temperatures to
different partitions.

For the {universe} style, one or more strings are specified.  There
must be at least as many strings as there are processor partitions or
"worlds".  See "this page"_Section_start.html#start_7 for information
on running LAMMPS with multiple partitions via the "-partition"
command-line switch.  This variable command initially assigns one
string to each world.  When a "next"_next.html command is encountered
using this variable, the first processor partition to encounter it, is
assigned the next available string.  This continues until all the
variable strings are consumed.  Thus, this command can be used to run
50 simulations on 8 processor partitions.  The simulations will be run
one after the other on whatever partition becomes available, until
they are all finished.  {Universe} style variables are incremented
using the files "tmp.lammps.variable" and "tmp.lammps.variable.lock"
which you will see in your directory during such a LAMMPS run.

The {uloop} style is identical to the {universe} style except that the
strings are the integers from 1 to N.  This allows generation of long
list of runs (e.g. 1000) without having to list N strings in the input
script.

For the {string} style, a single string is assigned to the variable.
The only difference between this and using the {index} style with a
single string is that a variable with {string} style can be redefined.
E.g. by another command later in the input script, or if the script is
read again in a loop.

For the {format} style, an equal-style variable is specified along
with a C-style format string, e.g. "%f" or "%.10g", which must be
appropriate for formatting a double-precision floating-point value.
This allows an equal-style variable to be formatted specifically for
output as a string, e.g. by the "print"_print.html command, if the
default format "%.15g" has too much precision.

For the {getenv} style, a single string is assigned to the variable
which should be the name of an environment variable.  When the
variable is evaluated, it returns the value of the environment
variable, or an empty string if it not defined.  This style of
variable can be used to adapt the behavior of LAMMPS input scripts via
environment variable settings, or to retrieve information that has
been previously stored with the "shell putenv"_shell.html command.
Note that because environment variable settings are stored by the
operating systems, they persist beyond a "clear"_clear.html command.

For the {file} style, a filename is provided which contains a list of
strings to assign to the variable, one per line.  The strings can be
numeric values if desired.  See the discussion of the next() function
below for equal-style variables, which will convert the string of a
file-style variable into a numeric value in a formula.

When a file-style variable is defined, the file is opened and the
string on the first line is read and stored with the variable.  This
means the variable can then be evaluated as many times as desired and
will return that string.  There are two ways to cause the next string
from the file to be read: use the "next"_next.html command or the
next() function in an equal- or atom-style variable, as discussed
below.

The rules for formatting the file are as follows.  A comment character
"#" can be used anywhere on a line; text starting with the comment
character is stripped.  Blank lines are skipped.  The first "word" of
a non-blank line, delimited by white space, is the "string" assigned
to the variable.

For the {atomfile} style, a filename is provided which contains one or
more sets of values, to assign on a per-atom basis to the variable.
The format of the file is described below.

When an atomfile-style variable is defined, the file is opened and the
first set of per-atom values are read and stored with the variable.
This means the variable can then be evaluated as many times as desired
and will return those values.  There are two ways to cause the next
set of per-atom values from the file to be read: use the
"next"_next.html command or the next() function in an atom-style
variable, as discussed below.

The rules for formatting the file are as follows.  Each time a set of
per-atom values is read, a non-blank line is searched for in the file.
A comment character "#" can be used anywhere on a line; text starting
with the comment character is stripped.  Blank lines are skipped.  The
first "word" of a non-blank line, delimited by white space, is read as
the count N of per-atom lines to immediately follow.  N can be be the
total number of atoms in the system, or only a subset.  The next N
lines have the following format

ID value :pre

where ID is an atom ID and value is the per-atom numeric value that
will be assigned to that atom.  IDs can be listed in any order.

IMPORTANT NOTE: Every time a set of per-atom lines is read, the value
for all atoms is first set to 0.0.  Thus values for atoms whose ID
does not appear in the set, will remain 0.0.

:line

For the {equal} and {atom} styles, a single string is specified which
represents a formula that will be evaluated afresh each time the
variable is used.  If you want spaces in the string, enclose it in
double quotes so the parser will treat it as a single argument.  For
{equal} style variables the formula computes a scalar quantity, which
becomes the value of the variable whenever it is evaluated.  For
{atom} style variables the formula computes one quantity for each
atom whenever it is evaluated.

Note that {equal} and {atom} variables can produce different values at
different stages of the input script or at different times during a
run.  For example, if an {equal} variable is used in a "fix
print"_fix_print.html command, different values could be printed each
timestep it was invoked.  If you want a variable to be evaluated
immediately, so that the result is stored by the variable instead of
the string, see the section below on "Immediate Evaluation of
Variables".

The next command cannot be used with {equal} or {atom} style
variables, since there is only one string.

The formula for an {equal} or {atom} variable can contain a variety
of quantities.  The syntax for each kind of quantity is simple, but
multiple quantities can be nested and combined in various ways to
build up formulas of arbitrary complexity.  For example, this is a
valid (though strange) variable formula:

variable x equal "pe + c_MyTemp / vol^(1/3)" :pre

Specifically, an formula can contain numbers, thermo keywords, math
operators, math functions, group functions, region functions, atom
values, atom vectors, compute references, fix references, and
references to other variables.

Number: 0.2, 100, 1.0e20, -15.4, etc
Constant: PI
Thermo keywords: vol, pe, ebond, etc
Math operators: (), -x, x+y, x-y, x*y, x/y, x^y, x==y, x!=y, x<y, x<=y, x>y, x>=y, x&&y, x||y, !x
Math functions: sqrt(x), exp(x), ln(x), log(x), abs(x), sin(x), cos(x), tan(x), asin(x), acos(x), atan(x), atan2(y,x), random(x,y,z), normal(x,y,z), ceil(x), floor(x), round(x), ramp(x,y), stagger(x,y), logfreq(x,y,z), stride(x,y,z), vdisplace(x,y), swiggle(x,y,z), cwiggle(x,y,z)
Group functions: count(ID), mass(ID), charge(ID), xcm(ID,dim), \
                 vcm(ID,dim), fcm(ID,dim), bound(ID,dir), \
		 gyration(ID), ke(ID), angmom(ID,dim), torque(ID,dim), \
		 inertia(ID,dimdim), omega(ID,dim)
Region functions: count(ID,IDR), mass(ID,IDR), charge(ID,IDR), \
		  xcm(ID,dim,IDR), vcm(ID,dim,IDR), fcm(ID,dim,IDR), \
		  bound(ID,dir,IDR), gyration(ID,IDR), ke(ID,IDR), \
		  angmom(ID,dim,IDR), torque(ID,dim,IDR), \
                  inertia(ID,dimdim,IDR), omega(ID,dim,IDR)
Special functions: sum(x), min(x), max(x), ave(x), trap(x), gmask(x), rmask(x), grmask(x,y), next(x)
Atom values: id\[i\], mass\[i\], type\[i\], mol\[i\], x\[i\], y\[i\], z\[i\], \
             vx\[i\], vy\[i\], vz\[i\], fx\[i\], fy\[i\], fz\[i\]
Atom vectors: id, mass, type, mol, x, y, z, vx, vy, vz, fx, fy, fz
Compute references: c_ID, c_ID\[i\], c_ID\[i\]\[j\]
Fix references: f_ID, f_ID\[i\], f_ID\[i\]\[j\]
Other variables: v_name, v_name\[i\] :tb(s=:)

:line

Most of the formula elements produce a scalar value.  A few produce a
per-atom vector of values.  These are the atom vectors, compute
references that represent a per-atom vector, fix references that
represent a per-atom vector, and variables that are atom-style
variables.  Math functions that operate on scalar values produce a
scalar value; math function that operate on per-atom vectors do so
element-by-element and produce a per-atom vector.

A formula for equal-style variables cannot use any formula element
that produces a per-atom vector.  A formula for an atom-style variable
can use formula elements that produce either a scalar value or a
per-atom vector.  Atom-style variables are evaluated by other commands
that define a "group"_group.html on which they operate, e.g. a
"dump"_dump.html or "compute"_compute.html or "fix"_fix.html command.
When they invoke the atom-style variable, only atoms in the group are
inlcuded in the formula evaluation.  The variable evaluates to 0.0 for
atoms not in the group.

The thermo keywords allowed in a formula are those defined by the
"thermo_style custom"_thermo_style.html command.  Thermo keywords that
require a "compute"_compute.html to calculate their values such as
"temp" or "press", use computes stored and invoked by the
"thermo_style"_thermo_style.html command.  This means that you can
only use those keywords in a variable if the style you are using with
the thermo_style command (and the thermo keywords associated with that
style) also define and use the needed compute.  Note that some thermo
keywords use a compute indirectly to calculate their value (e.g. the
enthalpy keyword uses temp, pe, and pressure).  If a variable is
evaluated directly in an input script (not during a run), then the
values accessed by the thermo keyword must be current.  See the
discussion below about "Variable Accuracy".

:line

Math Operators :h4

Math operators are written in the usual way, where the "x" and "y" in
the examples can themselves be arbitrarily complex formulas, as in the
examples above.  In this syntax, "x" and "y" can be scalar values or
per-atom vectors.  For example, "ke/natoms" is the division of two
scalars, where "vy+vz" is the element-by-element sum of two per-atom
vectors of y and z velocities.

Operators are evaluated left to right and have the usual C-style
precedence: unary minus and unary logical NOT operator "!" have the
highest precedence, exponentiation "^" is next; multiplication and
division are next; addition and subtraction are next; the 4 relational
operators "<", "<=", ">", and ">=" are next; the two remaining
relational operators "==" and "!=" are next; then the logical AND
operator "&&"; and finally the logical OR operator "||" has the lowest
precedence.  Parenthesis can be used to group one or more portions of
a formula and/or enforce a different order of evaluation than what
would occur with the default precedence.

IMPORTANT NOTE: Because a unary minus is higher precedence than
exponentiation, the formula "-2^2" will evaluate to 4, not -4.  This
convention is compatible with some programming languages, but not
others.  As mentioned, this behavior can be easily overridden with
parenthesis; the formula "-(2^2)" will evaluate to -4.

The 6 relational operators return either a 1.0 or 0.0 depending on
whether the relationship between x and y is TRUE or FALSE.  For
example the expression x<10.0 in an atom-style variable formula will
return 1.0 for all atoms whose x-coordinate is less than 10.0, and 0.0
for the others.  The logical AND operator will return 1.0 if both its
arguments are non-zero, else it returns 0.0.  The logical OR operator
will return 1.0 if either of its arguments is non-zero, else it
returns 0.0.  The logical NOT operator returns 1.0 if its argument is
0.0, else it returns 0.0.

These relational and logical operators can be used as a masking or
selection operation in a formula.  For example, the number of atoms
whose properties satifsy one or more criteria could be calculated by
taking the returned per-atom vector of ones and zeroes and passing it
to the "compute reduce"_compute_reduce.html command.

:line

Math Functions :h4

Math functions are specified as keywords followed by one or more
parenthesized arguments "x", "y", "z", each of which can themselves be
arbitrarily complex formulas.  In this syntax, the arguments can
represent scalar values or per-atom vectors.  In the latter case, the
math operation is performed on each element of the vector.  For
example, "sqrt(natoms)" is the sqrt() of a scalar, where "sqrt(y*z)"
yields a per-atom vector with each element being the sqrt() of the
product of one atom's y and z coordinates.

Most of the math functions perform obvious operations.  The ln() is
the natural log; log() is the base 10 log. 

The random(x,y,z) function takes 3 arguments: x = lo, y = hi, and z =
seed.  It generates a uniform random number between lo and hi.  The
normal(x,y,z) function also takes 3 arguments: x = mu, y = sigma, and
z = seed.  It generates a Gaussian variate centered on mu with
variance sigma^2.  In both cases the seed is used the first time the
internal random number generator is invoked, to initialize it.  For
equal-style variables, every processor uses the same seed so that they
each generate the same sequence of random numbers.  For atom-style
variables, a unique seed is created for each processor, based on the
specified seed.  This effectively generates a different random number
for each atom being looped over in the atom-style variable.

IMPORTANT NOTE: Internally, there is just one random number generator
for all equal-style variables and one for all atom-style variables.
If you define multiple variables (of each style) which use the
random() or normal() math functions, then the internal random number
generators will only be initialized once, which means only one of the
specified seeds will determine the sequence of generated random
numbers.

The ceil(), floor(), and round() functions are those in the C math
library.  Ceil() is the smallest integer not less than its argument.
Floor() if the largest integer not greater than its argument.  Round()
is the nearest integer to its argument.

The ramp(x,y) function uses the current timestep to generate a value
linearly intepolated between the specified x,y values over the course
of a run, according to this formula:

value = x + (y-x) * (timestep-startstep) / (stopstep-startstep) :pre

The run begins on startstep and ends on stopstep.  Startstep and
stopstep can span multiple runs, using the {start} and {stop} keywords
of the "run"_run.html command.  See the "run"_run.html command for
details of how to do this.

The stagger(x,y) function uses the current timestep to generate a new
timestep.  X,y > 0 and x > y are required.  The generated timesteps
increase in a staggered fashion, as the sequence
x,x+y,2x,2x+y,3x,3x+y,etc.  For any current timestep, the next
timestep in the sequence is returned.  Thus if stagger(1000,100) is
used in a variable by the "dump_modify every"_dump_modify.html
command, it will generate the sequence of output timesteps:

100,1000,1100,2000,2100,3000,etc :pre

The logfreq(x,y,z) function uses the current timestep to generate a
new timestep.  X,y,z > 0 and y < z are required.  The generated
timesteps increase in a logarithmic fashion, as the sequence
x,2x,3x,...y*x,z*x,2*z*x,3*z*x,...y*z*x,z*z*x,2*z*x*x,etc.  For any
current timestep, the next timestep in the sequence is returned.  Thus
if logfreq(100,4,10) is used in a variable by the "dump_modify
every"_dump_modify.html command, it will generate the sequence of
output timesteps:

100,200,300,400,1000,2000,3000,4000,10000,20000,etc :pre

The stride(x,y,z) function uses the current timestep to generate a new
timestep.  X,y >= 0 and z > 0 and x <= y are required.  The generated
timesteps increase in increments of z, from x to y, I.e. it generates
the sequece x,x+z,x+2z,...,y.  If y-x is not a multiple of z, then
similar to the way a for loop operates, the last value will be one
that does not exceed y.  For any current timestep, the next timestep
in the sequence is returned.  Thus if stagger(1000,2000,100) is used
in a variable by the "dump_modify every"_dump_modify.html command, it
will generate the sequence of output timesteps:

1000,1100,1200, ... ,1900,2000 :pre

The vdisplace(x,y) function takes 2 arguments: x = value0 and y =
velocity, and uses the elapsed time to change the value by a linear
displacement due to the applied velocity over the course of a run,
according to this formula:

value = value0 + velocity*(timestep-startstep)*dt :pre

where dt = the timestep size.

The run begins on startstep.  Startstep can span multiple runs, using
the {start} keyword of the "run"_run.html command.  See the
"run"_run.html command for details of how to do this.  Note that the
"thermo_style"_thermo_style.html keyword elaplong =
timestep-startstep.

The swiggle(x,y,z) and cwiggle(x,y,z) functions each take 3 arguments:
x = value0, y = amplitude, z = period.  They use the elapsed time to
oscillate the value by a sin() or cos() function over the course of a
run, according to one of these formulas, where omega = 2 PI / period:

value = value0 + Amplitude * sin(omega*(timestep-startstep)*dt)
value = value0 + Amplitude * (1 - cos(omega*(timestep-startstep)*dt)) :pre

where dt = the timestep size.

The run begins on startstep.  Startstep can span multiple runs, using
the {start} keyword of the "run"_run.html command.  See the
"run"_run.html command for details of how to do this.  Note that the
"thermo_style"_thermo_style.html keyword elaplong =
timestep-startstep.

:line

Group and Region Functions :h4

Group functions are specified as keywords followed by one or two
parenthesized arguments.  The first argument is the group-ID.  The
{dim} argument, if it exists, is {x} or {y} or {z}.  The {dir}
argument, if it exists, is {xmin}, {xmax}, {ymin}, {ymax}, {zmin}, or
{zmax}.  The {dimdim} argument, if it exists, is {xx} or {yy} or {zz}
or {xy} or {yz} or {xz}.

The group function count() is the number of atoms in the group.  The
group functions mass() and charge() are the total mass and charge of
the group.  Xcm() and vcm() return components of the position and
velocity of the center of mass of the group.  Fcm() returns a
component of the total force on the group of atoms.  Bound() returns
the min/max of a particular coordinate for all atoms in the group.
Gyration() computes the radius-of-gyration of the group of atoms.  See
the "compute gyration"_compute_gyration.html command for a definition
of the formula.  Angmom() returns components of the angular momentum
of the group of atoms around its center of mass.  Torque() returns
components of the torque on the group of atoms around its center of
mass, based on current forces on the atoms.  Inertia() returns one of
6 components of the symmetric inertia tensor of the group of atoms
around its center of mass, ordered as Ixx,Iyy,Izz,Ixy,Iyz,Ixz.
Omega() returns components of the angular velocity of the group of
atoms around its center of mass.

Region functions are specified exactly the same way as group functions
except they take an extra argument which is the region ID.  The
function is computed for all atoms that are in both the group and the
region.  If the group is "all", then the only criteria for atom
inclusion is that it be in the region.

:line

Special Functions :h4

Special functions take specific kinds of arguments, meaning their
arguments cannot be formulas themselves.

The sum(x), min(x), max(x), ave(x), and trap(x) functions each take 1
argument which is of the form "c_ID" or "c_ID\[N\]" or "f_ID" or
"f_ID\[N\]".  The first two are computes and the second two are fixes;
the ID in the reference should be replaced by the ID of a compute or
fix defined elsewhere in the input script.  The compute or fix must
produce either a global vector or array.  If it produces a global
vector, then the notation without "\[N\]" should be used.  If it
produces a global array, then the notation with "\[N\]" should be
used, when N is an integer, to specify which column of the global
array is being referenced.

These functions operate on the global vector of inputs and reduce it
to a single scalar value.  This is analagous to the operation of the
"compute reduce"_compute_reduce.html command, which invokes the same
functions on per-atom and local vectors.

The sum() function calculates the sum of all the vector elements.  The
min() and max() functions find the minimum and maximum element
respectively.  The ave() function is the same as sum() except that it
divides the result by the length of the vector.  The trap() function
is the same as sum() except the first and last elements are multiplied
by a weighting factor of 1/2 when performing the sum.  This
effectively implements an integratiion via the trapezoidal rule on the
global vector of data.  I.e. consider a set of points, equally spaced
by 1 in their x coordinate: (1,V1), (2,V2), ..., (N,VN), where the Vi
are the values in the global vector of length N.  The integral from 1
to N of these points is trap().  When appropriately normalized by the
timestep size, this function is useful for calculating integrals of
time-series data, like that generated by the "fix
ave/correlate"_fix_ave_correlate.html command.

The gmask(x) function takes 1 argument which is a group ID.  It
can only be used in atom-style variables.  It returns a 1 for
atoms that are in the group, and a 0 for atoms that are not.

The rmask(x) function takes 1 argument which is a region ID.  It can
only be used in atom-style variables.  It returns a 1 for atoms that
are in the geometric region, and a 0 for atoms that are not.

The grmask(x,y) function takes 2 arguments.  The first is a group ID,
and the second is a region ID.  It can only be used in atom-style
variables.  It returns a 1 for atoms that are in both the group and
region, and a 0 for atoms that are not in both.

The next(x) function takes 1 argument which is a variable ID (not
"v_foo", just "foo").  It must be for a file-style or atomfile-style
variable.  Each time the next() function is invoked (i.e. each time
the equal-style or atom-style variable is evaluated), the following
steps occur.

For file-style variables, the current string value stored by the
file-style variable is converted to a numeric value and returned by
the function.  And the next string value in the file is read and
stored.  Note that if the line previously read from the file was not a
numeric string, then it will typically evaluate to 0.0, which is
likely not what you want.

For atomfile-style variables, the current per-atom values stored by
the atomfile-style variable are returned by the function.  And the
next set of per-atom values in the file is read and stored.

Since file-style and atomfile-style variables read and store the first
line of the file or first set of per-atoms values when they are
defined in the input script, these are the value(s) that will be
returned the first time the next() function is invoked.  If next() is
invoked more times than there are lines or sets of lines in the file,
the variable is deleted, similar to how the "next"_next.html command
operates.

:line

Atom Values and Vectors :h4

Atom values take a single integer argument I from 1 to N, where I is
the an atom-ID, e.g. x\[243\], which means use the x coordinate of the
atom with ID = 243.

Atom vectors generate one value per atom, so that a reference like
"vx" means the x-component of each atom's velocity will be used when
evaluating the variable.

The meaning of the different atom values and vectors is mostly
self-explanatory.  Mol refernces the molecule ID of an atom, and is
only defined if an "atom_style"_atom_style.html is being used
that defines molecule IDs.

Note that many other atom attributes can be used as inputs to a
variable by using the "compute
property/atom"_compute_property_atom.html command and then specifying
a quantity from that compute.

:line

Compute References :h4

Compute references access quantities calculated by a
"compute"_compute.html.  The ID in the reference should be replaced by
the ID of a compute defined elsewhere in the input script.  As
discussed in the doc page for the "compute"_compute.html command,
computes can produce global, per-atom, or local values.  Only global
and per-atom values can be used in a variable.  Computes can also
produce a scalar, vector, or array.  An equal-style variable can only
use scalar values, which means a global scalar, or an element of a
global or per-atom vector or array.  Atom-style variables can use the
same scalar values.  They can also use per-atom vector values.  A
vector value can be a per-atom vector itself, or a column of an
per-atom array.  See the doc pages for individual computes to see what
kind of values they produce.

Examples of different kinds of compute references are as follows.
There is no ambiguity as to what a reference means, since computes
only produce global or per-atom quantities, never both.

c_ID: global scalar, or per-atom vector
c_ID\[I\]: Ith element of global vector, or atom I's value in per-atom vector, or Ith column from per-atom array
c_ID\[I\]\[J\]: I,J element of global array, or atom I's Jth value in per-atom array :tb(s=:)

If a variable containing a compute is evaluated
directly in an input script (not during a run), then the values
accessed by the compute must be current.  See the discussion below
about "Variable Accuracy".

:line

Fix References :h4

Fix references access quantities calculated by a "fix"_compute.html.
The ID in the reference should be replaced by the ID of a fix defined
elsewhere in the input script.  As discussed in the doc page for the
"fix"_fix.html command, fixes can produce global, per-atom, or local
values.  Only global and per-atom values can be used in a variable.
Fixes can also produce a scalar, vector, or array.  An equal-style
variable can only use scalar values, which means a global scalar, or
an element of a global or per-atom vector or array.  Atom-style
variables can use the same scalar values.  They can also use per-atom
vector values.  A vector value can be a per-atom vector itself, or a
column of an per-atom array.  See the doc pages for individual fixes
to see what kind of values they produce.

The different kinds of fix references are exactly the same as the
compute references listed in the above table, where "c_" is replaced
by "f_".  Again, there is no ambiguity as to what a reference means,
since fixes only produce global or per-atom quantities, never both.

f_ID: global scalar, or per-atom vector
f_ID\[I\]: Ith element of global vector, or atom I's value in per-atom vector, or Ith column from per-atom array
f_ID\[I\]\[J\]: I,J element of global array, or atom I's Jth value in per-atom array :tb(s=:)

If a variable containing a fix is evaluated directly in an input
script (not during a run), then the values accessed by the fix should
be current.  See the discussion below about "Variable Accuracy".

Note that some fixes only generate quantities on certain timesteps.
If a variable attempts to access the fix on non-allowed timesteps, an
error is generated.  For example, the "fix ave/time"_fix_ave_time.html
command may only generate averaged quantities every 100 steps.  See
the doc pages for individual fix commands for details.

:line

Variable References :h4

Variable references access quantities stored or calculated by other
variables, which will cause those variables to be evaluated.  The name
in the reference should be replaced by the name of a variable defined
elsewhere in the input script. 

As discussed on this doc page, equal-style variables generate a global
scalar numeric value; atom-style and atomfile-style variables generate
a per-atom vector of numeric values; all other variables store a
string.  The formula for an equal-style variable can use any style of
variable except an atom-style or atomfile-style (unless only a single
value from the variable is accessed via a subscript).  If a
string-storing variable is used, the string is converted to a numeric
value.  Note that this will typically produce a 0.0 if the string is
not a numeric string, which is likely not what you want.  The formula
for an atom-style variable can use any style of variable, including
other atom-style or atomfile-style variables.

Examples of different kinds of variable references are as follows.
There is no ambiguity as to what a reference means, since variables
produce only a global scalar or a per-atom vector, never both.

v_name: scalar, or per-atom vector
v_name\[I\]: atom I's value in per-atom vector :tb(s=:)

IMPORTANT NOTE: If you define variables in circular manner like this:

variable a equal v_b
variable b equal v_a
print $a :pre

then LAMMPS may run for a while when the print statement is invoked!

:line

[Immediate Evaluation of Variables:]

There is a difference between referencing a variable with a leading $
sign (e.g. $x or $\{abc\}) versus with a leading "v_" (e.g. v_x or
v_abc).  The former can be used in any input script command, including
a variable command.  The input script parser evaluates the reference
variable immediately and substitutes its value into the command.  As
explained in "Section commands 3.2"_Section_commands.html#3_2 for
"Parsing rules", you can also use un-named "immediate" variables for
this purpose.  An variable reference such as
$((xlo+xhi)/2+sqrt(v_area)) evaluates the string between the
parenthesis as an equal-style variable.

Referencing a variable with a leading "v_" is an optional or required
kind of argument for some commands (e.g. the "fix
ave/spatial"_fix_ave_spatial.html or "dump custom"_dump.html or
"thermo_style"_thermo_style.html commands) if you wish it to evaluate
a variable periodically during a run.  It can also be used in a
variable formula if you wish to reference a second variable.  The
second variable will be evaluated whenever the first variable is
evaluated.

As an example, suppose you use this command in your input script to
define the variable "v" as

variable v equal vol :pre

before a run where the simulation box size changes.  You might think
this will assign the initial volume to the variable "v".  That is not
the case.  Rather it assigns a formula which evaluates the volume
(using the thermo_style keyword "vol") to the variable "v".  If you
use the variable "v" in some other command like "fix
ave/time"_fix_ave_time.html then the current volume of the box will be
evaluated continuously during the run.

If you want to store the initial volume of the system, you can do it
this way:

variable v equal vol
variable v0 equal $v :pre

The second command will force "v" to be evaluated (yielding the
initial volume) and assign that value to the variable "v0".  Thus the
command

thermo_style custom step v_v v_v0 :pre

would print out both the current and initial volume periodically
during the run.

Note that it is a mistake to enclose a variable formula in double
quotes if it contains variables preceeded by $ signs.  For example,

variable vratio equal "$\{vfinal\}/$\{v0\}" :pre

This is because the quotes prevent variable substitution (see "this
section"_Section_commands.html#cmd_2 on parsing input script
commands), and thus an error will occur when the formula for "vratio"
is evaluated later.

:line

[Variable Accuracy:]

Obviously, LAMMPS attempts to evaluate variables containing formulas
({equal} and {atom} style variables) accurately whenever the
evaluation is performed.  Depending on what is included in the
formula, this may require invoking a "compute"_compute.html, either
directly or indirectly via a thermo keyword, or accessing a value
previously calculated by a compute, or accessing a value calculated
and stored by a "fix"_fix.html.  If the compute is one that calculates
the pressure or energy of the system, then these quantities need to be
tallied during the evaluation of the interatomic potentials (pair,
bond, etc) on timesteps that the variable will need the values.

LAMMPS keeps track of all of this during a "run"_run.html or "energy
minimization"_minimize.html.  An error will be generated if you
attempt to evaluate a variable on timesteps when it cannot produce
accurate values.  For example, if a "thermo_style
custom"_thermo_style.html command prints a variable which accesses
values stored by a "fix ave/time"_fix_ave_time.html command and the
timesteps on which thermo output is generated are not multiples of the
averaging frequency used in the fix command, then an error will occur.

An input script can also request variables be evaluated before or
after or in between runs, e.g. by including them in a
"print"_print.html command.  In this case, if a compute is needed to
evaluate a variable (either directly or indirectly), LAMMPS will not
invoke the compute, but it will use a value previously calculated by
the compute, and can do this only if it is current.  Fixes will always
provide a quantity needed by a variable, but the quantity may or may
not be current.  This leads to one of three kinds of behavior:

(1) The variable may be evaluated accurately.  If it contains
references to a compute or fix, and these values were calculated on
the last timestep of a preceeding run, then they will be accessed and
used by the variable and the result will be accurate.

(2) LAMMPS may not be able to evaluate the variable and generate an
error.  For example, if the variable requires a quantity from a
"compute"_compute.html that is not current, LAMMPS will generate an
error.  This means, for example, that such a variable cannot be
evaluated before the first run has occurred.  Likewise, in between
runs, such a variable cannot be accessed unless it was evaluated on
the last timestep of the preceding run, e.g. by thermodynamic output.

One way to get around this problem is to perform a 0-timestep run
before using the variable.  For example, these commands

variable t equal temp
print "Initial temperature = $t"
run 1000 :pre

will generate an error if the run is the first run specified in the
input script, because generating a value for the "t" variable requires
a compute for calculating the temperature to be invoked.

However, this sequence of commands would be fine:

run 0
variable t equal temp
print "Initial temperature = $t"
run 1000 :pre

The 0-timestep run initializes and invokes various computes, including
the one for temperature, so that the value it stores is current and
can be accessed by the variable "t" after the run has completed.  Note
that a 0-timestep run does not alter the state of the system, so it
does not change the input state for the 1000-timestep run that
follows.  Also note that the 0-timestep run must actually use and
invoke the compute in question (e.g. via "thermo"_thermo_style.html or
"dump"_dump.html output) in order for it to enable the compute to be
used in a variable after the run.  Thus if you are trying to print a
variable that uses a compute you have defined, you could insure it was
invoked on the last timestep of the preceding run by including it in
thermodynamic output.

Unlike computes, "fixes"_fix.html will never generate an error if
their values are accessed by a variable in between runs.  They always
return some value to the variable.  However, the value may not be what
you expect if the fix has not yet calculated the quantity of interest
or it is not current.  For example, the "fix indent"_fix_indent.html
command stores the force on the indenter.  But this is not computed
until a run is performed.  Thus if a variable attempts to print this
value before the first run, zeroes will be output.  Again, performing
a 0-timestep run before printing the variable has the desired effect.

(3) The variable may be evaluated incorrectly.  And LAMMPS may have
no way to detect this has occurred.  Consider the following sequence
of commands:

pair_coeff 1 1 1.0 1.0
run 1000
pair_coeff 1 1 1.5 1.0
variable e equal pe
print "Final potential energy = $e" :pre

The first run is performed using one setting for the pairwise
potential defined by the "pair_style"_pair_style.html and
"pair_coeff"_pair_coeff.html commands.  The potential energy is
evaluated on the final timestep and stored by the "compute
pe"_compute_pe.html compute (this is done by the
"thermo_style"_thermo_style.html command).  Then a pair coefficient is
changed, altering the potential energy of the system.  When the
potential energy is printed via the "e" variable, LAMMPS will use the
potential energy value stored by the "compute pe"_compute_pe.html
compute, thinking it is current.  There are many other commands which
could alter the state of the system between runs, causing a variable
to evaluate incorrectly.

The solution to this issue is the same as for case (2) above, namely
perform a 0-timestep run before the variable is evaluated to insure
the system is up-to-date.  For example, this sequence of commands
would print a potential energy that reflected the changed pairwise
coefficient:

pair_coeff 1 1 1.0 1.0
run 1000
pair_coeff 1 1 1.5 1.0
run 0
variable e equal pe
print "Final potential energy = $e" :pre

:line

[Restrictions:]

Indexing any formula element by global atom ID, such as an atom value,
requires the atom style to use a global mapping in order to look up
the vector indices.  By default, only atom styles with molecular
information create global maps.  The "atom_modify
map"_atom_modify.html command can override the default.

All {universe}- and {uloop}-style variables defined in an input script
must have the same number of values.

[Related commands:]

"next"_next.html, "jump"_jump.html, "include"_include.html,
"temper"_temper.html, "fix print"_fix_print.html, "print"_print.html

[Default:] none<|MERGE_RESOLUTION|>--- conflicted
+++ resolved
@@ -61,13 +61,8 @@
 		      angmom(group,dim,region), torque(group,dim,region), 
 		      inertia(group,dimdim,region), omega(group,dim,region)
     special functions = sum(x), min(x), max(x), ave(x), trap(x), gmask(x), rmask(x), grmask(x,y), next(x)
-<<<<<<< HEAD
-    atom value = id\[i\], mass\[i\], radius\[i\], type\[i\], x\[i\], y\[i\], z\[i\], vx\[i\], vy\[i\], vz\[i\], fx\[i\], fy\[i\], fz\[i\], omegax\[i\], omegay\[i\], omegaz\[i\]
-    atom vector = id, mass, type, x, y, z, vx, vy, vz, fx, fy, fz, omegax, omegay, omegaz
-=======
-    atom value = id\[i\], mass\[i\], type\[i\], mol\[i\], x\[i\], y\[i\], z\[i\], vx\[i\], vy\[i\], vz\[i\], fx\[i\], fy\[i\], fz\[i\]
-    atom vector = id, mass, type, mol, x, y, z, vx, vy, vz, fx, fy, fz
->>>>>>> eb52257f
+    atom value = id\[i\], mass\[i\], radius\[i\], type\[i\], mol\[i\], x\[i\], y\[i\], z\[i\], vx\[i\], vy\[i\], vz\[i\], fx\[i\], fy\[i\], fz\[i\], omegax\[i\], omegay\[i\], omegaz\[i\]
+    atom vector = id, mass, type, mol x, y, z, vx, vy, vz, fx, fy, fz, omegax, omegay, omegaz
     compute references = c_ID, c_ID\[i\], c_ID\[i\]\[j\]
     fix references = f_ID, f_ID\[i\], f_ID\[i\]\[j\]
     variable references = v_name, v_name\[i\] :pre
